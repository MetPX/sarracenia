--- conflicted
+++ resolved
@@ -1087,18 +1087,14 @@
         self.run_command([ cmd, path ] )
 
     def run_command(self,cmd_list):
-<<<<<<< HEAD
         sr_path = os.environ.get('SARRA_LIB')
         sc_path = os.environ.get('SARRAC_LIB')
         try   :
-=======
         import sys,subprocess
         try:
->>>>>>> 2aa8d93f
                 if sys.version_info.major < 3 or (sys.version_info.major == 3 and sys.version_info.minor < 5) :
                         subprocess.check_call(cmd_list)
                 else :
-<<<<<<< HEAD
                         self.logger.debug("using subprocess.run")
                         if sc_path and cmd_list[0].startswith("sr_cp"):
                           subprocess.run([sc_path+'/'+cmd_list[0]]+cmd_list[1:],check=True)
@@ -1107,11 +1103,6 @@
                         else:
                           subprocess.run(cmd_list,check=True)
         except: self.logger.error("trying run command %s %s" %  ' '.join(cmd_list) )
-=======
-                        subprocess.run(cmd_list, check=True, close_fds=False )
-
-        except: self.logger.error("trying run command %s" %  ' '.join(cmd_list) )
->>>>>>> 2aa8d93f
 
     def register_plugins(self):
         self.logger.debug("register_plugins")
