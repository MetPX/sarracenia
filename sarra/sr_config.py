--- conflicted
+++ resolved
@@ -39,7 +39,6 @@
 import sarra
 
 from appdirs import *
-<<<<<<< HEAD
 
 try :
    from sr_checksum          import *
@@ -49,12 +48,6 @@
    from sarra.sr_checksum    import *
    from sarra.sr_credentials import *
    from sarra.sr_util        import *
-=======
-from sarra.sr_checksum import *
-from sarra.sr_credentials import *
-from sarra.sr_util import *
-from logging import handlers
->>>>>>> bb811e86
 
 # ======= amqp alternative libraries =======
 try:
