#!/usr/bin/env python3
#
# This file is part of sarracenia.
# The sarracenia suite is Free and is proudly provided by the Government of Canada
# Copyright (C) Her Majesty The Queen in Right of Canada, Environment Canada, 2008-2015
#
# Questions or bugs report: dps-client@ec.gc.ca
# sarracenia repository: git://git.code.sf.net/p/metpx/git
# Documentation: http://metpx.sourceforge.net/#SarraDocumentation
#
# sr_config.py : python3 utility tool to configure sarracenia programs
#
# Code contributed by:
#  Michel Grenier - Shared Services Canada
#  Last Changed   : Sep 22 10:41:32 EDT 2015
#  Last Revision  : Sep 22 10:41:32 EDT 2015
#
########################################################################
#  This program is free software; you can redistribute it and/or modify
#  it under the terms of the GNU General Public License as published by
#  the Free Software Foundation; version 2 of the License.
#
#  This program is distributed in the hope that it will be useful, 
#  but WITHOUT ANY WARRANTY; without even the implied warranty of 
#  MERCHANTABILITY or FITNESS FOR A PARTICULAR PURPOSE.  See the 
#  GNU General Public License for more details.
#
#  You should have received a copy of the GNU General Public License
#  along with this program; if not, write to the Free Software
#  Foundation, Inc., 59 Temple Place, Suite 330, Boston, MA 02111-1307  USA
#

import inspect
import logging
import netifaces
import os, re, socket, subprocess, sys, random, glob, time
import urllib, urllib.parse, urllib.request, urllib.error
import shutil
import sarra

from appdirs import *
<<<<<<< HEAD
from sarra.sr_checksum import *
from sarra.sr_credentials import *
from sarra.sr_util import *
from logging import handlers
=======

try :
   from sr_checksum          import *
   from sr_credentials       import *
   from sr_util              import *
except :
   from sarra.sr_checksum    import *
   from sarra.sr_credentials import *
   from sarra.sr_util        import *
>>>>>>> 6494c353

# ======= amqp alternative libraries =======
try:
   import amqplib.client_0_8 as amqplib_0_8
   amqplib_available = True
except ImportError:
   amqplib_available = False
try:
   import pika
   pika_available = True
except ImportError:
   pika_available = False
# ==========================================

try:
   import xattr
   supports_extended_attributes=True
except ImportError:
   supports_extended_attributes=False

if sys.hexversion > 0x03030000 :
   from shutil import get_terminal_size
   py2old=False
else: 
   py2old=True 

class StreamToLogger(object):
   """
   Fake file-like stream object that redirects writes to a logger instance.
   """
   def __init__(self, logger, log_level=logging.INFO):
      self.logger = logger
      self.log_level = log_level
      self.linebuf = ''

   def write(self, buf):
      for line in buf.rstrip().splitlines():
         self.logger.log(self.log_level, line.rstrip())

   def flush(self):
      """
        when stdout/stderr are assigned to a stream, builtin routine call flush.
        if the logger doesn't have flush method, things bomb.
      """
      pass

class sr_config:

    def __init__(self,config=None,args=None,action=None):
        if '-V' in sys.argv or '--version' in sys.argv:
           print("Version %s" % sarra.__version__ )
           os._exit(0)


        # package_dir     = where sarra is installed on system
        # appdirs setup... on linux it gives :
        # site_data_dir   = /usr/share/default/sarra   ** unused
        # user_data_dir   = ~/.local/share/sarra       ** unused
        #
        # site_config_dir = /etc/xdg/xdg-default/sarra
        # user_cache_dir  = ~/.cache/sarra
        # user_log_dir    = ~/.cache/sarra/var/log
        # user_config_dir = ~/.config/sarra

        self.action           = action
         
        self.appname          = 'sarra'
        self.appauthor        = 'science.gc.ca'

        self.programs         = ['post', 'watch', 'winnow', 'sarra', 'shovel', 'subscribe', 'sender', 'poll', 'report']
        self.programs.extend  ( ['cpost', 'cpump'] )

        self.package_dir      = os.path.dirname(inspect.getfile(sr_credentials))
        self.site_config_dir  = site_config_dir(self.appname,self.appauthor)
        self.user_config_dir  = user_config_dir(self.appname,self.appauthor)
        self.user_log_dir     = user_log_dir   (self.appname,self.appauthor)
        self.user_old_log_dir     = self.user_log_dir.replace(os.sep+'log',os.sep+'var'+os.sep+'log')
        self.user_plugins_dir = self.user_config_dir + '/plugins'
        self.http_dir         = self.user_config_dir + '/Downloads'

        # umask change for directory creation and chmod
        # 2017/06/20- FIXME commenting this out, because it seems wrong!... why override umask?
        #try    : os.umask(0)
        #except : pass

        # FIXME:
        # before 2.16.08x sr_log was a comment (that became sr_report). so the log directory was needed
        # to store configuration states.  The actual log file directory was moved under 'var/' to put
        # it out of the way.  in newer versions, the state directory for sr_report became 'reports',
        # so it is possible to have log used for the normal purpose.
        #
        # For existing configurations, if ~/.cache/sarra/var/log exists, move it to ~/.cache/sarra/log
        # so everything still works, move the old var out of the way (to var.old.)
        # and create var as a symbolic link to '.' so that var/log still works.
        # this code should be removed once all users are past the transition.
        #
        var = user_cache_dir(self.appname,self.appauthor) + "/var"
        if os.path.isdir( var ) and not os.path.islink( var ):
              print("sr_config __init__ migrating logs to new location (without 'var')")
              if os.path.isdir( self.user_log_dir ): 
                 print("sr_config __init__ moving old sr_log state directory out of the way to .old")
                 os.rename( self.user_log_dir, self.user_log_dir.replace("/log", "/log.old" ))            
              print("sr_config __init__ moving old log file directory the new location %s " % self.user_log_dir )
              shutil.move( self.user_old_log_dir, self.user_log_dir)
              print("sr_config __init__ moving old var directory out of the way to %s.old" % ( var ) )
              os.rename( var, var + ".old" )
              if sys.platform != 'win32' :
                 print("sr_config __init__ create var symlink so no scripts need to be change for now. ")
                 os.symlink( "." , var )


        try: 
            os.makedirs(self.user_config_dir, 0o775,True)
        except Exception as ex:
            self.logger.warning( "making %s: %s" % ( self.user_config_dir, ex ) )

        try: 
            os.makedirs(self.user_plugins_dir,0o775,True)
        except Exception as ex:
            self.logger.warning( "making %s: %s" % ( self.user_plugins_dir, ex ) )

        try: 
            os.makedirs(self.http_dir, 0o775,True)
        except Exception as ex:
            self.logger.warning( "making %s: %s" % ( self.http_dir, ex ) )


        # default config files
        defn = self.user_config_dir + os.sep + "default.conf"
        if not os.path.exists( defn ):
            with open( defn, 'w' ) as f: 
                f.writelines( [ "# set environment variables for all components to use." ] )

        defn = self.user_config_dir + os.sep + "credentials.conf"
        if not os.path.exists( defn ):
            with open( defn, 'w' ) as f: 
                f.writelines( [ "amqps://anonymous:anonymous@dd.weather.gc.ca" ] )

        # hostname

        self.hostname  = socket.getfqdn()
        self.randid    = "%04x" % random.randint(0,65536)

        # logging is interactive at start

        self.debug     = False
        self.statehost = False
        self.hostform  = 'short'
        self.loglevel  = logging.INFO

        #self.debug    = True
        #self.loglevel = logging.DEBUG

        self.LOG_FORMAT= ('%(asctime)s [%(levelname)s] %(message)s')
        logging.basicConfig(level=self.loglevel, format = self.LOG_FORMAT )
        self.logger = logging.getLogger()
        self.logger.debug("sr_config __init__")

        # program_name

        self.program_name = re.sub(r'(-script\.(pyw|py)|\.exe|\.py)?$', '', os.path.basename(sys.argv[0]) )
        self.program_dir  = self.program_name[3:]
        self.logger.debug("sr_config program_name %s " % self.program_name)

        # config

        self.config_dir    = ''
        self.config_found  = False
        self.config_name   = None
        self.user_config   = config

        # config might be None ... in some program or if we simply instantiate a class
        # but if it is not... it better be an existing file

        # keep a list of extended options

        self.extended_options = []
        self.known_options    = []

        # check arguments

        if args == [] : args = None
        self.user_args       = args

        # remote config 

        if config and config.startswith('http:') :
           urlstr = config
           name   = os.path.basename(config)
           if not name.endswith('.conf') : name += '.conf'
           path   = self.user_config_dir + os.sep + self.program_dir + os.sep + name
           ok = self.wget_config(urlstr,path,remote_config_url=True)
           config = name

        # starting the program we should have a real config file ... ending with .conf

        if config != None :
           mandatory = True
           if action in ['add','edit','enable','remove','rename']: mandatory = False
           usr_cfg = config
           if not config.endswith('.conf') : usr_cfg += '.conf'
           cdir = os.path.dirname(usr_cfg)
           if cdir and cdir != '' : self.config_dir = cdir.split(os.sep)[-1]
           self.config_name = re.sub(r'(\.conf)','',os.path.basename(usr_cfg))
           ok, self.user_config = self.config_path(self.program_dir,usr_cfg,mandatory)
           if ok :
              cdir = os.path.dirname(self.user_config)
              if cdir and cdir != '' : self.config_dir = cdir.split(os.sep)[-1]
              self.config_found  = True
           else :
              self.user_config = config
              self.config_dir = self.program_dir
           self.logger.debug("sr_config config_dir   %s " % self.config_dir  )
           self.logger.debug("sr_config config_name  %s " % self.config_name )
           self.logger.debug("sr_config user_config  %s " % self.user_config )

        self.prog_config = self.user_config_dir + os.sep + self.program_dir + '.conf'
        self.logger.debug("sr_config prog_config  %s " % self.prog_config )

        # build user_cache_dir/program_name/[config_name|None] and make sure it exists

        self.user_cache_dir  = user_cache_dir (self.appname,self.appauthor)
        self.user_cache_dir += os.sep + self.program_name.replace('sr_','')
        self.user_cache_dir += os.sep + "%s" % self.config_name
        # user_cache_dir will be created later in configure()

        # host attributes
        self.supports_extended_attributes = supports_extended_attributes


    def xcl( self, x ):
        if sys.hexversion > 0x03030000 :
            return x.__qualname__.split('.')[0] + ' '
        else:
            return x.__name__ + ' '

    def log_settings(self):

        self.logger.info( "log settings start for %s (version: %s):" % \
           (self.program_name, sarra.__version__) )
        self.logger.info( "\tinflight=%s events=%s use_pika=%s topic_prefix=%s" % \
           ( self.inflight, self.events, self.use_pika, self.topic_prefix) )
        self.logger.info( "\tinflight=%s events=%s use_amqplib=%s topic_prefix=%s" % \
           ( self.inflight, self.events, self.use_amqplib, self.topic_prefix) )
        self.logger.info( "\tsuppress_duplicates=%s basis=%s retry_mode=%s retry_ttl=%sms" % \
           ( self.caching, self.cache_basis, self.retry_mode, self.retry_ttl ) )
        self.logger.info( "\texpire=%sms reset=%s message_ttl=%s prefetch=%s accept_unmatch=%s delete=%s" % \
           ( self.expire, self.reset, self.message_ttl, self.prefetch, self.accept_unmatch, self.delete ) )
        self.logger.info( "\theartbeat=%s sanity_log_dead=%s default_mode=%03o default_mode_dir=%03o default_mode_log=%03o discard=%s durable=%s" % \
           ( self.heartbeat, self.sanity_log_dead, self.chmod, self.chmod_dir, self.chmod_log, self.discard, self.durable ) )
        self.logger.info( "\tpreserve_mode=%s preserve_time=%s realpath_post=%s base_dir=%s follow_symlinks=%s" % \
           ( self.preserve_mode, self.preserve_time, self.realpath_post, self.base_dir, self.follow_symlinks ) )
        self.logger.info( "\tmirror=%s flatten=%s realpath_post=%s strip=%s base_dir=%s report_back=%s" % \
           ( self.mirror, self.flatten, self.realpath_post, self.strip, self.base_dir, self.reportback ) )

        if self.post_broker :
            self.logger.info( "\tpost_base_dir=%s post_base_url=%s post_topic_prefix=%s sum=%s blocksize=%s " % \
               ( self.post_base_dir, self.post_base_url, self.post_topic_prefix, self.sumflg, self.blocksize ) )

        self.logger.info('\tPlugins configured:')

        if self.program_name == 'sr_poll' :
            self.logger.info( '\t\ton_line: %s' % ''.join( map( self.xcl , self.on_line_list ) ) )
            self.logger.info( '\t\ton_html_page: %s' % ''.join( map( self.xcl , self.on_html_page_list ) ) )
            self.logger.info( '\t\tdo_poll: %s' % ''.join( map( self.xcl , self.do_poll_list ) ) )

        elif self.program_name == 'sr_sender' :
            self.logger.info( '\t\tdo_send: %s' % ''.join( map( self.xcl , self.do_send_list ) ) )
            self.logger.info( '\t\tdo_put : %s' % ''.join( map( self.xcl , self.do_put_list  ) ) )

        elif self.program_name in [ 'sr_watch', 'sr_post' ]:
            self.logger.info( '\t\ton_watch: %s' % ''.join( map( self.xcl , self.on_watch_list ) ) )

        else :
            self.logger.info( '\t\tdo_download: %s' % ''.join( map( self.xcl , self.do_download_list ) ) )
            self.logger.info( '\t\tdo_get     : %s' % ''.join( map( self.xcl , self.do_get_list  ) ) )


        self.logger.info( '\t\ton_message: %s'   % ''.join( map( self.xcl , self.on_message_list ) ) )
        self.logger.info( '\t\ton_part: %s'      % ''.join( map( self.xcl , self.on_part_list ) ) )
        self.logger.info( '\t\ton_file: %s'      % ''.join( map( self.xcl , self.on_file_list ) ) )
        self.logger.info( '\t\ton_post: %s'      % ''.join( map( self.xcl , self.on_post_list ) ) )
        self.logger.info( '\t\ton_heartbeat: %s' % ''.join( map( self.xcl , self.on_heartbeat_list ) ) )
        self.logger.info( '\t\ton_report: %s'    % ''.join( map( self.xcl , self.on_report_list ) ) )
        self.logger.info( '\t\ton_start: %s'     % ''.join( map( self.xcl , self.on_start_list ) ) )
        self.logger.info( '\t\ton_stop: %s'      % ''.join( map( self.xcl , self.on_stop_list ) ) )

        self.logger.info('log_settings end.')



    def args(self,args):
        """

        given the command line arguments look for options, and parse them.  When they are over, 

        for use by sr_post:
        set first_arg  to be the index of the first command line argument that isn't an option.
        for sr_post the files to post are sys.argv[self.first_arg:] 

        """

        self.logger.debug("sr_config args")

        if args == None : return

        # on command line opition starts with - or --
        i = 0
        self.first_arg=0
        while i < len(args):
              n = 1
              if args[i][0] == '-' :
                 n = self.option(args[i:])
                 if n == 0 : n = 1
              elif self.first_arg == 0:
                 self.first_arg=i+1
              i = i + n

    def backslash_space(self,iwords):
        words = []
        lst   = -1
        for w in iwords:
            if lst >= 0 and words[lst].endswith('\\') :
               rw =  words[lst][:-1]
               words[lst] = rw + ' ' + w
            else:
               words.append(w)
               lst += 1
        return words

    def check(self):
        self.logger.debug("sr_config check")

    def check_extended(self):
        self.logger.debug("sr_config check_extended")

        ok = True
        for option in self.extended_options :
            if option in self.known_options : continue
            value=getattr(self,option)
            self.logger.warning("extended option %s = %s (unknown or not declared)" % (option,value) ) 
            ok = False

        return ok

    def check_for_remote_config(self,path):
        self.logger.debug("check_for_remote_config %s" % path)

        # parse once to seek for  remote_config_url

        urlstr = None
        try:
            f = open(path, 'r')
            for line in f.readlines():
                words = line.split()
                if (len(words) >= 1 and not re.compile('^[ \t]*#').search(line)):
                   if words[0] != 'remote_config_url' : continue
                   urlstr = words[1]
                   ok = self.wget_config(urlstr,path,remote_config_url=True)
            f.close()

        except:
            (stype, svalue, tb) = sys.exc_info()
            self.logger.error("check_remote_config Type: %s, Value: %s" % (stype, svalue))

    def chunksize_from_str(self,str_value):
        self.logger.debug("sr_config chunksize_from_str %s" % str_value)
        factor = 1
        if str_value[-1] in 'bB'   : str_value = str_value[:-1]
        if str_value[-1] in 'kK'   : factor = 1024
        if str_value[-1] in 'mM'   : factor = 1024 * 1024
        if str_value[-1] in 'gG'   : factor = 1024 * 1024 * 1024
        if str_value[-1] in 'tT'   : factor = 1024 * 1024 * 1024 * 1024
        if str_value[-1].isalpha() : str_value = str_value[:-1]
        chunksize = int(str_value) * factor

        return chunksize

    def config(self,path):
        self.logger.debug("sr_config config component is: %s" % self.program_name )
        self.logger.debug("sr_config %s" % path)

        self.check_for_remote_config(path)

        try:
            f = open(path, 'r')
            for line in f.readlines():
                words = line.split()
                if (len(words) >= 1 and not re.compile('^[ \t]*#').search(line)):
                    words = self.backslash_space(words)
                    self.option(words)
            f.close()

        except:
            (stype, svalue, tb) = sys.exc_info()
            self.logger.error("sr_config/config 1 Type: %s, Value: %s" % (stype, svalue))

    def config_path(self,subdir,config, mandatory=True, ctype='conf'):
        self.logger.debug("config_path = %s %s" % (subdir,config))

        if config == None : return False,None

        # remote config

        if config.startswith('http:') :
           urlstr = config
           name   = os.path.basename(config)
           if not name.endswith(ctype) : name += '.' + ctype
           path   = self.user_config_dir + os.sep + subdir + os.sep + name
           config = name

           self.logger.debug("http url %s path %s name %s" % (urlstr,path,name))

           # do not allow plugin (Peter's mandatory decision)
           # because plugins may need system or python packages
           # that may not be installed on the current server.
           if subdir == 'plugins' :
              self.logger.error("it is not allowed to download plugins")
           else :
              ok = self.wget_config(urlstr,path)

        # priority 1 : config given is a valid path

        self.logger.debug("config_path %s " % config )
        if os.path.isfile(config) :
           return True,config

        config_file = os.path.basename(config)
        config_name = re.sub(r'(\.inc|\.conf|\.py)','',config_file)
        ext         = config_file.replace(config_name,'')
        if ext == '': ext = '.' + ctype
        config_path = config_name + ext

        # priority 1.5: config file given without extenion...
        if os.path.isfile(config_path) :
           return True,config_path

        # priority 2 : config given is a user one

        config_path = self.user_config_dir + os.sep + subdir + os.sep + config_name + ext
        self.logger.debug("config_path %s " % config_path )

        if os.path.isfile(config_path) :
           return True,config_path

        # priority 3 : config given to site config

        config_path = self.site_config_dir + os.sep + subdir + os.sep + config_name + ext
        self.logger.debug("config_path %s " % config_path )

        if os.path.isfile(config_path) :
           return True,config_path

        # priority 4 : plugins

        if subdir == 'plugins' :
           config_path = self.package_dir + os.sep + 'plugins' + os.sep + config_name + ext
           self.logger.debug("config_path %s " % config_path )
           if os.path.isfile(config_path) :
              return True,config_path

        # return bad file ... 
        if mandatory :
          if subdir == 'plugins' : self.logger.error("script not found %s" % config)
          elif config_name != 'plugins' : self.logger.error("file not found %s" % config)

        return False,config

    def configure(self):
        self.logger.debug("configure")
        
        # on reload : get rid of extended options... because they are lists

        self.logger.debug("clearing out extended options")
        for opt in self.extended_options :
            if hasattr(self,opt): delattr (self,opt)

        self.extended_options = []
        self.known_options    = []

        # go through normal configuration

        self.defaults()
        self.general()
        self.load_sums()

        self.overwrite_defaults()

        # load/reload all config settings

        self.args   (self.user_args)

        # dont need to configure if it is not a config file or for theses actions

        if self.config_found and \
           not self.action   in  [ 'add','edit','enable', 'list', 'rename', 'remove' ]:
           self.config (self.user_config)

        # configure some directories if statehost was set

        self.configure_statehost()

        # verify / complete settings

        if self.config_found and \
           not self.action   in  [ 'add','edit','enable', 'list', 'rename', 'remove' ]:
           self.check()

        # sr_audit is the only program working without config

        if self.program_name == 'sr_audit' : self.check()

        # check extended options

        self.check_extended()

        # register plugins

        self.register_plugins()


    def configure_statehost(self):
        self.logger.debug("configure_statehost")

        hostdir = None

        # user asked for statehost

        if self.statehost :
           hostdir = self.hostname
           if self.hostform == 'short' : hostdir = self.hostname.split('.')[0] 

        # finalize user_log_dir

        if hostdir and not hostdir in self.user_log_dir :
           self.user_log_dir = self.user_log_dir[:-4] + os.sep + hostdir + '/log'

        # create user_log_dir 

        self.logger.debug("sr_config user_log_dir  %s " % self.user_log_dir ) 
        try: 
            os.makedirs(self.user_log_dir, 0o775,True)
        except Exception as ex:
            self.logger.warning( "making %s: %s" % ( self.user_log_dir, ex ) )

        # finalize user_cache_dir

        if hostdir and not hostdir in self.user_cache_dir :
           self.user_cache_dir  = user_cache_dir (self.appname,self.appauthor)
           self.user_cache_dir += os.sep + hostdir
           self.user_cache_dir += os.sep + self.program_name.replace('sr_','')
           self.user_cache_dir += os.sep + "%s" % self.config_name

        # create user_cache_dir

        if not self.program_name in [ 'sr', 'sr_config' ]:
           self.logger.debug("sr_config user_cache_dir  %s " % self.user_cache_dir ) 
           try: 
                os.makedirs(self.user_cache_dir,  0o775,True)
           except Exception as ex:
                self.logger.warning( "making %s: %s" % ( self.user_cache_dir, ex ) )

    def declare_option(self,option):
        self.logger.debug("sr_config declare_option")
        self.known_options.append(option)

    def defaults(self):
        self.logger.debug("sr_config defaults")

        # IN BIG DEBUG
        #self.debug = True
        self.debug                = False

        self.retry_mode           = True
        self.retry_ttl            = None

        self.remote_config_url    = None

        self.heartbeat            = 300
        self.last_heartbeat       = time.time()

        self.loglevel             = logging.INFO
        self.logrotate            = 5
        self.report_daemons          = False

        self.bufsize              = self.chunksize_from_str('1M')
        self.timeout              = self.duration_from_str('5m',setting_units='s')

        self.kbytes_ps            = 0

        self.add_sumalgo_list     = []
        self.sumalgos             = {}
        self.sumalgo              = None
        self.lastflg              = None

        self.admin                = None
        self.manager              = None

        # consumer
        self.attempts             = 3   # number of times to attempt downloads.
        self.broker               = None
        self.bindings             = []
        self.exchange             = None
        self.exchange_suffix      = None
        self.exchanges            = [ 'xlog', 'xpublic', 'xreport', 'xwinnow' ]
        self.topic_prefix         = 'v02.post'
        self.post_topic_prefix    = None
        self.subtopic             = None

        self.queue_name           = None
        self.queue_suffix         = None
        self.durable              = True
        self.expire               = 1000 *60 * 5  # 5 mins = 1000millisec * 60s * 5m 
        self.reset                = False
        self.message_ttl          = None
        self.prefetch             = 25
        self.max_queue_size       = 25000
        self.set_passwords        = True

        self.accept_unmatch       = None     # default changes depending on program
        self.masks                = []       # All the masks (accept and reject)
        self.currentPattern       = None     # defaults to all
        self.currentDir           = os.getcwd()   # mask directory (if needed)
        self.currentFileOption    = None     # should implement metpx like stuff
        self.delete               = False

        self.report_exchange      = None
          
        # amqp alternatives
        self.use_pika              = False
        self.use_amqplib           = False

        # cache
        self.cache                = None
        self.caching              = False
        self.cache_basis         = 'path'
        self.cache_stat           = False

        # save/restore
        self.save_fp              = None
        self.save_count           = 1

        # sanify
        self.sanity_log_dead      = int(1.5*self.heartbeat)

        # counter

        self.message_count        = 0
        self.publish_count        = 0
        self.pulse_count          = 0

        # new set
        self.base_dir             = None
        self.post_base_dir        = None
        self.post_base_url        = None

        # pulse  

        self.pulse_message        = None

        # deprecated set
        self.document_root        = None
        self.post_document_root   = None
        self.url                  = None

        self.postpath             = []
        self.movepath             = []

        self.to_clusters          = None
        self.parts                = None
        self.sumflg               = 'd'

        self.rename               = None

        self.headers_to_add       = {}
        self.headers_to_del       = []

        #

        self.batch                = 100

        self.chmod                = 0o0   # Peter changed this to 0, so umask can be used. July 2017.
        self.chmod_dir            = 0o775 # added by Murray Rennie May 17, 2016
        self.chmod_log            = 0o600 
        self.cluster              = None
        self.cluster_aliases      = []

        self.destination          = None
        self.discard              = False

        self.events               = 'create|delete|link|modify'
        self.event                = 'create|delete|modify'

        self.flatten              = '/'
        self.follow_symlinks      = False
        self.force_polling        = False

        self.gateway_for          = []
        self.mirror               = False

        self.outlet               = 'post'
        self.partflg              = '0'
        self.pipe                 = False
        self.post_broker          = None
        self.post_exchange        = None
        self.post_exchange_suffix = None
        self.post_exchange_split  = 0
        self.preserve_mode        = True
        self.preserve_time        = True
        self.pump_flag            = False

        self.randomize            = False
        self.realpath_post        = False
        self.realpath_filter      = False
        self.reconnect            = False
        self.reportback           = True
        self.restore              = False
        self.restore_queue        = None

        self.save                 = False
        self.save_file            = None
        self.sleep                = 0
        self.strip                = 0
        self.pstrip               = None
        self.source               = None
        self.source_from_exchange = False


        self.users                = {}
        self.users_flag           = False

        self.blocksize            = 0

        self.destfn_script        = None

        self.do_download          = None
        self.do_downloads         = {}

        self.do_get               = None
        self.do_gets              = {}

        self.do_poll              = None
        self.do_polls             = {}
        self.ls_file_index        = -1

        self.do_put               = None
        self.do_puts              = {}

        self.do_send              = None
        self.do_sends             = {}

        self.inline               = False
        self.inline_encoding      = "guess"
        self.inline_max           = 1024

        self.inplace              = False

        self.inflight             = 'unspecified'

        self.notify_only          = False

        self.windows_run         = 'exe'

        # 2 object not to reset in child
        if not hasattr(self,'logpath') :
           self.logpath           = None
        if not hasattr(self,'instance') :
           self.instance          = 0
        self.no                   = -1
        self.nbr_instances        = 1



        self.overwrite            = False
        self.recompute_chksum     = False

        self.interface            = None
        self.vip                  = None

        # Plugin defaults

        self.on_part              = None
        self.do_task              = None
        self.on_watch             = None

        self.plugin_times = [ 'destfn_script', 'on_message', 'on_file', 'on_post', 'on_heartbeat', \
            'on_html_page', 'on_part', 'on_line', 'on_watch', 'do_poll', \
            'do_download', 'do_get', 'do_put', 'do_send', 'do_task', 'on_report', \
            'on_start', 'on_stop' ]

        for t in self.plugin_times + [ 'plugin' ]:
            exec( 'self.'+t+' = None' )
            exec( 'self.'+t+'_list = [ ]' )

        #self.execfile("on_message","log_all")

        self.execfile("on_file",'file_log')
        self.execfile("on_post",'post_log')
        self.execfile("on_heartbeat",'hb_log')


        self.execfile("on_heartbeat",'hb_memory')
        self.execfile("on_heartbeat",'hb_pulse')
        self.execfile("on_html_page",'html_page')

        #self.on_post_list = [ self.on_post ]
        self.execfile("on_line",'line_mode')


    # this function converts duration into a specifid unit: [milliseconds, seconds or days]
    # str_value should be a number followed by a unit [s,m,h,d,w] ex. 1w, 4d, 12h
    # setting_units specifies the factor to convert the value into [d,s] seconds by default
    # ex. duration_from_str('48h', 'd') -> 2, for 2 days
    def duration_from_str(self,str_value,setting_units='s'):
        self.logger.debug("sr_config duration_from_str %s unit %s" % (str_value,setting_units))

        factor    = 1

        # most settings are in sec (or millisec)
        if setting_units[-1] == 's' :
           if setting_units == 'ms'   : factor = 1000
           if str_value[-1] in 'sS'   : factor *= 1
           if str_value[-1] in 'mM'   : factor *= 60
           if str_value[-1] in 'hH'   : factor *= 60 * 60
           if str_value[-1] in 'dD'   : factor *= 60 * 60 * 24
           if str_value[-1] in 'wW'   : factor *= 60 * 60 * 24 * 7
           if str_value[-1].isalpha() : str_value = str_value[:-1]

        elif setting_units == 'd'     :
           if str_value[-1] in 'dD'   : factor *= 1
           if str_value[-1] in 'wW'   : factor *= 7
           if str_value[-1].isalpha() : str_value = str_value[:-1]

        duration = float(str_value) * factor

        return duration


    def execfile(self, opname, path):
        """
           Add plugins, returning True on Success.
        """
        setattr(self,opname,None)

        if path == 'None' or path == 'none' or path == 'off':
             self.logger.debug("Reset plugin %s to None" % opname ) 
             exec( 'self.' + opname + '_list = [ ]' )
             return True

        ok,script = self.config_path('plugins',path,mandatory=True,ctype='py')
        if ok:
            self.logger.debug("installing %s plugin %s" % (opname, script ) ) 
        else:
            self.logger.error("installing %s plugin %s failed: not found " % (opname, path) ) 
            return False

        try    : 
            exec(compile(open(script).read(), script, 'exec'))
        except : 
            (stype, svalue, tb) = sys.exc_info()
            self.logger.error("sr_config/execfile 2 Type: %s, Value: %s" % (stype, svalue))
            self.logger.error("for option %s plugin %s did not work" % (opname,path))
            return False

        if getattr(self,opname) is None:
            self.logger.error("%s plugin %s incorrect: does not set self.%s" % (opname, path, opname ))
            return False

        if opname == 'plugin' :
            pci = self.plugin.lower()
            exec( pci + ' = ' + self.plugin + '(self)' )
            pcv = eval( 'vars('+ self.plugin +')' )
            for when in self.plugin_times:
                if when in pcv:
                    exec( 'self.' + when + '=' + pci + '.' + when )
                    eval( 'self.' + when + '_list.append(' + pci + '.' + when + ')' )
        else:
            eval( 'self.' + opname + '_list.append(self.' + opname + ')' )

        # following gives backward compatibility with existing plugins that don't follow new naming convention.

        return True

    def find_file_in_dir(self,d,name,recursive=False):

        if not os.path.isdir(d) : return None

        for e in sorted( os.listdir(d) ):
            f = d+os.sep+e
            if os.path.isdir(f) :
               if not recursive : continue
               rf = self.find_file_in_dir(f,name,recursive)
               if rf : return rf
               continue
            if f and f.endswith(name) : return f

        return None

    def find_conf_file(self,name):

        # check in user program configs

        for p in self.programs:
            f = self.find_file_in_dir( self.user_config_dir +os.sep+ p, name)
            if f : return f

        # check in user plugin configs

        f = self.find_file_in_dir( self.user_config_dir +os.sep+ 'plugins', name, recursive=True)
        if f : return f

        # check in user general configs

        f = self.find_file_in_dir( self.user_config_dir, name )
        if f : return f

        # check in package plugins

        f = self.find_file_in_dir( self.package_dir +os.sep+ 'plugins', name, recursive=True)
        if f : return f

        # check in package examples

        for p in self.programs:
            f = self.find_file_in_dir( self.package_dir +os.sep+ 'examples' +os.sep+ p , name)
            if f : return f

        # not found

        return None


    def heartbeat_check(self):
        now    = time.time()
        elapse = now - self.last_heartbeat
        if elapse > self.heartbeat :
           self.__on_heartbeat__()
           self.last_heartbeat = now
           # check how on_heartbeat lasted
           hb_last = time.time() - now
           ratio   = hb_last/self.heartbeat
           # heartbeat needs to be adjusted (to the nearest higher rounded minute)
           if ratio > 0.1 :
              self.logger.warning("on_heartbeat spent more than 10%% of heartbeat (%d)" % self.heartbeat)
              self.heartbeat = int(ratio * 10 * self.heartbeat/60 + 1) * 60
              self.logger.warning("heartbeat set to %d" % self.heartbeat)
           

    def __on_heartbeat__(self):
        self.logger.debug("__on_heartbeat__")

        # invoke on_hearbeat when provided
        for plugin in self.on_heartbeat_list:
            try: 
                plugin(self)
            except:
                (stype, svalue, tb) = sys.exc_info()
                self.logger.error("sr_config/__on_heartbeat__ 3 Type: %s, Value: %s,  ..." % (stype, svalue))
                self.logger.error( "plugin %s, execution failed." % plugin )

        return True

    def get_exchange_option(self):

        if not self.broker : return self.exchange

        if self.program_name == 'sr_report' :
           if self.exchange == None :
              self.exchange == 'xs_%s' % self.broker.username
              if self.broker.username in self.users.keys():
                 if self.users[self.broker.username] in [ 'feeder', 'admin' ]:
                    self.exchange = 'xreport'

        if self.exchange_suffix :
           self.exchange = 'xs_%s' % self.broker.username + '_' + self.exchange_suffix

        return self.exchange

    def general(self):
        self.logger.debug("sr_config general")

        # read in provided credentials
        credent = self.user_config_dir + os.sep + 'credentials.conf'
        self.cache_url   = {}
        self.credentials = sr_credentials(self.logger)
        self.credentials.read(credent)

        defconf     = self.user_config_dir + os.sep + 'default.conf'
        self.logger.debug("defconf = %s\n" % defconf)

        if os.path.isfile(defconf) : 
           config_dir       = self.config_dir
           self.config_dir  = ''
           self.config(defconf)
           self.config_dir  = config_dir

        adminconf   = self.user_config_dir + os.sep + 'admin.conf'
        self.logger.debug("adminconf = %s\n" % adminconf)

        if os.path.isfile(adminconf) : 
           config_dir       = self.config_dir
           self.config_dir  = ''
           self.config(adminconf)
           self.config_dir  = config_dir

        if os.path.isfile(self.prog_config):
           config_dir       = self.config_dir
           self.config_dir  = ''
           self.config(self.prog_config)
           self.config_dir  = config_dir
            
    def has_vip(self): 

        # no vip given... standalone always has vip.
        if self.vip == None: 
           return True

        for i in netifaces.interfaces():
            for a in netifaces.ifaddresses(i):
                j=0
                while( j < len(netifaces.ifaddresses(i)[a]) ) :
                    if self.vip in netifaces.ifaddresses(i)[a][j].get('addr'):
                       return True
                    j+=1
        return False
 
    def isMatchingPattern(self, chaine, accept_unmatch = False): 

        for mask in self.masks:
            self.logger.debug( "isMatchingPattern: mask: %s" % str(mask) )
            pattern, maskDir, maskFileOption, mask_regexp, accepting, mirror, strip, pstrip, flatten = mask
            self.currentPattern    = pattern
            self.currentDir        = maskDir
            self.currentFileOption = maskFileOption
            self.currentRegexp     = mask_regexp
            self.mirror = mirror
            self.strip = strip
            self.pstrip = pstrip
            self.flatten = flatten
            if mask_regexp.match(chaine) :
               if not accepting : return False
               self.logger.debug( "isMatchingPattern: mask=%s strip=%s" % (str(mask), strip) )
               return True

        return accept_unmatch

    def isTrue(self,S):
        s = S.lower()
        if  s == 'true' or s == 'yes' or s == 'on' or s == '1': return True
        return False

    def isNone(self,S):
        s = S.lower()
        if  s == 'false' or s == 'none' or s == 'off' or s == '0': return True
        return False

    def load_sums(self):
        self.logger.debug("load_sums")

        # load sums from package_dir
        sumdirs = []
        sumdirs.append( self.site_config_dir + os.sep + 'sum' + os.sep )
        sumdirs.append( self.package_dir     + os.sep + 'sum' + os.sep )
        sumdirs.append( self.user_config_dir + os.sep + 'sum' + os.sep )

        # loop on possible sum directories
        for d in sumdirs:
            if not os.path.isdir(d) : continue
            # loop on all files in the current directory
            for s in os.listdir(d):
                p = d + s
                if os.path.isdir(p)   : continue
                if s == '__init__.py' : continue

                # load the checksum algo from the file
                if not self.execfile("add_sumalgo",p):
                   self.logger.error("sum file %s did not execute" % p)
                   continue

                # verify that it is an instance of sr_checksum
                if not isinstance(self.add_sumalgo,sr_checksum):
                   self.logger.error("sum file %s add_sumalgo is not inherited from class sr_checksum" % p)
                   continue

                # get its registering name
                try   : register_name = self.add_sumalgo.registered_as()
                except: register_name = None

                if register_name == None:
                   self.logger.error("sum file %s add_sumalgo does not provide a checksum letter/name" % p)
                   continue

                # check if it overwrites one already set
                if register_name in self.sumalgos :
                   self.logger.error("sum file %s add_sumalgo with a checksum letter/name already set, skipped" % p)
                   continue

                # add the sumalgo 
                self.logger.debug("sum file %s add_sumalgo with a checksum letter/name %s" % (p,register_name))
                self.sumalgos[register_name] = self.add_sumalgo

        # setting default to 'd'
        self.set_sumalgo('d')
         
    def list_file(self,path):
        cmd = os.environ.get('PAGER')
        if cmd == None: 
            if sys.platform != 'win32':
                cmd="more"
            else:
                cmd="more.com"

        self.run_command([ cmd, path ] )

    def run_command(self,cmd_list):
        sr_path = os.environ.get('SARRA_LIB')
        sc_path = os.environ.get('SARRAC_LIB')
        import sys,subprocess

        try:
                if sys.version_info.major < 3 or (sys.version_info.major == 3 and sys.version_info.minor < 5) :
                        subprocess.check_call(cmd_list, close_fds=False )
                else :
                        self.logger.debug("using subprocess.run")
                        if sc_path and cmd_list[0].startswith("sr_cp"):
                          subprocess.run([sc_path+'/'+cmd_list[0]]+cmd_list[1:],check=True)
                        elif sr_path and cmd_list[0].startswith("sr"):
                          subprocess.run([sr_path+'/'+cmd_list[0]+'.py']+cmd_list[1:],check=True)
                        else:
                          subprocess.run(cmd_list,check=True)
        except: self.logger.error("trying run command %s " %  ' '.join(cmd_list) )

    def register_plugins(self):
        self.logger.debug("register_plugins")

        # registering downloads

        for do_download in self.do_download_list :
            parent_class = do_download.__self__
            if hasattr(parent_class,'registered_as') :
               register_name = parent_class.registered_as()
               if not isinstance(register_name,list): register_name = [register_name]
               for r in register_name:
                   self.logger.debug("registering do_download with '%s'" % r )
                   self.do_downloads[r] = do_download

        # registering gets

        for do_get in self.do_get_list :
            parent_class = do_get.__self__
            if hasattr(parent_class,'registered_as') :
               register_name = parent_class.registered_as()
               if not isinstance(register_name,list): register_name = [register_name]
               for r in register_name:
                   self.logger.debug("registering do_get with '%s'" % r )
                   self.do_gets[r] = do_get

        # registering pools

        for do_poll in self.do_poll_list :
            parent_class = do_poll.__self__
            if hasattr(parent_class,'registered_as') :
               register_name = parent_class.registered_as()
               if not isinstance(register_name,list): register_name = [register_name]
               for r in register_name:
                   self.logger.debug("registering do_poll with '%s'" % r )
                   self.do_polls[r] = do_poll

        # registering puts

        for do_put in self.do_put_list :
            parent_class = do_put.__self__
            if hasattr(parent_class,'registered_as') :
               register_name = parent_class.registered_as()
               if not isinstance(register_name,list): register_name = [register_name]
               for r in register_name:
                   self.logger.debug("registering do_put with '%s'" % r )
                   self.do_puts[r] = do_put

        # registering sends

        for do_send in self.do_send_list :
            parent_class = do_send.__self__
            if hasattr(parent_class,'registered_as') :
               register_name = parent_class.registered_as()
               if not isinstance(register_name,list): register_name = [register_name]
               for r in register_name:
                   self.logger.debug("registering do_send with '%s'" % r)
                   self.do_sends[r] = do_send

        # FIXME MG sum registering could be done here... 
        #          the simplest code for that is here
        #          you would have to set default to 'd' self.set_sumalgo('d')
        #          after registering the sums
        #          the code for this is in load_sums and pays more attentions
        #          to config, class... etc...

        # registering sums
        # the add_sumalgo is the class... no need to use __self__
         
        #for add_sumalgo in self.add_sumalgo_list :
        #    parent_class = add_sumalgo
        #    if hasattr(parent_class,'registered_as') :
        #       self.sumalgos[parent_class.registered_as()] = self.add_sumalgo


    # modified from metpx SenderFTP
    def sundew_basename_parts(self,basename):

        if self.currentPattern == None : return []
        parts = re.findall( self.currentPattern, basename )
        if len(parts) == 2 and parts[1] == '' : parts.pop(1)
        if len(parts) != 1 : return None

        lst = []
        if isinstance(parts[0],tuple) :
           lst = list(parts[0])
        else:
          lst.append(parts[0])

        return lst

    # from metpx SenderFTP
    def sundew_dirPattern(self,urlstr,basename,destDir,destName) :
        """
        does substitutions for patterns in directories.

        FIXME: destName not used?
        """
        BN = basename.split(":")
        EN = BN[0].split("_")

        BP = self.sundew_basename_parts(urlstr)

        ndestDir = ""
        DD = destDir.split("/")
        for  ddword in DD :
             if ddword == "" : continue

             nddword = ""
             DW = ddword.split("$")
             for dwword in DW :
                 nddword += self.sundew_matchPattern(BN,EN,BP,dwword,dwword)

             ndestDir += "/" + nddword 

        return ndestDir

    def sundew_getDestInfos(self, filename):
        """
        modified from sundew client

        WHATFN         -- First part (':') of filename 
        HEADFN         -- Use first 2 fields of filename
        NONE           -- Use the entire filename
        TIME or TIME:  -- TIME stamp appended
        DESTFN=fname   -- Change the filename to fname

        ex: mask[2] = 'NONE:TIME'
        """
        if self.currentFileOption == None : return filename
        timeSuffix   = ''
        satnet       = ''
        parts        = filename.split(':')
        firstPart    = parts[0]

        if 'sundew_extension' in self.msg.headers.keys() :
           parts = [ parts[0] ] + self.msg.headers[ 'sundew_extension' ].split(':')
           filename = ':'.join(parts)

        destFileName = filename

        for spec in self.currentFileOption.split(':'):
            if spec == 'WHATFN':
                destFileName =  firstPart
            elif spec == 'HEADFN':
                headParts = firstPart.split('_')
                if len(headParts) >= 2:
                    destFileName = headParts[0] + '_' + headParts[1] 
                else:
                    destFileName = headParts[0] 
            elif spec == 'SENDER' and 'SENDER=' in filename:
                 i = filename.find('SENDER=')
                 if i >= 0 : destFileName = filename[i+7:].split(':')[0]
                 if destFileName[-1] == ':' : destFileName = destFileName[:-1]
            elif spec == 'NONE':
                 if 'SENDER=' in filename:
                     i = filename.find('SENDER=')
                     destFileName = filename[:i]
                 else :
                     if len(parts) >= 6 :
                        # PX default behavior : keep 6 first fields
                        destFileName = ':'.join(parts[:6])
                        #  PDS default behavior  keep 5 first fields
                        if len(parts[4]) != 1 : destFileName = ':'.join(parts[:5])
                 # extra trailing : removed if present
                 if destFileName[-1] == ':' : destFileName = destFileName[:-1]
            elif spec == 'NONESENDER':
                 if 'SENDER=' in filename:
                     i = filename.find('SENDER=')
                     j = filename.find(':',i)
                     destFileName = filename[:i+j]
                 else :
                     if len(parts) >= 6 :
                        # PX default behavior : keep 6 first fields
                        destFileName = ':'.join(parts[:6])
                        #  PDS default behavior  keep 5 first fields
                        if len(parts[4]) != 1 : destFileName = ':'.join(parts[:5])
                 # extra trailing : removed if present
                 if destFileName[-1] == ':' : destFileName = destFileName[:-1]
            elif re.compile('SATNET=.*').match(spec):
                 satnet = ':' + spec
            elif re.compile('DESTFN=.*').match(spec):
                 destFileName = spec[7:]
            elif re.compile('DESTFNSCRIPT=.*').match(spec):
                 old_destfn_script  = self.destfn_script
                 saved_new_file     = self.msg.new_file
                 self.msg.new_file  = destFileName
                 self.destfn_script = None
                 script = spec[13:]
                 self.execfile('destfn_script',script)
                 if self.destfn_script != None :
                    ok = self.destfn_script(self)
                 destFileName       = self.msg.new_file
                 self.destfn_script = old_destfn_script
                 self.msg.new_file  = saved_new_file
                 if destFileName == None : destFileName = old_destFileName
            elif spec == 'TIME':
                if destFileName != filename :
                   timeSuffix = ':' + time.strftime("%Y%m%d%H%M%S", time.gmtime())
                   # check for PX or PDS behavior ... if file already had a time extension keep his...
                   if parts[-1][0] == '2' : timeSuffix = ':' + parts[-1]
            else:
                self.logger.error("Don't understand this DESTFN parameter: %s" % spec)
                return (None, None) 
        return destFileName + satnet + timeSuffix

    # modified from metpx SenderFTP
    def sundew_matchPattern(self,BN,EN,BP,keywd,defval) :

        BN6 = time.strftime("%Y%m%d%H%M%S", time.gmtime())
        if len(BN) >= 7 : BN6 = BN[6]

        if   keywd[:4] == "{T1}"    : return (EN[0])[0:1]   + keywd[4:]
        elif keywd[:4] == "{T2}"    : return (EN[0])[1:2]   + keywd[4:]
        elif keywd[:4] == "{A1}"    : return (EN[0])[2:3]   + keywd[4:]
        elif keywd[:4] == "{A2}"    : return (EN[0])[3:4]   + keywd[4:]
        elif keywd[:4] == "{ii}"    : return (EN[0])[4:6]   + keywd[4:]
        elif keywd[:6] == "{CCCC}"  : return  EN[1]         + keywd[6:]
        elif keywd[:4] == "{YY}"    : return (EN[2])[0:2]   + keywd[4:]
        elif keywd[:4] == "{GG}"    : return (EN[2])[2:4]   + keywd[4:]
        elif keywd[:4] == "{Gg}"    : return (EN[2])[4:6]   + keywd[4:]
        elif keywd[:5] == "{BBB}"   : return (EN[3])[0:3]   + keywd[5:]
        # from pds'datetime suffix... not sure
        elif keywd[:7] == "{RYYYY}" : return BN6[0:4]       + keywd[7:]
        elif keywd[:5] == "{RMM}"   : return BN6[4:6]       + keywd[5:]
        elif keywd[:5] == "{RDD}"   : return BN6[6:8]       + keywd[5:]
        elif keywd[:5] == "{RHH}"   : return BN6[8:10]      + keywd[5:]
        elif keywd[:5] == "{RMN}"   : return BN6[10:12]     + keywd[5:]
        elif keywd[:5] == "{RSS}"   : return BN6[12:14]     + keywd[5:]

        # Matching with basename parts if given

        if BP != None :
           for i,v in enumerate(BP):
               kw  = '{' + str(i) +'}'
               lkw = len(kw)
               if keywd[:lkw] == kw : return v + keywd[lkw:]

        return defval

    def varsub(self,word):

        buser  = ''
        config = ''
        # options need to check if there
        if hasattr(self,'broker') and self.broker  : buser  = self.broker.username
        if self.config_name : config = self.config_name
        result=word
        if '$' in result :
              result = result.replace('${HOSTNAME}',   self.hostname)
              result = result.replace('${PROGRAM}',    self.program_name)
              result = result.replace('${CONFIG}',     config)
              result = result.replace('${BROKER_USER}',buser)
              result = result.replace('${RANDID}',  self.randid )

        if '$' in result :
              elst = []
              plst = result.split('}')
              for parts in plst :
                  try:
                          if '{' in parts : elst.append((parts.split('{'))[1])
                  except: pass
              for e in elst :
                  try:    
                          repval = eval( '"%s" % self.' + e )
                          # FIXME Peter asked if a list was proposed... we use/set item 0 from that list
                          #       should have a better test than checking for [ ] but it seemed easy that way
                          if '[' in repval and ']' in repval : repval = eval( '"%s" % self.' + e + '[0]' )
                          result = result.replace('${'+e+'}',repval)
                          continue
                  except: pass

                  try:    
                      result = result.replace('${'+e+'}',os.environ.get(e))
                      if sys.platform == 'win32':
                               result = result.replace('\\','/')
                  except: pass

        return(result)


    def option(self,words):
        self.logger.debug("sr_config option %s" % words)

        # option strip out '-' 

        words0 = words[0].strip('-')

        # value : variable substitutions

        words1 = None
        words2 = None
        if len(words) > 1 :
           config = ''
           words1 = self.varsub(words[1])
           
           if len(words) > 2:
              words2 = self.varsub(words[2])

        # parsing

        needexit = False
        n        = 0
        try:
                if words0 in ['accept','get','reject']: # See: sr_config.7
                     accepting   = words0 in [ 'accept', 'get' ]
                     pattern     = words1

                     if sys.platform == 'win32' and (words1.find( '\\' ) >= 0):
                         self.logger.warning( "%s %s" % ( words0, words1 ) )
                         self.logger.warning( "use of backslash \\ is an escape character. For a path separator, use forward slash." )

                     mask_regexp = re.compile(pattern)
                     n = 2

                     if len(words) > 2:
                        save_currentFileOption = self.currentFileOption
                        self.currentFileOption = words2
                        n = 3
                     

                     self.masks.append((pattern, self.currentDir, self.currentFileOption, mask_regexp, accepting, self.mirror, self.strip, self.pstrip, self.flatten ))

                     if len(words) > 2:
                         self.currentFileOption = save_currentFileOption 

                     self.logger.debug("Masks")
                     self.logger.debug("Masks %s"% self.masks)

                elif words0 in ['accept_unmatched','accept_unmatch','au']: # See: sr_config.7
                     if (words1 is None) or words[0][0:1] == '-' : 
                        self.accept_unmatch = True
                        n = 1
                     else :
                        self.accept_unmatch = self.isTrue(words[1])
                        n = 2

                elif words0 in [ 'a', 'action' ]:
                     self.action = words1
                     n = 2

                elif words0 == 'admin': # See: sr_audit.8 
                     urlstr     = words1
                     ok, url    = self.validate_urlstr(urlstr)
                     self.admin = url
                     self.users[url.username] = 'admin'
                     if not ok or not url.scheme in ['amqp','amqps']:
                        self.logger.error("invalid admin URL (%s)" % urlstr)
                        needexit = True
                     n = 2

                elif words0 in [ 'at', 'attempts' ]: # FIXME
                     self.attempts = int(words1)
                     n = 2

                elif words0 == 'batch' : # See: sr_config.7
                     self.batch = int(words[1])
                     n = 2

                elif words0 in ['base_dir','bd']: # See: sr_config.7  for sr_post.1,sarra,sender,watch
                     if sys.platform == 'win32' and words1.find( '\\' ) :
                         self.logger.warning( "%s %s" % ( words0, words1 ) )
                         self.logger.warning( "use of backslash \\ is an escape character. For a path separator, use forward slash." )

                     if words1.lower() == 'none' : self.base_dir = None
                     else:
                           path = os.path.abspath(words1)
                           if self.realpath_post:
                               path = os.path.realpath(path)
                           if sys.platform == 'win32':
                               self.base_dir = path.replace('\\','/')
                           else:
                               self.base_dir = path
                     # FIXME MG should we test if directory exists ? and warn if not 
                     n = 2

                elif words0 in ['broker','b'] : # See: sr_consumer.7 ++   fixme: everywhere, perhaps reduce
                     urlstr      = words1
                     ok, url     = self.validate_urlstr(urlstr)
                     self.broker = url
                     if not ok or not url.scheme in ['amqp','amqps']:
                        self.logger.error("invalid broker URL (%s)" % urlstr)
                        needexit = True
                     n = 2

                elif words0 == 'blocksize' :   # See: sr_config.7
                     self.blocksize = self.chunksize_from_str(words[1])
                     if self.blocksize == 1:
                        self.parts   =  '1'
                        ok = self.validate_parts()
                             
                     n = 2

                elif words0 == 'bufsize' :   # See: sr_config.7
                     self.bufsize = int(words[1])
                     n = 2

                elif words0 in [ 'caching', 'cache', 'no_duplicates', 'noduplicates', 'nd', 'suppress_duplicates', 'sd' ] : # See: sr_post.1 sr_watch.1
                     if (words1 is None) or words[0][0:1] == '-' : 
                        self.caching = 300
                        n = 1
                     else :
                        if words[1].isalpha():
                               self.caching = self.isTrue(words[1])
                               if self.caching : self.caching = 300
                        else :
                               # caching setting is in sec 
                               self.caching = int(self.duration_from_str(words1,'s'))
                               if self.caching <= 0 : self.caching = False
                        n = 2
                     if self.caching and not hasattr(self,'heartbeat_cache_installed') :
                        self.execfile("on_heartbeat",'hb_cache')
                        self.heartbeat_cache_installed = True
                     #if self.caching: ####@
                     #   self.cache = sr_cache(self) ####@

                elif words0 in [ 'suppress_duplicates_basis', 'sdb', 'cache_basis', 'cb' ] : # See: sr_post.1 sr_watch.1
                        known_bases = [ 'data', 'name', 'path' ]
                        if words1 in known_bases:
                            self.cache_basis = words1
                        else:
                            self.logger.error("unknown basis for duplicate suppression: %s, should be one of: %s (default: %s)" % \
                                ( words1, known_bases, self.cache_basis ) )

                        n = 2

                elif words0 == 'cache_stat'   : # FIXME! what is this?
                     if (words1 is None) or words[0][0:1] == '-' : 
                        self.cache_stat = True
                        n = 1
                     else :
                        self.cache_stat = self.isTrue(words[1])
                        n = 2


                elif words0 in [ 'chmod', 'default_mode', 'dm']:    # See: sr_config.7.rst
                     self.chmod = int(words[1],8)
                     n = 2

                elif words0 in [ 'chmod_dir', 'default_dir_mode', 'ddm' ]:    # See: sr_config.7.rst
                     self.chmod_dir = int(words[1],8)
                     n = 2

                elif words0 in [ 'chmod_log', 'default_log_mode', 'dlm' ]:    
                     self.chmod_log = int(words[1],8)
                     n = 2

                elif words0 in ['cluster','cl','from_cluster','fc']: # See: sr_config.7
                     self.cluster = words1 
                     if words1.lower() == 'none' : self.cluster = None
                     n = 2

                elif words0 in ['cluster_aliases','ca']: # See: sr_config.7
                     self.cluster_aliases = words1.split(',')
                     n = 2

                elif words0 in ['config','c','include']: # See: sr_config.7
                     current_dir_confs = glob.glob(words1)
                     for conf in current_dir_confs:
                         ok, include = self.config_path(self.config_dir,conf,mandatory=True,ctype='inc')
                         self.config(include)
                     if not current_dir_confs:
                         config_dir_confs = glob.glob(self.user_config_dir + os.sep + self.program_dir + os.sep + words1)
                         for conf in config_dir_confs:
                             ok, include = self.config_path(self.config_dir,conf,mandatory=True,ctype='inc')
                             self.config(include)
                         if not config_dir_confs:
                             ok, include = self.config_path(self.config_dir,words1,mandatory=True,ctype='inc')
                             self.config(include)
                     n = 2

                elif words0 == 'debug': # See: sr_config.7
                     debug = self.debug
                     if (words1 is None) or words[0][0:1] == '-' : 
                        self.debug = True
                        n = 1
                     else :
                        self.debug = self.isTrue(words[1])
                        n = 2

                     if self.debug : self.loglevel = logging.DEBUG
                     else:           self.loglevel = logging.INFO

                     if debug != self.debug : self.set_loglevel()

                elif words0 == 'delete': # See: sr_sarra.8
                     if (words1 is None) or words[0][0:1] == '-' : 
                        self.delete = True
                        n = 1
                     else :
                        self.delete = self.isTrue(words[1])
                        n = 2

                elif words0 == 'destfn_script': # See: sr_sender(1)
                     self.destfn_script = None
                     self.execfile("destfn_script",words1)
                     if ( self.destfn_script == None ) and not self.isNone(words1):
                        ok = False
                     n = 2

                elif words0 == 'destination' : # See: sr_sender.1
                     urlstr           = words1
                     if words1[-1] != '/': urlstr += '/'   
                     ok, url          = self.validate_urlstr(urlstr)
                     self.destination = words1
                     if not ok :
                        self.logger.error("could not understand destination (%s)" % urlstr)
                        needexit = True
                     n = 2

                elif words0 == 'directory': # See: sr_config.7 
                     self.currentDir = words1.replace('//','/')
                     if sys.platform == 'win32' and self.currentDir.find( '\\' ) :
                         self.logger.warning( "directory %s" % self.currentDir )
                         self.logger.warning( "use of backslash ( \\ ) is an escape character. For a path separator, use forward slash ( / )." )

                     n = 2

                elif words0 in ['discard','d','download-and-discard']:  # sr_subscribe.1
                     if (words1 is None) or words[0][0:1] == '-' : 
                        self.discard = True
                        n = 1
                     else :
                        self.discard = self.isTrue(words[1])
                        n = 2

                elif words0 in ['document_root','dr']: # See sr_post.1,sarra,sender,watch
                     path = os.path.abspath(words1)
                     if self.realpath_post:
                         path = os.path.realpath(path)

                     if sys.platform == 'win32' and words0.find( '\\' ) :
                         self.logger.warning( "%s %s" % (words0, words1) )
                         self.logger.warning( "use of backslash ( \\ ) is an escape character. For a path separator use forward slash ( / )." )

                     if sys.platform == 'win32':
                         self.document_root = path.replace('\\','/')
                     else:
                         self.document_root = path
                     n = 2

                elif words0 == 'do_download': # See sr_config.7, sr_warra, shovel, subscribe
                     ok = self.execfile("do_download",words1)
                     n = 2

                elif words0 == 'do_get': # FIXME MG to document
                     ok = self.execfile("do_get",words1)
                     n = 2

                elif words0 == 'do_put': # FIXME MG to document
                     ok = self.execfile("do_put",words1)
                     n = 2

                elif words0 == 'do_task': # See: sr_config.1, others...
                     ok =self.execfile("do_task",words1)
                     if not ok:
                           needexit = True
                     n = 2

                elif words0 == 'do_poll': # See sr_config.7 and sr_poll.1
                     ok = self.execfile("do_poll",words1)
                     n = 2

                elif words0 == 'do_send': # See sr_config.7, and sr_sender.1
                     ok = self.execfile("do_send",words1)
                     n = 2

                elif words0 == 'durable'   : # See sr_config.7 ++
                     if (words1 is None) or words[0][0:1] == '-' : 
                        self.durable = True
                        n = 1
                     else :
                        self.durable = self.isTrue(words[1])
                        n = 2

                elif words0 in ['events','e']:  # See sr_watch.1
                     i = 0
                     if 'deleted' in words[1]:
                         self.logger.warning("deprecated Event spec: please change 'deleted' --> 'delete'")
                         words[1] = words[1].replace("deleted","delete")

                     if 'created' in words[1]:
                         self.logger.warning("deprecated Event spec: please change 'created' --> 'create'")
                         words[1] = words[1].replace("created","create")

                     if 'linked' in words[1]:
                         self.logger.warning("deprecated Event spec: please change 'linked' --> 'link'")
                         words[1] = words[1].replace("linked","link")

                     if 'modified' in words[1]:
                         self.logger.warning("deprecated event spec: please change 'modified' --> 'modify'")
                         words[1] = words[1].replace("modified","modify")

                     if 'create'  in words[1] : i = i + 1
                     if 'delete'  in words[1] : i = i + 1
                     if 'link' in words[1] : i = i + 1
                     if 'modify' in words[1] : i = i + 1
                     if 'move'  in words[1] : i = i + 1
                     
                     if i < len(words[1].split(',')) :
                        self.logger.error("events invalid (%s)" % words[1])
                        needexit = True

                     self.events = words[1]
                     n = 2

                elif words0 in ['exchange','ex'] : # See: sr_config.7 ++ everywhere fixme?
                     self.exchange = words1
                     n = 2

                elif words0 in ['exchange_suffix'] : # FIXME: sr_config.7 ++ everywhere fixme?
                     self.exchange_suffix = words1
                     n = 2

                elif words0 in [ 'expire', 'expiry' ]: # See: sr_config.7 ++ everywhere fixme?
                     if    words1.lower() == 'none' :
                           self.expire = None
                     else:
                           # rabbitmq setting is in millisec / user in secs
                           self.expire = int(self.duration_from_str(words1,'ms'))
                           if self.expire < 300000 : 
                              self.logger.warning("expire setting (%s) may cause problem...too low" % words[1])
                     n = 2

                elif words0 == 'filename': # See: sr_poll.1, sr_sender.1
                     self.currentFileOption = words[1]
                     n = 2

                elif words0 in ['realpath_filter','fr']: # FIXME: MG new
                     if (words1 is None) or words[0][0:1] == '-' : 
                        self.realpath_filter = True
                        n = 1
                     else :
                        self.realpath_filter = self.isTrue(words[1])
                        n = 2

                elif words0 in [ 'flatten' ]: # See: sr_poll.1, sr_sender.1
                     self.flatten = words[1]
                     n = 2

                elif words0 in ['follow_symlinks','fs']: # See: sr_post.1, sr_watch.1
                     if (words1 is None) or words[0][0:1] == '-' : 
                        self.follow_symlinks = True
                        n = 1
                     else :
                        self.follow_symlinks = self.isTrue(words[1])
                        n = 2

                elif words0 in ['force_polling','fp']: # See: sr_post.1, sr_watch.1
                     if (words1 is None) or words[0][0:1] == '-' : 
                        self.force_polling = True
                        n = 1
                     else :
                        self.force_polling = self.isTrue(words[1])
                        n = 2

                elif words0 in ['header']: # See: sr_config.7
                     kvlist = words1.split('=')
                     key    = kvlist[0]
                     value  = kvlist[1]

                     if value.lower() in ['none','null'] :
                        self.headers_to_del.append(key)
                     else :
                        self.headers_to_add [key] = value

                     if supports_extended_attributes:
                        if key.lower() == "sum":
                           glob_lst = []
                           glob_lst.extend(glob.glob(word) for word in words[2:] if word != [])
                           file_lst = [f for sub_lst in glob_lst for f in sub_lst]  
                           for xfile in file_lst:
                              xattr.setxattr(xfile, 'user.sr_sum', bytes(value,"utf-8"))
                              xmtime = timeflt2str(time.time())
                              xattr.setxattr(xfile, 'user.sr_mtime', bytes(xmtime,"utf-8"))
                              self.logger.debug("xattr sum set for file: {0} => {1}".format(xfile, value))
                     n = 2

                elif words0 in ['gateway_for','gf']: # See: sr_config.7, sr_sarra.8, sr_sender.1 
                     self.gateway_for = words1.split(',')
                     n = 2

                elif words0 == 'heartbeat' :   # See: sr_config.7
                     # heartbeat setting is in sec 
                     self.heartbeat = self.duration_from_str(words1,'s')
                     if self.heartbeat <= 0 : self.heartbeat = 0
                     n = 2

                elif words0 in ['help','h']: # See: sr_config.7
                     self.help()
                     needexit = True
                     os._exit(0)

                elif words0 in ['hostname']: # See: dd_subscribe (obsolete option...ok)
                     self.hostname = words[1] 
                     n = 2

                elif words0 in ['inline','inl','content' ]: # See: sr_config.7
                     if (words1 is None) or words[0][0:1] == '-' : 
                        self.inline = True
                        n = 1
                     else :
                        self.inline = self.isTrue(words[1])
                        n = 2

                elif words0 in ['inline_encoding','inlenc','content_encoding' ]: # See: sr_config.7

                     encoding_choices =  [ 'guess', 'text', 'binary' ]
                     if words1.lower() in encoding_choices:
                        self.inline_encoding = words1.lower()
                     else:
                        self.logger.error("inline_encoding must be one of: %s" % encoding_choices )

                     n = 2

                elif words0 in ['inline_max','imx', 'content_max' ]: # See: sr_config.7
                     self.inline_max = int(words[1])
                     n = 2

                elif words0 in ['inplace','in','assemble']: # See: sr_sarra.8, sr_post.1, sr_watch.1
                     if (words1 is None) or words[0][0:1] == '-' : 
                        self.inplace = True
                        n = 1
                     else :
                        self.inplace = self.isTrue(words[1])
                        n = 2

                elif words0 in ['instances','i']: # See: sr_config.7
                     self.nbr_instances = int(words[1])
                     n = 2

                elif words0 == 'interface': # See: sr_poll, sr_winnow
                     self.logger.warning("deprecated *interface* option no longer has any effect, vip is enough." )
                     self.interface = words[1]
                     n = 2

                elif words0 == 'kbytes_ps': # See: sr_sender 
                     self.kbytes_ps = int(words[1])
                     n = 2

                elif words0 in ['lock','inflight']: # See: sr_config.7, sr_subscribe.1
                     if words0 in [ 'lock' ]: # FIXME: remove support in 2019.
                        self.logger.warning( "Deprecated option. Please use *inflight* instead of *lock*" )

                     if words[1].lower() in [ 'none' ]: 
                         self.inflight=None
                     elif words[1][0].isnumeric() :
                         self.inflight = self.duration_from_str(words1,'s')
                         if self.inflight <= 1 : self.inflight = None
                     else:
                         self.inflight = words[1] 
                     n = 2

                elif words0 in ['log','l']: # See: sr_config.7 
                     self.logpath         = words1
                     if os.path.isdir(words1) :
                        self.user_log_dir = words1
                     else :
                        self.user_log_dir = os.path.dirname(words1)
                     n = 2

                elif words0 == 'ls_file_index': # FIX ME to document... position of file in ls
                                                #        use when space in filename is expected
                     self.ls_file_index = int(words[1])
                     n = 2


                elif words0 == 'pipe' : # See: FIXME
                     if (words1 is None) or words[0][0:1] == '-' : 
                        self.pipe = True
                        n = 1
                     else :
                        self.pipe = self.isTrue(words[1])
                        n = 2

                elif words0 == 'restore' : # See: sr_config.7 
                     #-- report_daemons left for transition, should be removed in 2017
                     if (words1 is None) or words[0][0:1] == '-' : 
                        self.restore = True
                        n = 1
                     else :
                        self.restore = self.isTrue(words[1])
                        n = 2

                elif words0 in ['restore_to_queue', 'restore2queue', 'r2q', 'rq', 'post_queue']: 
                     # FIXME: should be in: sr_shovel.1
                     self.restore_queue = words1
                     n = 2

                elif words0 == 'report_daemons' or words0 == 'report_daemons': # See: sr_config.7 
                     #-- report_daemons left for transition, should be removed in 2017
                     if (words1 is None) or words[0][0:1] == '-' : 
                        self.report_daemons = True
                        n = 1
                     else :
                        self.report_daemons = self.isTrue(words[1])
                        n = 2

                elif words0 in ['report_exchange', 'lx', 'le'] : # See: sr_config.7 ++ everywhere fixme?
                     self.report_exchange = words1
                     n = 2

                elif words0 in ['logdays', 'ld', 'logrotate','lr']:  # See: sr_config.7 
                     # log setting is in days 
                     self.logrotate = int(self.duration_from_str(words1,'d'))
                     if self.logrotate < 1 : self.logrotate = 1
                     n = 2

                elif words0 in ['loglevel','ll']:  # See: sr_config.7
                     level = words1.lower()
                     if level in 'critical' : self.loglevel = logging.CRITICAL
                     elif level in 'error'    : self.loglevel = logging.ERROR
                     elif level in 'info'     : self.loglevel = logging.INFO
                     elif level in 'warning'  : self.loglevel = logging.WARNING
                     elif level in 'debug'    : self.loglevel = logging.DEBUG
                     elif level in 'none'     : self.loglevel = None
                     self.set_loglevel()
                     n = 2


                elif words0 in ['manager','feeder'] : # See: sr_config.7, sr_sarra.8
                     urlstr       = words1
                     ok, url      = self.validate_urlstr(urlstr)
                     self.manager = url
                     self.users[url.username] = 'feeder'
                     if not ok or not url.scheme in ['amqp','amqps']:
                        self.logger.error("invalid manager url (%s)" % urlstr)
                        needexit = True
                     n = 2

                elif words0 == 'max_queue_size':  # See: sr_audit.8 (sr_config also)
                     self.max_queue_size = int(words[1])
                     n = 2

                elif words0 == 'message_ttl':  # See: sr_consumer.7
                     if    words1.lower() == 'none' :
                           self.message_ttl = None
                     else:
                           # rabbitmq setting is in millisec 
                           self.message_ttl = int(self.duration_from_str(words1,'ms'))
                           if self.message_ttl < 300000 :
                              self.logger.warning("message_ttl setting (%s) may cause problem...too low" % words[1])
                     n = 2

                elif words0 == 'mirror': # See: sr_config.7 
                     if (words1 is None) or words[0][0:1] == '-' : 
                        self.mirror = True
                        n = 1
                     else :
                        self.mirror = self.isTrue(words[1])
                        n = 2

                elif words0 == 'move': # See: sr_post.1
                     self.movepath = []
                     self.movepath.append(words1)
                     self.movepath.append(words2)
                     n = 3

                # Internal use only: when instances>1 is used, and the instances are started
                # there are N instances asked to start each one having its own number (no)
                # -no 1,  -no 2, ...  -no N
                elif words0 == 'no':
                     self.no = int(words[1])
                     n = 2

                elif words0 in ['notify_only','n','no_download']: # See: sr_subscribe.1  
                     self.logger.debug("option %s" % words[0])
                     self.notify_only = True
                     n = 1

                elif words0 == 'on_file': # See: sr_config.7, sr_sarra,shovel,subscribe
                     if not self.execfile("on_file",words1):
                           ok = False
                           needexit = True
                     n = 2

                elif words0 in [ 'on_heartbeat', 'on_hb' ]: # See: sr_config.7, sr_sarra,shovel,subscribe
                     if not self.execfile("on_heartbeat",words1):
                           ok = False
                           needexit = True
                     n = 2

                elif words0 == 'on_html_page': # See: sr_config
                     if not self.execfile("on_html_page",words1):
                            ok = False
                            needexit = True
                     n = 2

                elif words0 == 'on_line': # See: sr_poll.1
                     if not self.execfile("on_line",words1):
                           ok = False
                           needexit = True
                     n = 2

                elif words0 in [ 'on_message',  'on_msg' ] : # See: sr_config.1, others...
                     if not self.execfile("on_message",words1):
                           ok = False
                           needexit = True
                     n = 2

                elif words0 == 'on_part': # See: sr_config, sr_subscribe
                     if not self.execfile("on_part",words1):
                           ok = False
                           needexit = True
                     n = 2

                elif words0 == 'on_post': # See: sr_config
                     if not self.execfile("on_post",words1):
                            ok = False
                            needexit = True
                     n = 2

                elif words0 in [ 'on_report',  'on_rpt' ] : # FIXME ... sr_config.1, others...
                     if not self.execfile("on_report",words1):
                           ok = False
                           needexit = True
                     n = 2

                elif words0 == 'on_start': # See: sr_config
                     if not self.execfile("on_start",words1):
                            ok = False
                            needexit = True
                     n = 2

                elif words0 == 'on_stop': # See: sr_config
                     if not self.execfile("on_stop",words1):
                            ok = False
                            needexit = True
                     n = 2

                elif words0 == 'on_watch': # See: sr_config
                     if not self.execfile("on_watch",words1):
                            ok = False
                            needexit = True
                     n = 2

                elif words0 == 'outlet' : # MG FIXME to be documented
                     value = words1.lower()
                     if value in ['post','json','url']:
                           self.outlet = value
                     else:
                           self.logger.error("outlet set to %s ignored" % value )
                     n = 2

                elif words0 in ['overwrite','o'] : # See: sr_config.7
                     if (words1 is None) or words[0][0:1] == '-' : 
                        self.overwrite = True
                        n = 1
                     else :
                        self.overwrite = self.isTrue(words[1])
                        n = 2

                elif words0 == 'parts': # See: sr_poll.1, sr_watch.1
                     self.parts   = words[1]
                     ok = self.validate_parts()
                     if not ok : needexit = True
                     n = 2

                # adding paths in command line might be a mess...
                elif words0 in ['path','p']: # See: sr_post.1, sr_watch.1
                     n  = 1
                     pbd = self.post_base_dir

                     for w in words[1:]:

                         # stop if next option
                         if words[0][0:1] == '-' : 
                            if w[0:1] == '-'     : break

                         # adding path (cannot check if it exists we may post a delete)
                         try:
                                 path = self.varsub(w)
                                 if pbd and not pbd in path: path = pbd + os.sep + path

                                 path = os.path.abspath(path)
                                 if self.realpath_post:
                                     path = os.path.realpath(path)
                                
                                 if sys.platform == 'win32':
                                     path = path.replace('\\','/')

                                 self.postpath.append(path)
                                 n = n + 1
                         except: break

                     if n == 1 :
                        self.logger.error("problem with path option")
                        needexit = True

                elif words0 == 'plugin': # See: sr_config
                     if not self.execfile("plugin",words1):
                            ok = False
                            needexit = True
                     n = 2

                elif words0 in ['post_base_dir','pbd']: # See: sr_sarra,sender,shovel,winnow
                     if words1.lower() == 'none' : self.post_base_dir = None
                     else:
                           if sys.platform == 'win32':
                               self.post_base_dir = words1.replace('\\','/')
                           else:
                               self.post_base_dir = words1

                     if sys.platform == 'win32' and words1.find( '\\' ) :
                         self.logger.warning( "%s %s" % (words0, words1) )
                         self.logger.warning( "use of backslash ( \\ ) is an escape character, for a path separator use forward slash ( / )." )

                     n = 2


                elif words0 in ['post_broker','pb'] : # See: sr_sarra,sender,shovel,winnow
                     urlstr      = words1
                     ok, url     = self.validate_urlstr(urlstr)
                     self.post_broker = url
                     if not ok or not url.scheme in ['amqp','amqps']:
                        self.logger.error("invalid post_broker url (%s)" % urlstr)
                        needexit = True
                     n = 2

                elif words0 in ['post_document_root','pdr']: # See: sr_sarra,sender,shovel,winnow

                     if sys.platform == 'win32' and words1.find( '\\' ) :
                         self.logger.warning( "%s %s" % (words0, words1) )
                         self.logger.warning( "use of backslash ( \\ ) is an escape character, for a path separator use forward slash ( / )." )

                     if sys.platform == 'win32':
                         self.post_document_root = words1.replace('\\','/')
                     else:
                         self.post_document_root = words1
                     n = 2

                elif words0 in ['post_exchange','pe','px']: # See: sr_sarra,sender,shovel,winnow 
                     self.post_exchange = words1
                     n = 2

                elif words0 in ['post_exchange_suffix']: # FIXME: sr_sarra,sender,shovel,winnow 
                     self.post_exchange_suffix = words1
                     n = 2

                elif words0 in ['post_topic_prefix', 'ptp' ]: # FIXME: sr_sarra,sender,shovel,winnow 
                     self.post_topic_prefix = words1
                     n = 2

                elif words0 in ['post_exchange_split','pes', 'pxs']: # sr_config.7, sr_shovel.1
                     self.post_exchange_split = int(words1)
                     n = 2

                elif words0 == 'prefetch': # See: sr_consumer.1  (Nbr of prefetch message when queue is shared)
                     self.prefetch = int(words1)
                     n = 2

                elif words0 in ['preserve_mode','pm'] : # See: sr_config.7
                     if (words1 is None) or words[0][0:1] == '-' : 
                        self.preserve_mode = True
                        n = 1
                     else :
                        self.preserve_mode = self.isTrue(words[1])
                        n = 2

                elif words0 in ['preserve_time','pt'] : # See: sr_config.7
                     if (words1 is None) or words[0][0:1] == '-' : 
                        self.preserve_time = True
                        n = 1
                     else :
                        self.preserve_time = self.isTrue(words[1])
                        n = 2

                elif words0 == 'pulse_message' : # MG to be documented
                     self.pulse_message = words1
                     n = 2

                elif words0 == 'pump':  # See: sr_audit.1  (give pump hints or setting errors)
                     if (words1 is None) or words[0][0:1] == '-' : 
                        self.pump_flag = True
                        n = 1
                     else :
                        self.pump_flag = self.isTrue(words[1])
                        n = 2

                elif words0 in ['queue', 'queue_name','qn'] : # See:  sr_config.7, sender, shovel, sub, winnow too much?
                     self.queue_name = words1
                     if words1.lower() == 'none' : self.queue_name = None
                     n = 2

                elif words0 in ['queue_suffix'] : # See: sr_consumer.1 : but not very usefull... could be removed
                     self.queue_suffix = words1
                     n = 2

                elif words0 in ['randomize','r']: # See: sr_watch.1, sr_post.1
                     if (words1 is None) or words[0][0:1] == '-' : 
                        self.randomize = True
                        n = 1
                     else :
                        self.randomize = self.isTrue(words[1])
                        n = 2

                elif words0 in ['realpath_post','realpath','real']: # See: sr_post.1, sr_watch.1
                     if (words1 is None) or words[0][0:1] == '-' : 
                        self.realpath_post = True
                        n = 1
                     else :
                        self.realpath_post = self.isTrue(words[1])
                        n = 2

                elif words0 in ['recompute_chksum','rc']: # See: sr_sarra.8
                     if (words1 is None) or words[0][0:1] == '-' : 
                        self.recompute_chksum = True
                        n = 1
                     else :
                        self.recompute_chksum = self.isTrue(words[1])
                        n = 2

                elif words0 in ['reconnect','rr']: # See: sr_post.1, sr_watch.1
                     if (words1 is None) or words[0][0:1] == '-' : 
                        self.reconnect = True
                        n = 1
                     else :
                        self.reconnect = self.isTrue(words[1])
                        n = 2

                elif words0 in ['remote_config_url']: # See: sr_config.7
                     self.remote_config_url = words[1]
                     n = 2

                elif words0 in ['rename','rn']: # See: sr_poll, sarra, sender, sub, watch? 
                     self.rename = words1
                     n = 2

                elif words0 in ['report_back','reportback','rb']:  # See: sr_subscribe.1
                     if (words1 is None) or words[0][0:1] == '-' : 
                        self.reportback = True
                        n = 1
                     else :
                        self.reportback = self.isTrue(words[1])
                        n = 2

                elif words0 in ['reset']:  # See: sr_consumer.1
                     if (words1 is None) or words[0][0:1] == '-' : 
                        self.reset = True
                        n = 1
                     else :
                        self.reset = self.isTrue(words[1])
                        n = 2

                elif words0 in [ 'retry', 'retry_mode']:  # See: sr_consumer.1
                     if (words1 is None) or words[0][0:1] == '-' : 
                        self.retry_mode = True
                        n = 1
                     else :
                        self.retry_mode = self.isTrue(words[1])
                        n = 2

                elif words0 in ['retry_ttl']:  # FIXME to be documented
                     if words1.lower() == 'none' :
                           self.retry_ttl = None
                     else:
                           self.retry_ttl = int(self.duration_from_str(words1,'s'))
                     n = 2

                elif words0 in [ 'role', 'declare' ]:  # See: sr_audit.1
                     item = words[1].lower()
                     if words0 in [ 'role' ]:
                        self.logger.warning("role option deprecated, please replace with 'declare'" )

                     if item in [ 'source' , 'subscriber', 'subscribe' ]:
                        roles  = item
                        if item == 'subscribe' :
                           roles += 'r'
                        user   = words2
                        self.users[user] = roles
                     elif item in [ 'exchange' ]:
                        self.exchanges.append( words2 )                                                
                     elif item in [ 'env', 'envvar', 'var', 'value' ]:
                        name, value = words2.split('=')
                        os.environ[ name ] = value
                     else:
                        self.logger.error("declare not understood: %s %s" % ( item, words2 ) )
 
                     n = 3

                elif words0 in ['sanity_log_dead','sld'] :   # FIXME ... to document
                     # sanity_log_dead setting is in sec 
                     self.sanity_log_dead = self.duration_from_str(words1,'s')
                     if self.sanity_log_dead <= 0 : self.sanity_log_dead = 0
                     n = 2

                elif words0 == 'save' : # See: sr_config.7 
                     #-- report_daemons left for transition, should be removed in 2017
                     if (words1 is None) or words[0][0:1] == '-' : 
                        self.save = True
                        n = 1
                     else :
                        self.save = self.isTrue(words[1])
                        n = 2

                elif words0 in [ 'save_file', 'sf' ]: # FIXMEFIXME
                     self.save_file = words[1]
                     n = 2

                elif words0 in ['set_passwords']:  # See: sr_consumer.1
                     if (words1 is None) or words[0][0:1] == '-' : 
                        self.set_passwords = True
                        n = 1
                     else :
                        self.set_passwords = self.isTrue(words[1])
                        n = 2

                elif words0 == 'sleep': # See: sr_audit.8 sr_poll.1
                     # sleep setting is in sec 
                     self.sleep = self.duration_from_str(words1,'s')
                     if self.sleep <= 0 : self.sleep = 0
                     n = 2

                elif words0 == 'source': # See: sr_post.1 sr_watch.1
                     self.source = words[1]
                     n = 2

                elif words0 in ['source_from_exchange','sfe']: # See: sr_sarra.8
                     if (words1 is None ) or words[0][0:1] == '-' : 
                        self.source_from_exchange = True
                        n = 1
                     else :
                        self.source_from_exchange = self.isTrue(words[1])
                        n = 2

                elif words0 == 'statehost': # MG FIXME to be documented somewhere ???
                     self.statehost = True
                     self.hostform  = 'short'
                     if (words1 is None) or words[0][0:1] == '-' : 
                        n = 1
                     elif words1.lower() in ['short','fqdn']:
                        self.hostform  = words1.lower()
                        n = 2
                     else:
                        if not self.isTrue(words[1]): self.statehost = False
                        n = 2

                elif words0 == 'strip': # See: sr_config.7 
                     if words1.isnumeric() :
                        self.strip  = int(words1)
                        self.pstrip = None
                     else:                   
                        self.strip  = 0
                        self.logger.debug("FIXME: pstrip=%s" % words1 )
                        if sys.platform == 'win32': # why windows does this? no clue...
                             self.pstrip = words1.replace('\\\\','/')
                        else:
                             self.pstrip = words1
                     n = 2

                elif words0 in ['subtopic','sub'] : # See: sr_config.7 
                     self.subtopic = words1

                     key = self.topic_prefix + '.' + self.subtopic
                     key = key.replace(' ','%20')
                     if key[-2:] == '.#' :
                        key = key[:-2].replace('#','%23') + '.#'
                     else:               
                        key = key.replace('#','%23') 

                     self.exchange = self.get_exchange_option()
                     self.bindings.append( (self.exchange,key) )
                     self.logger.debug("BINDINGS")
                     self.logger.debug("BINDINGS %s"% self.bindings)
                     n = 2

                elif words0 == 'sum': # See: sr_config.7 
                     self.sumflg = words[1]
                     ok = self.validate_sum()
                     if not ok : 
                        self.logger.error("unknown checksum specified: %s, should be one of: %s or z" % ( self.sumflg, ', '.join(self.sumalgos.keys()) ) )
                        needexit = True
                     n = 2

                elif words0 == 'timeout': # See: sr_sarra.8
                     # timeout setting is in sec 
                     self.timeout = int(self.duration_from_str(words1,'s'))
                     if self.timeout <= 0 : self.timeout = None
                     n = 2

                elif words0 == 'to': # See: sr_config.7
                     self.to_clusters = words1
                     n = 2

                elif words0 in ['topic_prefix','tp'] : # See: sr_config.7 
                     self.topic_prefix = words1

                elif words0 in ['post_base_url','pbu','url','u','post_url']: # See: sr_config.7 
                     if words0 in ['url','u'] : self.logger.warning("option url deprecated please use post_base_url")
                     if words1.lower() == 'none' : self.post_base_url = None
                     else:
                           self.url = urllib.parse.urlparse(words1)
                           self.post_base_url = words1
                     n = 2

                elif words0 == 'use_amqplib': # See: sr_subscribe.1
                     if ((words1 is None) or words[0][0:1] == '-') and not self.use_pika and amqplib_available:
                        self.use_amqplib = True
                        n = 1
                     elif not self.use_pika and amqplib_available:
                        self.use_amqplib = self.isTrue(words[1])
                        n = 2
                     else:
                        n = 2

                elif words0 == 'use_pika': # See: sr_subscribe.1
                     if ((words1 is None) or words[0][0:1] == '-') and not self.use_amqplib and pika_available:
                        self.use_pika = True
                        n = 1
                     elif not self.use_amqplib and pika_available:
                        self.use_pika = self.isTrue(words[1])
                        n = 2
                     else:
                        n = 2

                elif words0 == 'users':  # See: sr_audit.1
                     if (words1 is None) or words[0][0:1] == '-' : 
                        self.users_flag = True
                        n = 1
                     else :
                        self.users_flag = self.isTrue(words[1])
                        n = 2

                elif words0 == 'vip': # See: sr_poll.1, sr_winnow.1
                     self.vip = words[1]
                     n = 2

                elif words0 in [ 'windows_run', 'wr'  ] : # See: sr_post.1 sr_watch.1
                        known_runs = [ 'exe', 'pyw', 'py' ]
                        if words1 in known_runs:
                            self.windows_run = words1
                        else:
                            self.logger.error("unknown choice of what to run on Windows: %s, should be one of: %s (default: %s)" % \
                                ( words1, known_runs, self.windows_run ) )

                        n = 2

                else :
                     # if unknown option is supplied, create a list for the values 
                     # FIXME: if specifying values on command line, this breaks (including all options)
                     #        dunno solution.  having it take all values allows options with > 1 word, which is very useful
                     #        see post_override plugin.
                     #
                     value = self.varsub(' '.join(words[1:]))
                     if not hasattr(self,words[0]):
                         self.logger.debug("unrecognized option %s %s" % (words[0],value))
                         setattr(self, words[0],[ value ])
                         self.extended_options.append(words[0])
                         self.logger.debug("extend set %s = '%s'" % (words[0],getattr(self,words[0])))
                     else:
                         value2=getattr(self,words[0])
                         value2.append(value)
                         setattr(self,words[0],value2)
                         self.logger.debug("extend add %s = '%s'" % (words[0],getattr(self,words[0])))

        except:
                (stype, svalue, tb) = sys.exc_info()
                self.logger.error("sr_config/option 4 Type: %s, Value: %s,  ..." % (stype, svalue))
                self.logger.error("problem evaluating option %s" % words[0])

        if needexit :
           os._exit(1)

        return n

    def overwrite_defaults(self):
        self.logger.debug("sr_config overwrite_defaults")

    def print_configdir(self,prefix,configdir):

        print("\n%s: ( %s )" % (prefix,configdir))
        if py2old: columns=80
        else:
                   term = get_terminal_size((80,20))
                   columns=term.columns

        i=0
        if not os.path.isdir(configdir): 
           print('')
           return

        for confname in sorted( os.listdir(configdir) ):
            if confname[0] == '.' or confname[-1] == '~' : continue
            if os.path.isdir(configdir+os.sep+confname) : continue
            if ( ((i+1)*21) >= columns ): 
                 print('')
                 i=0
            i+=1
            print( "%20s " % confname, end='' )

        print("\n")

    def set_sumalgo(self,sumflg):
        self.logger.debug("sr_config set_sumalgo %s" % sumflg)

        if sumflg == self.lastflg : return

        flgs = sumflg

        if len(sumflg) > 2 and sumflg[:2] in ['z,']:
           flgs = sumflg[2:]

        if flgs == self.lastflg : return

        if flgs in [ '0', 'L', 'R' ]:
           self.sumalgo = self.sumalgos['0']
           self.lastflg = flgs
           return

        try   : 
                self.sumalgo = self.sumalgos[flgs]
                self.lastflg = flgs
                return
        except: pass

        self.logger.error("sumflg %s not working... set to 'd'" % sumflg)
        self.lastflg = 'd'
        self.sumalgo = self.sumalgos['d']

    def set_loglevel(self):
        if not self.loglevel:
            if hasattr(self, 'logger'):
                del self.logger
            self.logpath = None
            self.logger = logging.RootLogger(logging.CRITICAL)
            self.logger.addHandler(logging.NullHandler())
        else:
            self.logger.setLevel(self.loglevel)

    def setlog(self):
        if self.loglevel and self.logrotate and self.logpath:
            self.logger.debug("Switching to rotating log file: %s" % self.logpath)
            handler = handlers.TimedRotatingFileHandler(self.logpath, when='midnight', interval=1,
                                                        backupCount=self.logrotate)
            self.create_new_logger('%(asctime)s [%(levelname)s] %(message)s', handler)
            if self.chmod_log:
                os.chmod(self.logpath, self.chmod_log)
            sys.stdout = StreamToLogger(self.logger, logging.INFO)
            sys.stderr = StreamToLogger(self.logger, logging.ERROR)
        elif self.loglevel and self.logpath:
            self.logger.debug("Switching to log file: %s" % self.logpath)
            handler = logging.FileHandler(self.logpath)
            self.create_new_logger('%(asctime)s [%(levelname)s] %(message)s', handler)
            if self.chmod_log:
                os.chmod(self.logpath, self.chmod_log)
        elif self.loglevel:
            self.logger.debug('Keeping on screen logging')
            handler = logging.StreamHandler()
            self.create_new_logger('%(asctime)s [%(levelname)s] %(pathname) %(lineno) %(message)s', handler)
        else:
            self.set_loglevel()

    def create_new_logger(self, log_format, handler):
        self.logger = logging.RootLogger(self.loglevel)
        fmt = logging.Formatter(log_format)
        handler.setFormatter(fmt)
        self.logger.addHandler(handler)

    # check url and add credentials if needed from credential file

    def validate_urlstr(self,urlstr):

        ok, details = self.credentials.get(urlstr)
        if details == None :
           self.logger.error("bad credential %s" % urlstr)
           return False, urllib.parse.urlparse(urlstr)

        return True, details.url


    def validate_parts(self):
        self.logger.debug("sr_config validate_parts %s" % self.parts)
        if not self.parts[0] in ['0','1','p','i']:
           self.logger.error("parts invalid strategy (only 0,1,p, or i)(%s)" % self.parts)
           return False

        self.partflg = self.parts[0]
        token = self.parts.split(',')

        if len(token) > 1:
           if self.partflg == '1' :
               self.logger.error("parts invalid strategy 1 (whole files) accepts no other options: (%s)" % self.parts)
               return False
           if self.partflg == 'p' : 
               self.logger.error("parts invalid strategy p arguments partial file posting not supported (%s)" % self.parts)
               return False

           if ( self.partflg == 'i' or self.partflg== '0'):
              if len(token) > 2 :
                 self.logger.error("parts invalid too much  (%s)" % self.parts)
                 return False

              try    : self.blocksize = self.chunksize_from_str(token[1])
              except :
                    self.logger.error("parts invalid blocksize given (%s)" % self.parts)
                    return False

        return True

    def validate_sum(self):
        self.logger.debug("sr_config validate_sum %s" % self.sumflg)

        sumflg = self.sumflg.split(',')[0]

        if sumflg == 'z' : sumflg = self.sumflg[2:]

        if not sumflg in ['L','R'] and not sumflg in self.sumalgos: return False

        try :
                 self.set_sumalgo(sumflg)
                 return True
        except : 
                 (stype, svalue, tb) = sys.exc_info()
                 self.logger.error("sr_config/validate_sum 5 Type: %s, Value: %s" % (stype, svalue))
                 self.logger.error("sum invalid (%s)" % self.sumflg)
                 return False
        return False

    def wget_config(self,urlstr,path,remote_config_url=False):
        self.logger.debug("wget_config %s %s" % (urlstr,path))

        try :
                req  = urllib.request.Request(urlstr)
                resp = urllib.request.urlopen(req)
                if os.path.isfile(path) :
                   try:
                           info = resp.info()
                           ts = time.strptime(info.get('Last-Modified'),"%a, %d %b %Y %H:%M:%S %Z")
                           last_mod_remote = time.mktime(ts)
                           last_mod_local  = os.stat(path)[stat.ST_MTIME]
                           if last_mod_remote <= last_mod_local:
                              self.logger.info("file %s is up to date (%s)" % (path,urlstr))
                              return True
                   except: 
                           self.logger.warning("could not compare modification dates... downloading")
                           (stype, svalue, tb) = sys.exc_info()
                           self.logger.error("Type: %s, Value: %s,  ..." % (stype, svalue))

                fp = open(path+'.downloading','wb')

                # top program config only needs to keep the url
                # we set option remote_config_url with the urlstr
                # at the first line of the config...
                # includes/plugins  etc... may be left as url in the config...
                # as the urlstr is kept in the config this option would be useless
                # (and damagable for plugins)

                if remote_config_url :
                   fp.write(bytes("remote_config_url %s\n"%urlstr,'utf-8'))

                while True:
                      chunk = resp.read(8192)
                      if not chunk : break
                      fp.write(chunk)
                fp.close()

                try   : os.unlink(path)
                except: pass
                os.rename(path+'.downloading',path)

                self.logger.info("file %s downloaded (%s)" % (path,urlstr))

                return True

        except urllib.error.HTTPError as e:
               if os.path.isfile(path) :
                     self.logger.warning('file %s could not be processed1 (%s)' % (path,urlstr))
                     self.logger.warning('resume with the one on the server')
               else:
                     self.logger.error('Download failed: %s' % urlstr)                    
                     self.logger.error('Server couldn\'t fulfill the request')
                     self.logger.error('Error code: %s, %s' % (e.code, e.reason))

        except urllib.error.URLError as e:
               if os.path.isfile(path) :
                     self.logger.warning('file %s could not be processed2 (%s)' % (path,urlstr))
                     self.logger.warning('resume with the one on the server')
               else:
                     self.logger.error('Download failed: %s' % urlstr)                                    
                     self.logger.error('Failed to reach server. Reason: %s' % e.reason)            

        except:
               if os.path.isfile(path) :
                     self.logger.warning('file %s could not be processed3 (%s)' % (path,urlstr))
                     self.logger.warning('resume with the one on the server')
               else:
                     self.logger.error('Download failed: %s' % urlstr )
                     self.logger.error('Uexpected error')              
                     (stype, svalue, tb) = sys.exc_info()
                     self.logger.error("Type: %s, Value: %s,  ..." % (stype, svalue))

        try   : os.unlink(path+'.downloading')
        except: pass

        if os.path.isfile(path) :
           self.logger.warning("continue using existing %s"%path)

        return False


    def set_dir_pattern(self,cdir):

        new_dir = cdir

        if '${BD}' in cdir and self.base_dir != None :
           new_dir = new_dir.replace('${BD}',self.base_dir)

        if '${PBD}' in cdir and self.post_base_dir != None :
           new_dir = new_dir.replace('${PBD}',self.post_base_dir)

        if '${DR}' in cdir and self.document_root != None :
           self.logger.warning("DR = document_root should be replaced by BD for base_dir")
           new_dir = new_dir.replace('${DR}',self.document_root)

        if '${PDR}' in cdir and self.post_base_dir != None :
           self.logger.warning("PDR = post_document_root should be replaced by PBD for post_base_dir")
           new_dir = new_dir.replace('${PDR}',self.post_base_dir)

        if '${YYYYMMDD}' in cdir :
           YYYYMMDD = time.strftime("%Y%m%d", time.gmtime()) 
           new_dir  = new_dir.replace('${YYYYMMDD}',YYYYMMDD)

        if '${SOURCE}' in cdir :
           new_dir = new_dir.replace('${SOURCE}',self.msg.headers['source'])

        if '${DD}' in cdir :
           DD = time.strftime("%d", time.gmtime()) 
           new_dir = new_dir.replace('${DD}',DD)

        if '${HH}' in cdir :
           HH = time.strftime("%H", time.gmtime()) 
           new_dir = new_dir.replace('${HH}',HH)

        if '${YYYY}' in cdir : 
           YYYY = time.strftime("%Y", time.gmtime())
           new_dir = new_dir.replace('${YYYY}',YYYY)

        if '${MM}' in cdir : 
           MM = time.strftime("%m", time.gmtime())
           new_dir = new_dir.replace('${MM}',MM)

        if '${JJJ}' in cdir : 
           JJJ = time.strftime("%j", time.gmtime()) 
           new_dir = new_dir.replace('${JJJ}',JJJ)


        # Parsing cdir to subtract time from it in the following formats
        # time unit can be: sec/mins/hours/days/weeks

        # ${YYYY-[number][time_unit]}
        offset_check = re.search(r'\$\{YYYY-(\d+)(\D)\}', cdir)
        if offset_check:
          seconds = self.duration_from_str(''.join(offset_check.group(1,2)), 's') 

          epoch  = time.mktime(time.gmtime()) - seconds
          YYYY1D = time.strftime("%Y", time.localtime(epoch) ) 
          new_dir = re.sub('\$\{YYYY-\d+\D\}',YYYY1D, new_dir)

        # ${MM-[number][time_unit]}
        offset_check = re.search(r'\$\{MM-(\d+)(\D)\}', cdir)
        if offset_check:
          seconds = self.duration_from_str(''.join(offset_check.group(1,2)), 's') 

          epoch = time.mktime(time.gmtime()) - seconds
          MM1D  =  time.strftime("%m", time.localtime(epoch) ) 
          new_dir = re.sub('\$\{MM-\d+\D\}',MM1D, new_dir)

        # ${JJJ-[number][time_unit]}
        offset_check = re.search(r'\$\{JJJ-(\d+)(\D)\}', cdir)
        if offset_check:
          seconds = self.duration_from_str(''.join(offset_check.group(1,2)), 's') 

          epoch = time.mktime(time.gmtime()) - seconds
          JJJ1D = time.strftime("%j", time.localtime(epoch) )
          new_dir = re.sub('\$\{JJJ-\d+\D\}',JJJ1D, new_dir)

        # ${YYYYMMDD-[number][time_unit]}
        offset_check = re.search(r'\$\{YYYYMMDD-(\d+)(\D)\}', cdir)  
        if offset_check:
          seconds = self.duration_from_str(''.join(offset_check.group(1,2)), 's') 

          epoch = time.mktime(time.gmtime()) - seconds
          YYYYMMDD = time.strftime("%Y%m%d", time.localtime(epoch) )
          new_dir = re.sub('\$\{YYYYMMDD-\d+\D\}', YYYYMMDD, new_dir) 

        new_dir = self.varsub(new_dir)

        return new_dir  <|MERGE_RESOLUTION|>--- conflicted
+++ resolved
@@ -39,12 +39,7 @@
 import sarra
 
 from appdirs import *
-<<<<<<< HEAD
-from sarra.sr_checksum import *
-from sarra.sr_credentials import *
-from sarra.sr_util import *
 from logging import handlers
-=======
 
 try :
    from sr_checksum          import *
@@ -54,7 +49,6 @@
    from sarra.sr_checksum    import *
    from sarra.sr_credentials import *
    from sarra.sr_util        import *
->>>>>>> 6494c353
 
 # ======= amqp alternative libraries =======
 try:
