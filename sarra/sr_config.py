--- conflicted
+++ resolved
@@ -275,15 +275,12 @@
 
     def log_settings(self):
 
-        self.logger.info( "log settings start for %s (version: %s):" % (self.program_name, sarra.__version__) )
-<<<<<<< HEAD
-        self.logger.info( "\tinflight=%s events=%s use_pika=%s topic_prefix=%s" % ( self.inflight, self.events, self.use_pika, self.topic_prefix) )
-        self.logger.info( "\tsuppress_duplicates=%s retry_mode=%s retry_ttl=%sms" % ( self.caching, self.retry_mode, self.retry_ttl ) )
-=======
-        self.logger.info( "\tinflight=%s events=%s use_pika=%s" % ( self.inflight, self.events, self.use_pika, ) )
+        self.logger.info( "log settings start for %s (version: %s):" % \
+           (self.program_name, sarra.__version__) )
+        self.logger.info( "\tinflight=%s events=%s use_pika=%s topic_prefix=%s" % \
+           ( self.inflight, self.events, self.use_pika, self.topic_prefix) )
         self.logger.info( "\tsuppress_duplicates=%s basis=%s retry_mode=%s retry_ttl=%sms" % \
            ( self.caching, self.cache_basis, self.retry_mode, self.retry_ttl ) )
->>>>>>> 07f8cd6d
         self.logger.info( "\texpire=%sms reset=%s message_ttl=%s prefetch=%s accept_unmatch=%s delete=%s" % \
            ( self.expire, self.reset, self.message_ttl, self.prefetch, self.accept_unmatch, self.delete ) )
         self.logger.info( "\theartbeat=%s sanity_log_dead=%s default_mode=%03o default_mode_dir=%03o default_mode_log=%03o discard=%s durable=%s" % \
