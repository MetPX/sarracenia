--- conflicted
+++ resolved
@@ -39,15 +39,6 @@
 import subprocess
 import sys
 import time
-<<<<<<< HEAD
-=======
-
-try:
-    from sr_cfg2 import *
-
-except:
-    from sarra.sr_cfg2 import *
->>>>>>> 97f32460
 
 import sarra.config
 import sarra.tmpc
@@ -124,13 +115,7 @@
             f.truncate()
             f.write( getpass.getuser() + '\n' )
             for proc in psutil.process_iter( ['pid','cmdline','name', 'username' ] ):
-<<<<<<< HEAD
                 f.write( json.dumps(proc.info,ensure_ascii=False) + '\n' )
-=======
-                p = proc.info
-                pj = json.dumps(p,ensure_ascii=False)
-                f.write(pj +'\n')
->>>>>>> 97f32460
             
     def _filter_sr_proc(self,p):
         # process name 'python3' is not helpful, so overwrite...
@@ -171,10 +156,6 @@
         self.procs = {}
         self.me = getpass.getuser()
         self.auditors = 0
-<<<<<<< HEAD
-
-=======
->>>>>>> 97f32460
         for proc in psutil.process_iter( ['pid','cmdline','name', 'username' ] ):
             self._filter_sr_proc(proc.info)
 
@@ -828,11 +809,8 @@
         self._resolve()
         self._find_missing_instances()
         #print('analysis - Done. ', flush=True)
-<<<<<<< HEAD
         self._match_patterns(config_fnmatches)
         os.chdir(self.directory)
-=======
->>>>>>> 97f32460
 
     def _start_missing(self):
         for instance in self.missing:
