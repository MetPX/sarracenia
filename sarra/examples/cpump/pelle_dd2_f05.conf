# This configuration file gets a basic weather feed from Canadian Data pump with weather data
# running.  It should be possible to run this from anywhere.
#
# This gives a local pump messages for sarra to build a local pump.
#
# As a TEMPLATE, this file will be copied into user configs as part 
# of setup.sh

#broker amqps://anonymous@dd.weather.gc.ca/
broker amqps://anonymous@hpfx.collab.science.gc.ca/
exchange xpublic

log_reject

<<<<<<< HEAD
#topic_prefix v02.post
=======
topic_prefix v02.post
>>>>>>> a9a1664f
#post_topic_prefix v03.post

expire 7m

include cno_trouble_f00.inc
accept .*

post_broker amqp://tfeed@${FLOWBROKER}/
post_exchange_split 2
post_exchange xcvan
<|MERGE_RESOLUTION|>--- conflicted
+++ resolved
@@ -12,11 +12,7 @@
 
 log_reject
 
-<<<<<<< HEAD
-#topic_prefix v02.post
-=======
 topic_prefix v02.post
->>>>>>> a9a1664f
 #post_topic_prefix v03.post
 
 expire 7m
