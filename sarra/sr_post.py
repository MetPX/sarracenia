#!/usr/bin/env python3
#
# This file is part of sarracenia.
# The sarracenia suite is Free and is proudly provided by the Government of Canada
# Copyright (C) Her Majesty The Queen in Right of Canada, Environment Canada, 2008-2015
#
# Questions or bugs report: dps-client@ec.gc.ca
# sarracenia repository: git://git.code.sf.net/p/metpx/git
# Documentation: http://metpx.sourceforge.net/#SarraDocumentation
#
# sr_post.py : python3 program allowing users to post an available product
#
# Code contributed by:
#  Michel Grenier - Shared Services Canada
#  Last Changed   : Nov  8 22:10:16 UTC 2017
#
########################################################################
#  This program is free software; you can redistribute it and/or modify
#  it under the terms of the GNU General Public License as published by
#  the Free Software Foundation; either version 2 of the License, or
#  (at your option) any later version.
#
#  This program is distributed in the hope that it will be useful, 
#  but WITHOUT ANY WARRANTY; without even the implied warranty of 
#  MERCHANTABILITY or FITNESS FOR A PARTICULAR PURPOSE.  See the 
#  GNU General Public License for more details.
#
#  You should have received a copy of the GNU General Public License
#  along with this program; if not, write to the Free Software
#  Foundation, Inc., 59 Temple Place, Suite 330, Boston, MA 02111-1307  USA
#
#

#============================================================
# usage example
#
# sr_post [options] [config] [foreground|start|stop|restart|reload|status|cleanup|setup]
#
#============================================================

import json,os,random,sys,time
#import xattr

from collections import *

from watchdog.observers         import Observer
from watchdog.observers.polling import PollingObserver
from watchdog.events            import PatternMatchingEventHandler

try :    
         from sr_amqp            import *
         from sr_cache           import *
         from sr_instances       import *
         from sr_message         import *
         from sr_rabbit          import *
         from sr_util            import *
except : 
         from sarra.sr_amqp      import *
         from sarra.sr_cache     import *
         from sarra.sr_instances import *
         from sarra.sr_message   import *
         from sarra.sr_rabbit    import *
         from sarra.sr_util      import *

#============================================================

class SimpleEventHandler(PatternMatchingEventHandler):

   def __init__(self,parent):
       self.on_created  = parent.on_created
       self.on_deleted  = parent.on_deleted
       self.on_modified = parent.on_modified
       self.on_moved    = parent.on_moved
       super().__init__()

#============================================================

class sr_post(sr_instances):

    # =============
    # check 
    # =============

    def check(self):
        self.logger.debug("%s check" % self.program_name)

        if self.config_name == None and self.action != 'foreground' : return

        # singleton

        if self.nbr_instances != 1 :
           self.logger.error("number of instance must be one")

        # ===============
        # FIXME remove 2018 :  temporary checks and fake subclass
        self.temporary_stuff()
        # ===============

        if self.post_broker   == None :
           self.logger.error("post_broker required")

        if self.post_exchange == None :
           self.post_exchange = 'xs_%s' % self.post_broker.username
           if self.post_exchange_suffix : self.post_exchange += '_' + self.post_exchange_suffix

        if   self.post_base_url == None :
             self.logger.error("post_base_url required")
        elif self.post_base_url.startswith('file:') :
             self.post_base_url = 'file:'

        # if accept_unmatch was not set, accept whatever not rejected

        if self.accept_unmatch == None : self.accept_unmatch = True

        # permanent message headers fields

        if self.to_clusters == None:
           self.to_clusters = self.post_broker.hostname

        # inflight 

        try   : self.inflight = int(self.inflight)
        except: pass

        # merge these 2 events

        self.create_modify = 'create' in self.events  or  'modify' in self.events

    # =============
    # close 
    # =============

    def close(self):
        self.logger.debug("%s close" % self.program_name)

        for plugin in self.on_stop_list:
           if not plugin(self): break

        if self.post_hc :
           self.post_hc.close()
           self.post_hc = None

        if hasattr(self,'cache') and self.cache :
           self.cache.save()
           self.cache.close()

        if self.sleep > 0 and len(self.obs_watched):
           for ow in self.obs_watched:
               self.observer.unschedule(ow)
           self.observer.stop()

        if self.restore_queue != None :
           self.publisher.restore_clear()

    # =============
    # connect 
    # =============

    def connect(self):
        self.logger.debug("%s connect" % self.program_name)

        # =============
        # create message if needed
        # =============

        self.msg = sr_message(self)

        # =============
        # posting 
        # =============

        loop = True
        if self.sleep <= 0 : loop = False

        self.post_hc = HostConnect( logger = self.logger )
        self.post_hc.set_pika( self.use_pika )
        self.post_hc.set_url( self.post_broker )
        self.post_hc.loop = loop
        self.post_hc.connect()

        self.publisher = Publisher(self.post_hc)
        self.publisher.build()

        self.logger.info("Output AMQP broker(%s) user(%s) vhost(%s)" % \
                        (self.post_broker.hostname,self.post_broker.username,self.post_broker.path) )

        # =============
        # setup message publish
        # =============

        self.msg.user                 = self.post_broker.username
        self.msg.publisher            = self.publisher
        self.msg.pub_exchange         = self.post_exchange
        self.msg.post_exchange_split  = self.post_exchange_split

        self.logger.info("Output AMQP exchange(%s)" % self.msg.pub_exchange )

        # =============
        # amqp resources
        # =============

        self.declare_exchanges()

        # =============
        # retransmit/restore_queue
        # =============

        if self.restore_queue != None :
           self.publisher.restore_set(self)
           self.msg.pub_exchange        = self.publisher.restore_exchange
           self.msg.post_exchange_split = 0

    # =============
    # help
    # =============

    def help(self):
        print("\nUsage: %s -u <url> -pb <post_broker> ... [OPTIONS]\n" % self.program_name )
        print("version: %s \n" % sarra.__version__ )
        print("OPTIONS:")
        print("-pb|post_broker   <broker>          default:amqp://guest:guest@localhost/")
        print("-c|config   <config_file>")
        print("-pbd <post_base_dir>   default:None")
        print("-e   <events>          default:create|delete|follow|link|modify\n")
        print("-pe  <post_exchange>        default:xs_\"broker.username\"")
        print("-h|--help\n")
        print("-parts [0|1|sz]        0-computed blocksize (default), 1-whole files (no partitioning), sz-fixed blocksize")
        print("-to  <name1,name2,...> defines target clusters, default: ALL")
        print("-tp  <topic_prefix>    default:v02.post")
        print("-sub <subtopic>        default:'path.of.file'")
        print("-rn  <rename>          default:None")
        print("-sum <sum>             default:d")
        print("-caching               default:enable caching")
        print("-reset                 default:enable reset")
        print("-path <path1... pathN> default:required")
        print("-on_post <script>      default:None")
        print("DEBUG:")
        print("-debug")
        print("-r  : randomize chunk posting")
        print("-rr : reconnect between chunks\n")

    # =============
    # on_add     (for SimpleEventHandler module)
    # =============

    def on_add(self, event, src, dst):
        #self.logger.debug("%s %s %s" % ( event, src, dst ) )
        self.new_events['%s %s'%(src,dst)] = ( event, src, dst )

    # =============
    # on_created (for SimpleEventHandler)
    # =============

    def on_created(self, event):
        self.on_add( 'create', event.src_path, None )

    # =============
    # on_deleted (for SimpleEventHandler)
    # =============

    def on_deleted(self, event):
        self.on_add( 'delete', event.src_path, None )

    # =============
    # on_modified (for SimpleEventHandler)
    # =============

    def on_modified(self, event):
        self.on_add( 'modify', event.src_path, None )

    # =============
    # on_moved (for SimpleEventHandler)
    # =============

    def on_moved(self, event):
        self.on_add( 'move', event.src_path, event.dest_path )

    # =============
    # __on_post__ posting of message
    # =============

    def __on_post__(self):
        #self.logger.debug("%s __on_post__" % self.program_name)

        # invoke on_post when provided

        for plugin in self.on_post_list:
           if not plugin(self): return False

        ok = True

        if   self.outlet == 'json' :
             json_line = json.dumps( [ self.msg.topic, self.msg.headers, self.msg.notice ], sort_keys=True ) + '\n'
             print("%s" % json_line )

        elif self.outlet == 'url'  :
             print("%s" % '/'.join(self.msg.notice.split()[1:3]) )

        else:
             ok = self.msg.publish( )

        # publish counter

        self.publish_count += 1

        return ok

    # =============
    # __on_watch__
    # =============

    def __on_watch__(self):

        # invoke user defined on_message when provided

        for plugin in self.on_watch_list:
           if not plugin(self): return False

        return True

    # =============
    # __on_part__
    # =============

    def __on_part__(self):

        # invoke user defined on_part when provided

        for plugin in self.on_part_list:
           if not plugin(self): return False

        return True

    # =============
    # overwride defaults
    # =============

    def overwrite_defaults(self):
        self.logger.debug("%s overwrite_defaults" % self.program_name)

        self.post_hc       = None

        self.obs_watched   = []
        self.watch_handler = None

        self.inl           = []
        self.new_events    = OrderedDict()
        self.left_events   = OrderedDict()

        self.blocksize     = 200 * 1024 * 1024

    # =============
    # path inflight
    # =============

    def path_inflight(self,path,lstat):
        #self.logger.debug("path_inflight %s" % path )

        if not isinstance(self.inflight,int):
           #self.logger.debug("ok inflight unused")
           return False

        if lstat == None :
           #self.logger.debug("ok lstat None")
           return False

        age = time.time() - lstat[stat.ST_MTIME]
        if age < self.inflight :
           self.logger.debug("%d vs (inflight setting) %d seconds. Too New!" % (age,self.inflight) )
           return True

        return False

    # =============
    # path renamed
    # =============

    def path_renamed(self,path):

        newname = path

        # rename path given with no filename

        if self.rename :
           newname = self.rename
           if self.rename[-1] == os.sep :
              newname += os.path.basename(path)

        # strip 'N' heading directories

        if self.strip > 0:
           strip = self.strip
           if path[0] == '/' : strip = strip + 1
           # if we strip too much... keep the filename
           token = path.split('/')
           try :   token   = token[strip:]
           except: token   = [os.path.basename(path)]
           newname = os.sep+os.sep.join(token)

        if newname == path : return None

        return newname

    # =============
    # path rejected
    # =============

    def path_rejected(self,path):
        #self.logger.debug("path_rejected %s" % path )

        if not self.post_base_url:
            self.post_base_url = 'file:/'
        
        if self.masks == [] : return False

        self.post_relpath = path
        if self.post_base_dir : self.post_relpath = path.replace(self.post_base_dir, '')

        urlstr = self.post_base_url + '/' + self.post_relpath

        if self.realpath_filter and not self.realpath_post :
           if os.path.exist(path) :
              fltr_post_relpath = os.path.realpath(path)
              if self.post_base_dir : fltr_post_relpath = fltr_post_relpath.replace(self.post_base_dir, '')
              urlstr = self.post_base_url + '/' + fltr_post_relpath
        
        if not self.isMatchingPattern(urlstr,self.accept_unmatch) :
           self.logger.debug("%s Rejected by accept/reject options" % urlstr )
           return True

        return False

    # =============
    # post_delete
    # =============

    def post_delete(self, path, key=None, value=None):
        #self.logger.debug("post_delete %s (%s,%s)" % (path,key,value) )

        # accept this file

        if self.path_rejected (path): return False

        # post_init (message)
        self.post_init(path,None)

        # sumstr
        hash   = sha512()
        hash.update(bytes(os.path.basename(path), encoding='utf-8'))
        sumstr = 'R,%s' % hash.hexdigest()

        # partstr
        partstr = None

        # caching
        if self.caching :
           new_post = self.cache.check(str(sumstr),path,partstr)
           self.cache.delete_path(path)  # dont keep delete in cache
           if not new_post :
              self.logger.debug("already posted as deleted %s %s"%(path,sumstr))
              return False

        # completing headers

        self.msg.headers['sum'] = sumstr

        # used when moving a file

        if key != None :
           self.msg.headers[key] = value
           if key == 'newname' and self.post_base_dir :
              self.msg.new_dir  = os.path.dirname( value)
              self.msg.new_file = os.path.basename(value)
              self.msg.headers[key] = value.replace(self.post_base_dir, '')

        # post message

        ok = self.__on_post__()

        return ok

    # =============
    # post_file
    # =============

    def post_file(self, path, lstat, key=None, value=None):
        #self.logger.debug("post_file %s" % path )

        # accept this file

        if self.path_rejected(path): return False

        # check if it is a part file

        if path.endswith('.'+self.msg.part_ext):
           return self.post_file_part(path,lstat)
        
        # This variable means that file_assemble plugin is loaded and will handle posting the original file (being assembled)

        elif hasattr(self, 'suppress_posting_partial_assembled_file'):
            return False

        # check the value of blocksize

        fsiz  = lstat[stat.ST_SIZE]
        blksz = self.set_blocksize(self.blocksize,fsiz)

        # if we should send the file in parts

        if blksz > 0 and blksz < fsiz :
           return self.post_file_in_parts(path,lstat)

        # post_init (message)
        self.post_init(path,lstat)

        # partstr

        partstr = '1,%d,1,0,0' % fsiz

        # xattr turned off  PS 20180423
        # xattr ... check if sum is set in extended fileattributes

        sumstr = ''

        #try :
        #       attr = xattr.xattr(path)
        #       if 'user.sr_sum' in attr :
        #          self.logger.debug("sum set by xattr")
        #          sumstr = (attr['user.sr_sum'].decode("utf-8")).split()[1]
        #except: pass
        sumstr = self.compute_sumstr(path, fsiz, sumstr)
        
        # caching

        if self.caching :
           new_post = self.cache.check(str(sumstr),self.post_relpath,partstr)
           if new_post : self.logger.info("caching %s"% path)
           else        : 
                         self.logger.debug("already posted %s"% path)
                         return False

        # complete  message

        self.msg.headers['parts'] = partstr
        self.msg.headers['sum']   = sumstr

        # used when moving a file

        if key != None : 
           self.msg.headers[key] = value
           if key == 'oldname' and self.post_base_dir :
              self.msg.headers[key] = value.replace(self.post_base_dir, '')

        # post message

        ok = self.__on_post__()

        return ok

    def compute_sumstr(self, path, fsiz, sumstr = ''):

        sumflg = self.sumflg

        if sumflg[:2] == 'z,' and len(sumflg) > 2 :
            sumstr = sumflg

        else:

            if not sumflg[0] in ['0','d','n','s','z' ]: sumflg = 'd'

            self.set_sumalgo(sumflg)
            sumalgo = self.sumalgo
            sumalgo.set_path(path)

            # compute checksum

            if sumflg in ['d','s'] :

                fp = open(path,'rb')
                i  = 0
                while i<fsiz :
                    buf = fp.read(self.bufsize)
                    if not buf: break
                    sumalgo.update(buf)
                    i  += len(buf)
                fp.close()

            # setting sumstr

            checksum = sumalgo.get_value()
            sumstr   = '%s,%s' % (sumflg,checksum)

        return sumstr

            # xattr turned off PS 20180424
            # setting extended attributes
            #self.logger.debug("xattr set for time and sum")
            #sr_attr = self.msg.time + ' ' + sumstr
            #attr['user.sr_sum' ] = bytes( sr_attr, encoding='utf-8')
    

    # =============
    # post_file_in_parts
    # =============

    def post_file_in_parts(self, path, lstat):
        #self.logger.debug("post_file_in_parts %s" % path )

        # post_init (message)
        self.post_init(path,lstat)

        # check the value of blocksize

        fsiz      = lstat[stat.ST_SIZE]
        chunksize = self.set_blocksize(self.blocksize,fsiz)

        # count blocks and remainder

        block_count = int(fsiz/chunksize)
        remainder   =     fsiz%chunksize
        if remainder > 0 : block_count = block_count + 1

        # default sumstr

        sumstr = self.sumflg

        # loop on chunks

        blocks = list(range(0,block_count))
        if self.randomize:
            random.shuffle(blocks)
<<<<<<< HEAD
            #blocks = [8, 3, 1, 2, 9, 6, 0, 7, 4, 5]
            self.logger.info('Sending partitions in the following order: '+str(blocks))
=======
            #blocks = [9,1,3,2,0,5,6,4,8,7] # test with specific sequence
            self.logger.info('Randomize set. Sending partitions in the following order: %s' %blocks)
>>>>>>> 34bc2988

        for i in blocks: 

              # setting sumalgo for that part

              sumflg = self.sumflg

              if sumflg[:2] == 'z,' and len(sumflg) > 2 :
                 sumstr = sumflg

              else:
                 sumflg = self.sumflg
                 if not self.sumflg[0] in ['0','d','n','s','z' ]: sumflg = 'd'
                 self.set_sumalgo(sumflg)
                 sumalgo = self.sumalgo
                 sumalgo.set_path(path)

              # compute block stuff

              current_block = i

              offset = current_block * chunksize
              length = chunksize

              last   = current_block == block_count-1
              if last and remainder > 0 :
                 length = remainder

              # set partstr

              partstr = 'i,%d,%d,%d,%d' %\
                        (chunksize,block_count,remainder,current_block)

              # compute checksum if needed

              if not self.sumflg in ['0','n','z'] :
                 bufsize = self.bufsize
                 if length < bufsize : bufsize = length

                 fp = open(path,'rb')
                 if offset != 0 : fp.seek(offset,0)
                 t  = 0
                 while t<length :
                       buf = fp.read(bufsize)
                       if not buf: break
                       sumalgo.update(buf)
                       t  += len(buf)
                 fp.close()

                 checksum = sumalgo.get_value()
                 sumstr   = '%s,%s' % (sumflg,checksum)

              # caching

              if self.caching :
                 new_post = self.cache.check(str(sumstr),self.post_relpath,partstr)
                 if new_post : self.logger.info("caching %s (%s)"% (path,partstr) )
                 else        :
                               self.logger.debug("already posted %s (%s)"%(path,partstr) )
                               continue

              # complete  message

              self.msg.headers['parts'] = partstr
              self.msg.headers['sum']   = sumstr

              # post message

              ok = self.__on_post__()
              if not ok:
                self.logger.error('Something went wrong while posting: %s' %self.msg.notice[2])


        return True

    # =============
    # post_file_part
    # =============

    def post_file_part(self, path, lstat):

        # post_init (message)
        self.post_init(path,lstat)

        # verify suffix

        ok,log_msg,suffix,partstr,sumstr = self.msg.verify_part_suffix(path)

        # something went wrong

        if not ok:
           self.logger.debug("file part extension but %s for file %s" % (log_msg,path))
           return False

        # check rename see if it has the right part suffix (if present)
        if 'rename' in self.msg.headers and not suffix in self.msg.headers['rename']:
           self.msg.headers['rename'] += suffix

        # caching

        if self.caching :
           new_post = self.cache.check(str(sumstr),path,partstr)
           if new_post : self.logger.info("caching %s"% path)
           else        : 
                         self.logger.debug("already posted %s"% path)
                         return False

        # complete  message

        self.msg.headers['parts'] = partstr
        self.msg.headers['sum']   = sumstr

        # post message and trigger part plugins
        ok = self.__on_part__()

        if ok: ok = self.__on_post__()

        return ok

    # =============
    # post_init
    # =============

    def post_init(self, path, lstat=None, key=None, value=None):

        self.msg.new_dir  = os.path.dirname( path)
        self.msg.new_file = os.path.basename(path)

        # relpath
        self.post_relpath = path
        if self.post_base_dir :
           self.post_relpath = path.replace(self.post_base_dir, '')

        # exchange
        self.msg.exchange = self.post_exchange

        # topic
        self.msg.set_topic(self.topic_prefix,self.post_relpath)
        if self.subtopic: self.msg.set_topic_usr(self.topic_prefix,self.subtopic)

        # notice
        self.msg.set_notice(self.post_base_url,self.post_relpath)

        # rename
        rename = self.path_renamed(self.post_relpath)

        # headers

        self.msg.headers = {}

        self.msg.trim_headers()

        if self.to_clusters != None : self.msg.headers['to_clusters']  = self.to_clusters
        if self.cluster     != None : self.msg.headers['from_cluster'] = self.cluster
        if self.source      != None : self.msg.headers['source']       = self.source
        if rename           != None : self.msg.headers['rename']       = rename
        if key              != None : self.msg.headers[key]            = value

        if lstat == None : return

        self.msg.headers['mtime'] = timeflt2str(lstat.st_mtime)
        self.msg.headers['atime'] = timeflt2str(lstat.st_atime)
        self.msg.headers['mode']  = "%o" % ( lstat[stat.ST_MODE] & 0o7777 )

    # =============
    # post_link
    # =============

    def post_link(self, path, key=None, value=None ):
        #self.logger.debug("post_link %s" % path )

        # accept this file

        if self.path_rejected (path): return False

        # post_init (message)
        self.post_init(path,None)

        # resolve link

        link = os.readlink(path)

        # partstr

        partstr = None

        # sumstr

        hash = sha512()
        hash.update( bytes( link, encoding='utf-8' ) )
        sumstr = 'L,%s' % hash.hexdigest()

        # caching

        if self.caching :
           new_post = self.cache.check(str(sumstr),self.post_relpath,partstr)
           if new_post : self.logger.info("caching %s"% path)
           else        : 
                         self.logger.debug("already posted %s"% path)
                         return False

        # complete headers

        self.msg.headers['link'] = link
        self.msg.headers['sum']  = sumstr

        # used when moving a file

        if key != None : self.msg.headers[key] = value

        # post message

        ok = self.__on_post__()

        return ok

    # =============
    # post_move
    # =============

    def post_move(self, src, dst ):
        #self.logger.debug("post_move %s %s" % (src,dst) )

        # watchdog funny ./ added at end of directory path ... removed

        src = src.replace(os.sep + '.' + os.sep, os.sep )
        dst = dst.replace(os.sep + '.' + os.sep, os.sep )

        if os.path.islink(dst) and self.realpath_post:
           dst = os.path.realpath(dst)

        # file

        if os.path.isfile(dst) :
           ok = self.post_delete(src,               'newname', dst)
           ok = self.post_file  (dst, os.stat(dst), 'oldname', src)
           return True

        # link

        if os.path.islink(dst) :
           ok = self.post_delete(src, 'newname', dst)
           ok = self.post_link  (dst, 'oldname', src)
           return True

        # directory
        if os.path.isdir(dst) :
            for x in os.listdir(dst):

                dst_x = dst + os.sep + x
                src_x = src + os.sep + x

                ok = self.post_move(src_x,dst_x)

            # directory list to delete at end
            self.move_dir_lst.append( (src,dst) )

        return True

    # =============
    # post1file
    # =============

    def post1file(self,path,lstat):

        done = True

        # watchdog funny ./ added at end of directory path ... removed

        path = path.replace(os.sep + '.' + os.sep, os.sep )

        # path is a link

        if os.path.islink(path):
           ok = self.post_link(path)

           if self.follow_symlinks :
              link  = os.readlink(path)
              try   : rpath = os.path.realpath(link)
              except: return done

              lstat = None
              if os.path.exists(rpath) : lstat = os.stat(rpath)

              ok = self.post1file(rpath,lstat)

           return done

        # path deleted

        if lstat == None :
           ok = self.post_delete(path)
           return done

        # path is a file

        if os.path.isfile(path):
           ok = self.post_file(path,lstat)
           return done

        # at this point it is a create,modify directory

        return done

    # =============
    # post1move
    # =============

    def post1move(self, src, dst ):
        #self.logger.debug("post1move %s %s" % (src,dst) )

        self.move_dir_lst = []

        ok = self.post_move(src,dst)

        for tup in self.move_dir_lst :
            src, dst = tup
            #self.logger.debug("deleting moved directory %s" % src )
            ok = self.post_delete(src, 'newname', dst)

        return True

    # =============
    # process event
    # =============

    def process_event(self, event, src, dst ):
        #self.logger.debug("process_event %s %s %s " % (event,src,dst) )

        done  = True
        later = False

        # delete

        if event == 'delete' :
           if event in self.events:
              ok = self.post1file(src,None)
           return done

        # move

        if event == 'move':
           if self.create_modify:
              ok = self.post1move(src,dst)
           return done

        # create or modify

        # directory : skipped, its content is watched

        if os.path.isdir(src): return done

        # link ( os.path.exists = false, lstat = None )

        if os.path.islink(src) :
           if 'link' in self.events :
              ok = self.post1file(src,None)
           return done

        # file : must exists
        #       (may have been deleted since event caught)

        if not os.path.exists(src) : return done

        # file : must be old enough

        lstat = os.stat(src)
        if self.path_inflight(src,lstat): return later

        # post it

        if self.create_modify :
           ok = self.post1file(src,lstat)

        return done

    def post_pulse(self):
        self.logger.info("post_pulse message")

        self.connect()

        # build message

        self.msg.topic    = 'v02.pulse'

        self.msg.set_time()
        self.msg.notice  = '%s' % self.msg.time

        if self.pulse_message : 
           self.msg.topic  += '.message'
           self.msg.notice += ' ' + self.pulse_message
        else:
           self.msg.topic  += '.tick'
        
        self.msg.headers = {}
        self.msg.trim_headers()

        # pulse on all exchanges
        # because of its topic, it should not impact any process
        # that does not consider topic v02.pulse

        lst_dict = run_rabbitmqadmin(self.post_broker,"list exchanges name",self.logger)

        ex = []
        for edict in lst_dict :
            exchange = edict['name']
            if exchange == ''        : continue
            if exchange[0] != 'x'    : continue
            if exchange == 'xreport' : continue
            # deprecated exchanges
            if exchange == 'xlog'    : continue
            if exchange[0:3] == 'xl_': continue
            if exchange[0:3] == 'xr_': continue
            ex.append(exchange)
            self.msg.pub_exchange = exchange
            self.msg.message_ttl  = self.message_ttl
            self.msg.publish()

        self.close()

    # =============
    # set_blocksize ... directly from c code
    # =============

    def set_blocksize(self,bssetting,fsiz):

      tfactor =  50 * 1024 * 1024
      
      if bssetting == 0 : ## autocompute
            if   fsiz > 100*tfactor: return 10 * tfactor
            elif fsiz > 10*tfactor : return int((fsiz+9)/10)
            elif fsiz > tfactor :    return int((fsiz+2)/ 3)
            else:                    return fsiz 
             
      elif  bssetting == 1 : ## send file as one piece.
            return fsiz
             
      else: ## partstr=i
            return bssetting


    # =============
    # wakeup
    # =============

    def wakeup(self):
        #self.logger.debug("wakeup")

        # FIXME: Tiny potential for events to be dropped during copy.
        #     these lists might need to be replaced with watchdog event queues.
        #     left for later work. PS-20170105
        #     more details: https://github.com/gorakhargosh/watchdog/issues/392

        # on_watch 

        ok = self.__on_watch__()
        if not ok : return

        # pile up left events to process

        self.left_events.update(self.new_events)
        self.new_events = OrderedDict()

        # work with a copy events and keep done events (to delete them)

        self.done_events = []
        self.cur_events  = OrderedDict()
        self.cur_events.update(self.left_events)

        # nothing to do

        if len(self.cur_events) <= 0: return

        # loop on all events

        for key in self.cur_events:
            event, src, dst = self.cur_events[key]
            done = self.process_event( event, src, dst )
            if done : self.left_events.pop(key) 

        # heartbeat
        self.heartbeat_check()



    # =============
    # walk
    # =============

    def walk(self, src ):
        self.logger.debug("walk %s" % src )

        # how to proceed with symlink

        if os.path.islink(src) and self.realpath_post :
           src = os.path.realpath(src)

        # walk src directory, this walk is depth first... there could be a lot of time
        # between *listdir* run, and when a file is visited, if there are subdirectories before you get there.
        # hence the existence check after listdir (crashed in flow_tests of > 20,000)
        for x in os.listdir(src):
            path = src + os.sep + x
            if os.path.isdir(path):
               self.walk(path)
               continue

            # add path created
            if os.path.exists(path):
                self.post1file(path,os.stat(path))

    # =============
    # original walk_priming
    # =============

    def walk_priming(self,p):
        """
         Find all the subdirectories of the given path, start watches on them. 
         deal with symbolically linked directories correctly
        """
        if os.path.islink(p):
            realp = os.path.realpath(p)
            self.logger.info("sr_watch %s is a link to directory %s" % ( p, realp) )
            if self.realpath_post:
                d=realp
            else:
                d=p + os.sep + '.'
        else:
            d=p

        try :
                 fs = os.stat(d)
                 dir_dev_id = '%s,%s' % ( fs.st_dev, fs.st_ino )
                 if dir_dev_id in self.inl: return True
        except:  self.logger.warning("could not stat %s" % d)

        if os.access( d , os.R_OK|os.X_OK ): 
           try:
               ow = self.observer.schedule(self.watch_handler, d, recursive=True )
               self.obs_watched.append(ow)
               self.inl[dir_dev_id] = (ow,d)
               self.logger.info("sr_watch priming watch (instance=%d) scheduled for: %s " % (len(self.obs_watched), d))
           except:
               self.logger.warning("sr_watch priming watch: %s failed, deferred." % d)

               # add path created
               self.on_add( 'create', p, None )
               return True

        else:
            self.logger.warning("sr_watch could not schedule priming watch of: %s (EPERM) deferred." % d)

            # add path created
            self.on_add( 'create', p, None )
            return True

        return True

    # =============
    # watch_dir
    # =============

    def watch_dir(self, sld ):
        self.logger.debug("watch_dir %s" % sld )

        if self.force_polling :
           self.logger.info("sr_watch polling observer overriding default (slower but more reliable.)")
           self.observer = PollingObserver()
        else:
           self.logger.info("sr_watch optimal observer for platform selected (best when it works).")
           self.observer = Observer()

        self.obs_watched = []

        self.watch_handler  = SimpleEventHandler(self)
        self.walk_priming(sld)

        self.logger.info("sr_watch priming walk done, but not yet active. Starting...")
        self.observer.start()
        self.logger.info("sr_watch now active on %s posting to exchange: %s"%(sld,self.post_exchange))
        self.walk(sld)


    # =============
    # watch_loop
    # =============

    def watch_loop(self ):
        self.logger.debug("watch_loop")

        last_time = time.time()
        while True:
             self.wakeup()
             now = time.time()
             elapse = now - last_time
             if elapse < self.sleep : time.sleep(self.sleep-elapse)
             last_time = now

        self.observer.join()


    # ==================================================
    # FIXME in 2018?  get rid of code from HERE TOP

    def temporary_stuff(self):

        # enforcing post_broker

        if self.post_broker == None :
           if self.broker   != None :
              self.post_broker = self.broker
              self.logger.warning("use post_broker to set broker")

        # enforcing post_exchange

        if self.post_exchange == None :
           if self.exchange   != None :
              self.post_exchange = self.exchange
              self.logger.warning("use post_exchange to set exchange")

        # verify post_base_dir

        if self.post_base_dir == None :
           if self.post_document_root != None :
              self.post_base_dir = self.post_document_root
              self.logger.warning("use post_base_dir instead of post_document_root")
           elif self.document_root != None :
              self.post_base_dir = self.document_root
              self.logger.warning("use post_base_dir instead of document_root")

        # faking having a subclass poster from which post is called

        addmodule = namedtuple('AddModule', ['post'])
        self.poster = addmodule(self.post_url)

        if self.poster.post == self.post_url :
           self.logger.debug("MY POSTER TRICK DID WORK !!!")

    def post_url(self,post_exchange,url,to_clusters,\
                      partstr=None,sumstr=None,rename=None,filename=None, \
                      mtime=None,atime=None,mode=None,link=None):

        self.logger.warning("deprecated use of self.poster.post(post_exchange,url...")
        self.logger.warning("should be using self.post1file or self.post_file...")

        post_relpath  = url.path
        urlstr        = url.geturl()
        post_base_url = urlstr.replace(post_relpath,'')

        # apply accept/reject

        if self.realpath_filter and not self.realpath_post :
           path = post_relpath
           if self.post_base_dir : path = self.post_base_dir + '/' + path
           if os.path.exist(path) :
              fltr_post_relpath = os.path.realpath(path)
              if self.post_base_dir : fltr_post_relpath = fltr_post_relpath.replace(self.post_base_dir, '')
              urlstr = self.post_base_url + '/' + fltr_post_relpath

        if not self.isMatchingPattern(urlstr,self.accept_unmatch) :
           self.logger.debug("post of %s Rejected by accept/reject options" % urlstr )
           return True  # need to return true because this isn´t a failure.

        # if caching is enabled make sure it was not already posted

        if self.caching :
           new_post = self.cache.check(str(sumstr),post_relpath,partstr)
           if new_post :

              # delete
              if sumstr.startswith('R,'):
                 self.cache.delete_path(post_relpath)

              # link - never store them, message contains whole payload.
              elif sumstr.startswith('L,'):
                 self.cache.delete_path(post_relpath)

              else:
                 self.logger.info("caching %s"% post_relpath )

           # modified, or repost
           else:
                self.logger.debug("skipped already posted %s %s %s" % (post_relpath,partstr,sumstr))
                return True
                 
        # set message exchange
        self.msg.exchange = post_exchange
        
        # set message topic
        self.msg.set_topic(self.topic_prefix,post_relpath)
        if self.subtopic != None :
           self.msg.set_topic_usr(self.topic_prefix,self.subtopic)

        # set message notice
        self.msg.set_notice(post_base_url,post_relpath)

        # set message headers
        self.msg.headers = {}

        self.msg.headers['to_clusters'] = to_clusters

        if partstr  != None : self.msg.headers['parts']        = partstr
        if sumstr   != None : self.msg.headers['sum']          = sumstr
        if rename   != None : self.msg.headers['rename']       = rename
        if mtime    != None : self.msg.headers['mtime']        = mtime
        if atime    != None : self.msg.headers['atime']        = atime
        if mode     != None : self.msg.headers['mode']         = "%o" % ( mode & 0o7777 )
        if link     != None : self.msg.headers['link']         = link

        if self.cluster != None : self.msg.headers['from_cluster']    = self.cluster
        if self.source  != None : self.msg.headers['source']          = self.source

        self.msg.trim_headers()

        ok = self.__on_post__()

        return ok

    # FIXME in 2018?  get rid of code to HERE BOTTOM
    # ==================================================


    # =============
    # run
    # =============
      
    def run(self):
        self.logger.info("%s run partflg=%s, sum=%s, caching=%s " % \
              ( self.program_name, self.partflg, self.sumflg, self.caching ))
        self.logger.info("%s realpath_post=%s follow_links=%s force_polling=%s"  % \
              ( self.program_name, self.realpath_post, self.follow_symlinks, self.force_polling ) )

        self.connect()

        # caching
        if self.caching :
           self.cache      = sr_cache(self)
           self.cache_stat = True
           if self.reset:
              self.cache.close(unlink=True)
           self.cache.open()
           if not hasattr(self,'heartbeat_cache_installed') or not self.heartbeat_cache_installed :
              self.execfile("on_heartbeat",'hb_cache')
              self.on_heartbeat_list.append(self.on_heartbeat)
              self.heartbeat_cache_installed = True

        pbd = self.post_base_dir

        for plugin in self.on_start_list:
           if not plugin(self): break

        for d in self.postpath :
            self.logger.debug("postpath = %s" % d)
            if pbd and not d.startswith(pbd) : d = pbd + os.sep + d

            if self.sleep > 0 : 
               self.watch_dir(d)
               continue

            if   os.path.isdir(d) :
                 self.walk(d)
            elif os.path.islink(d):
                 self.post1file(d,None)
            elif os.path.isfile(d):
                 self.post1file(d,os.stat(d))
            else: 
                 self.logger.error("could not post %s (exists %s)" % (d,os.path.exists(d)) )

        if self.sleep > 0: self.watch_loop()

        self.close()

    def reload(self):
        self.logger.info( "%s reload" % self.program_name )
        self.close()
        self.configure()
        self.run()

    def start(self):
        self.logger.info( "%s %s startup" % (self.program_name,self.config_name) )
        self.log_settings()
        self.run()

    def stop(self):
        self.logger.info( "%s stop" % self.program_name)
        self.close()
        os._exit(0)

    def cleanup(self):
        self.logger.info( "%s %s cleanup" % (self.program_name,self.config_name))

        if self.post_broker :
           self.post_hc = HostConnect( logger = self.logger )
           self.post_hc.set_pika( self.use_pika )
           self.post_hc.set_url( self.post_broker )
           self.post_hc.connect()
           self.declare_exchanges(cleanup=True)

        # caching

        if hasattr(self,'cache') and self.cache :
           self.cache.close(unlink=True)
           self.cache = None

        self.close()

    def declare(self):
        self.logger.info("%s %s declare" % (self.program_name,self.config_name))

        # on posting host
        if self.post_broker :
           self.post_hc = HostConnect( logger = self.logger )
           self.post_hc.set_pika( self.use_pika )
           self.post_hc.set_url( self.post_broker )
           self.post_hc.connect()
           self.declare_exchanges()

        self.close()

    def declare_exchanges(self, cleanup=False):

        # restore_queue mode has no post_exchange 

        if not self.post_exchange : return

        # define post exchange (splitted ?)

        exchanges = []

        if self.post_exchange_split != 0 :
           for n in list(range(self.post_exchange_split)) :
               exchanges.append(self.post_exchange + "%02d" % n )
        else :
               exchanges.append(self.post_exchange)

        # do exchanges
              
        for x in exchanges :
            if cleanup: self.post_hc.exchange_delete(x)
            else      : self.post_hc.exchange_declare(x)


    def setup(self):
        self.logger.info("%s %s setup" % (self.program_name,self.config_name))

        # on posting host
        if self.post_broker :
           self.post_hc = HostConnect( logger = self.logger )
           self.post_hc.set_pika( self.use_pika )
           self.post_hc.set_url( self.post_broker )
           self.post_hc.connect()
           self.declare_exchanges()

        self.close()
                 
# ===================================
# MAIN
# ===================================

class Silent_Logger:
      def silence(self,str):
          pass
      def __init__(self):
          self.debug   = self.silence
          self.error   = self.silence
          self.info    = self.silence
          self.warning = self.silence

def main():

    # try the normal sarra arguments parsing

    args,action,config,old = startup_args(sys.argv)
    #print("args,action,config,old = %s %s %s %s" % (args,action,config,old))

    # verification: config

    post        = sr_post(None,None,action)
    logger      = post.logger
    post.logger = Silent_Logger()

    config_ok, user_config = post.config_path(post.program_dir,config)
    #print("config_ok,user_config = %s %s" % (config_ok, user_config))
    if action in ['add','edit','enable','remove']: config_ok = True

    # config and action are ok so try normal execution

    if config_ok and action :
       post = sr_post(user_config,args,action)
       post.exec_action(action,old)
       os._exit(0)

    # verification: action

    if action == None : action = 'foreground'

    # user_config is wrong

    if not config_ok :

       # if specifically set... exit
       cidx   = -99
       try    : cidx = sys.argv.index('-c')
       except :
                try    : cidx = sys.argv.index('-config')
                except : pass
       if cidx > 0 :
          logger.error("config file %s" % config)
          os._exit(1)

       # parsing incorrect, put it back in args
       if config : args.append(config)
       config = None
    
    # if the config is ok, we parse it

    if config_ok: post.config(user_config)

    # verification : args

    post.args(args)

    # are we posting a pulse message

    if post.pulse_message != None :
       post = sr_post(config,args,action)
       post.post_pulse()
       os._exit(0)

    # if we found something to post we are done

    if len(post.postpath) > 0 :
       post = sr_post(config,args,action)
       post.exec_action(action,old)
       os._exit(0)

    # still no posting path... should we have
       
    pidx   = -99
    try    : pidx = sys.argv.index('-p')
    except :
             try    : pidx = sys.argv.index('-path')
             except : pass
    if pidx > 0 :
       logger.error("problem posting path not found")
       os._exit(1)

    # loop from last arg to front and build postpath
 
    postpath = []
    pbd      = post.post_base_dir
    i        = len(sys.argv)-1

    while i > 0 :
        arg   = sys.argv[i]
        value = '%s' % arg
        i     = i - 1
        if pbd and not pbd in value : value = pbd + os.sep + value
        if os.path.exists(value) or os.path.islink(value):
           postpath.append(value)
           try:    args.remove(arg)
           except: pass
           continue
        break

    # add what we found

    if len(postpath) > 0 :
       args.append('-p')
       args.extend(postpath)

    # try normal execution

    post = sr_post(config,args,action)

    post.exec_action(action,old)

    os._exit(0)

# =========================================
# direct invocation
# =========================================

if __name__=="__main__":
   main()<|MERGE_RESOLUTION|>--- conflicted
+++ resolved
@@ -629,13 +629,8 @@
         blocks = list(range(0,block_count))
         if self.randomize:
             random.shuffle(blocks)
-<<<<<<< HEAD
-            #blocks = [8, 3, 1, 2, 9, 6, 0, 7, 4, 5]
+            #blocks = [8, 3, 1, 2, 9, 6, 0, 7, 4, 5] # Testing
             self.logger.info('Sending partitions in the following order: '+str(blocks))
-=======
-            #blocks = [9,1,3,2,0,5,6,4,8,7] # test with specific sequence
-            self.logger.info('Randomize set. Sending partitions in the following order: %s' %blocks)
->>>>>>> 34bc2988
 
         for i in blocks: 
 
