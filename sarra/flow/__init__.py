import copy
import logging
import netifaces
import os

# v3 plugin architecture...
import sarra.plugin
import sarra.plugin.integrity
import sarra.transfer

import stat
import time
import types
import urllib.parse

from sarra import timestr2flt, timeflt2str, msg_set_report

import sarra.filemetadata

# for v2 subscriber routines...
import json, os, sys, time

from sys import platform as _platform

from base64 import b64decode, b64encode
from mimetypes import guess_type
# end v2 subscriber

from sarra import nowflt

logger = logging.getLogger(__name__)

default_options = {
    'accept_unmatched': False,
    'attempts': 3,
    'batch': 100,
    'bytes_per_second': None,
    'download': False,
    'housekeeping': 30,
    'log_reject': False,
    'logFormat':
    '%(asctime)s [%(levelname)s] %(name)s %(funcName)s %(message)s',
    'logLevel': 'info',
    'mirror': True,
    'preserve_mode': True,
    'preserve_time': True,
    'sleep': 0.1,
    'topic_prefix': 'v02.post',
    'vip': None
}


class Flow:
    """
    Implement the General Algorithm from the Concepts Guide.
    just pure program logic all the start, status, stop, log & instance management taken care of elsewhere.
      need to know whether to sleep between passes  
      o.sleep - an interval (floating point number of seconds)
      o.housekeeping - 

      A flow processes worklists of messages

      worklist given to plugins...

          worklist.incoming --> new messages to continue processing
          worklist.ok       --> successfully processed
          worklist.rejected --> messages to not be further processed.
          worklist.failed   --> messages for which processing failed.

      Initially all messages are placed in incoming.
      if a plugin decides:
      
      - a message is not relevant, it is moved to rejected.
      - all processing has been done, it moves it to ok.
      - an operation failed and it should be retried later, move to retry

    plugins must not remove messages from all worklists, re-classify them.
    it is necessary to put rejected messages in the appropriate worklist
    so they can be acknowledged as received.

    plugins  -- dict of modular functionality metadata.
         "load" - list of (v3) plugins to load.
         time    - one of the invocation times of plugins. examples:
                   "on_start", "on_messages", etc...
                 contains routines to run at each *time*
     
    """
<<<<<<< HEAD
=======
    @staticmethod
    def factory(cfg):
        subclass = None
        for sc in Flow.__subclasses__():
            if cfg.program_name == sc.__name__.lower():
                subclass = sc

        return subclass(cfg) if subclass else None

>>>>>>> 6fb5eb05
    def __init__(self, cfg=None):
        """
       The cfg is should be an sarra/config object.
       """

        self._stop_requested = False

        me = 'flow'
        logging.basicConfig(
            format=
            '%(asctime)s [%(levelname)s] %(name)s %(funcName)s %(message)s',
            level=logging.DEBUG)

        self.o = cfg

        if not hasattr(self.o, 'post_topic_prefix'):
            self.o.post_topic_prefix = self.o.topic_prefix

        logging.basicConfig(format=self.o.logFormat,
                            level=getattr(logging, self.o.logLevel.upper()))

        self.plugins = {}
        for entry_point in sarra.plugin.entry_points:
            self.plugins[entry_point] = []

        # FIXME: open new worklist
        self.worklist = types.SimpleNamespace()
        self.worklist.ok = []
        self.worklist.incoming = []
        self.worklist.rejected = []
        self.worklist.failed = []

        self.plugins['load'] = ['sarra.plugin.retry.Retry']

        # open cache, get masks.
        if self.o.suppress_duplicates > 0:
            # prepend...
            self.plugins['load'].append('sarra.plugin.nodupe.NoDupe')

        # FIXME: open retry

        # transport stuff.. for download, get, put, etc...
        self.scheme = None
        self.cdir = None
        self.proto = None

        if hasattr(self.o, 'plugins'):
            self.plugins['load'].extend(self.o.plugins)

        # initialize plugins.
        if hasattr(self.o, 'v2plugins'):
            self.plugins['load'].append('sarra.plugin.v2wrapper.V2Wrapper')

    def loadPlugins(self, plugins_to_load):

        #logger.info( 'plugins to load: %s' % ( plugins_to_load ) )
        for c in plugins_to_load:

            plugin = sarra.plugin.load_library(c, self.o)

            #logger.info( 'plugin loading: %s an instance of: %s' % ( c, plugin ) )
            for entry_point in sarra.plugin.entry_points:
                if hasattr(plugin, entry_point):
                    fn = getattr(plugin, entry_point)
                    if callable(fn):
                        #logger.info( 'registering %s/%s' % (c, entry_point))
                        if entry_point in self.plugins:
                            self.plugins[entry_point].append(fn)
                        else:
                            self.plugins[entry_point] = [fn]

            if not (hasattr(plugin, 'registered_as')
                    and callable(getattr(plugin, 'registered_as'))):
                continue

            schemes = plugin.registered_as()
            for schemed_entry_point in sarra.plugin.schemed_entry_points:
                if not hasattr(plugin, schemed_entry_point):
                    continue

                fn = getattr(plugin, schemed_entry_point)
                if not callable(fn):
                    continue

                for s in schemes:
                    if not s in self.plugins:
                        self.plugins[s] = {}

                    self.plugins[s][schemed_entry_point] = fn

        #logger.info( 'plugins initialized')
        self.o.check_undeclared_options()

    def _runPluginsWorklist(self, entry_point):

        if hasattr(self, 'plugins') and (entry_point in self.plugins):
            for p in self.plugins[entry_point]:
                p(self.worklist)
                if len(self.worklist.incoming) == 0:
                    return

    def _runPluginsTime(self, entry_point):
        for p in self.plugins[entry_point]:
            p()

    def has_vip(self):
        # no vip given... standalone always has vip.
        if self.o.vip == None:
            return True

        for i in netifaces.interfaces():
            for a in netifaces.ifaddresses(i):
                j = 0
                while (j < len(netifaces.ifaddresses(i)[a])):
                    if self.o.vip in netifaces.ifaddresses(i)[a][j].get(
                            'addr'):
                        return True
                    j += 1
        return False

    def please_stop(self):
        self._stop_requested = True

    def close(self):

        self._runPluginsTime('on_stop')
        logger.info('flow/close completed cleanly')

    def ack(self, mlist):
        if "ack" in self.plugins:
            for p in self.plugins["ack"]:
                p(mlist)

    def ackWorklist(self, desc):
        logger.debug('%s incoming: %d, ok: %d, rejected: %d, failed: %d' %
                     (desc, len(self.worklist.incoming), len(self.worklist.ok),
                      len(self.worklist.rejected), len(self.worklist.failed)))

        self.ack(self.worklist.ok)
        self.worklist.ok = []
        self.ack(self.worklist.rejected)
        self.worklist.rejected = []

    def run(self):
        """
          check if stop_requested once in a while, but never return otherwise.
        """

        self.loadPlugins(self.plugins['load'])
        logger.debug("working directory: %s" % os.getcwd())

        next_housekeeping = nowflt() + self.o.housekeeping

        current_sleep = self.o.sleep
        if self.o.sleep > 0:
            last_time = nowflt()

        logger.info("options:")
        self.o.dump()
        logger.info(" all v3 plugins: %s" % self.plugins['load'])
        #for t in self.plugins:
        #    logger.info("%s : %s" % ( t, self.plugins[t] ) )

        self._runPluginsTime('on_start')
        spamming = True

        while True:

            if self._stop_requested:
                self.close()
                break

            if self.has_vip():
                self.gather()
                self.ackWorklist('A gathered')

                last_gather_len = len(self.worklist.incoming)
                if (last_gather_len == 0):
                    spamming = True
                else:
                    current_sleep = self.o.sleep

                self.filter()

                self.ackWorklist('B filtered')

                self.do()

                # need to acknowledge here, because posting will delete message-id
                self.ack(self.worklist.ok)

                self.ack(self.worklist.rejected)
                self.worklist.rejected = []
                self.ack(self.worklist.failed)

                self.post()

                self.report()

                self.worklist.ok = []
                self.worklist.failed = []

            if (last_gather_len == 0) and (self.o.sleep < 0):
                self.close()
                break

            if spamming and (current_sleep < 5):
                current_sleep *= 2

            now = nowflt()
            if now > next_housekeeping:
                logger.info('on_housekeeping')
                self._runPluginsTime('on_housekeeping')
                next_housekeeping = now + self.o.housekeeping

            if current_sleep > 0:
                elapsed = now - last_time
                if elapsed < current_sleep:
                    stime = current_sleep - elapsed
                    if stime > 60:  # if sleeping for a long time, debug output is good...
                        logger.debug(
                            "sleeping for more than 60 seconds: %g seconds. Elapsed since wakeup: %g Sleep setting: %g "
                            % (stime, elapsed, self.o.sleep))
                else:
                    #logger.debug( 'worked too long to sleep!')
                    last_time = now
                    continue

                try:
                    time.sleep(stime)
                except:
                    logger.info("flow woken abnormally from sleep")

                last_time = now

    def filter(self):

        logger.debug('start')
        filtered_worklist = []
        for m in self.worklist.incoming:
            #logger.warning('message: %s ' % m)

            if 'oldname' in m:
                url = m['baseUrl'] + os.sep + m['relPath']
                oldname_matched = False
                for mask in self.o.masks:
                    pattern, maskDir, maskFileOption, mask_regexp, accepting, mirror, strip, pstrip, flatten = mask
                    if mask_regexp.match(url):
                        oldname_matched = accepting
                        break

            url = m['baseUrl'] + os.sep + m['relPath']

            # apply masks for accept/reject options.
            matched = False
            for mask in self.o.masks:
                #logger.info('filter - checking: %s' % str(mask) )
                pattern, maskDir, maskFileOption, mask_regexp, accepting, mirror, strip, pstrip, flatten = mask

                if mask_regexp.match(url):
                    matched = True
                    if not accepting:
                        if ('oldname' in m) and oldname_matched:
                            # deletion rename case... need to accept with an extra field...
                            m['renameUnlink'] = True
                            m['_deleteOnPost'].append('renameUnlink')
                            logger.debug("rename deletion 1 %s" %
                                         (m['oldname']))
                        elif self.o.log_reject:
                            logger.info("reject: mask=%s strip=%s url=%s" %
                                        (str(mask), strip, url))
                        self.worklist.rejected.append(m)
                        break

                    # FIXME... missing dir mapping with mirror, strip, etc...
                    self.o.set_newMessageFields(m, url, pattern, maskDir,
                                                maskFileOption, mirror, strip,
                                                pstrip, flatten)

                    filtered_worklist.append(m)
                    #logger.debug( "accepted mask=%s strip=%s" % (str(mask), strip) )
                    break

            if not matched:
                if ('oldname' in m) and oldname_matched:
                    m['renameUnlink'] = True
                    m['_deleteOnPost'].append('renameUnlink')
                    logger.debug("rename deletion 2 %s" % (m['oldname']))
                    filtered_worklist.append(m)
                    self.o.set_newMessageFields(m, url, None, None,
                                                self.o.filename, self.o.mirror,
                                                self.o.strip, self.o.pstrip,
                                                self.o.flatten)
                    continue

                if self.o.accept_unmatched:
                    logger.debug("accept: unmatched pattern=%s" % (url))
                    # FIXME... missing dir mapping with mirror, strip, etc...
                    self.o.set_newMessageFields(m, url, None,
                                                self.o.currentDir,
                                                self.o.filename, self.o.mirror,
                                                self.o.strip, self.o.pstrip,
                                                self.o.flatten)
                    filtered_worklist.append(m)
                elif self.o.log_reject:
                    logger.info("reject: unmatched pattern=%s" % (url))
                    msg_set_report(m, 304, "not modified (filter)")
                    self.worklist.rejected.append(m)

        self.worklist.incoming = filtered_worklist
        # apply on_messages plugins.
        self._runPluginsWorklist('on_messages')

        logger.debug('done')

    def gather(self):
        self.worklist.incoming = []
        for p in self.plugins["gather"]:
            new_incoming = p()
            if len(new_incoming) > 0:
                self.worklist.incoming.extend(new_incoming)

    def do(self):

        # mark all remaining messages as done.
        self.worklist.ok = self.worklist.incoming
        self.worklist.incoming = []
        logger.info('processing %d messages worked!' % len(self.worklist.ok))

    def post(self):

        logger.info('on_post starting for %d messages' % len(self.worklist.ok))
        logger.info('post_baseDir=%s' % self.o.post_baseDir)
        for m in self.worklist.ok:

            if 'new_baseUrl' in m:
                m['baseUrl'] = m['new_baseUrl']

            if 'new_relPath' in m:
                m['relPath'] = m['new_relPath']

            if self.o.topic_prefix != self.o.post_topic_prefix:
                m['topic'] = m['topic'].replace(self.o.topic_prefix,
                                                self.o.post_topic_prefix)

            if self.o.post_baseDir:
                m['relPath'].replace(self.o.post_baseDir, '', 1)

        self._runPluginsWorklist('on_posts')
        for p in self.plugins["post"]:
            p(self.worklist)

    def report(self):
        # post reports
        # apply on_report plugins
        #logger.info('unimplemented')
        pass

    def write_inline_file(self, msg):
        """
           write local file based on a message with inlined content.

        """
        # make sure directory exists, create it if not
        if not os.path.isdir(msg['new_dir']):
            try:
                os.makedirs(msg['new_dir'], 0o775, True)
            except Exception as ex:
                logger.warning("making %s: %s" % (newdir, ex))

        logger.info("data inlined with message, no need to download")
        path = msg['new_dir'] + os.path.sep + msg['new_file']
        #path = msg['new_relPath']

        try:
            f = os.fdopen(os.open(path, os.O_RDWR | os.O_CREAT), 'rb+')
        except Exception as ex:
            logger.warning("could not open %s to write: %s" % (path, ex))
            return False

        if msg['content']['encoding'] == 'base64':
            data = b64decode(msg['content']['value'])
        else:
            data = msg['content']['value'].encode('utf-8')

        if msg['integrity']['method'] == 'cod':
            algo_method = msg['integrity']['value']
        else:
            algo_method = msg['integrity']['method']

        onfly_algo = sarra.plugin.integrity.Integrity.factory(algo_method)
        data_algo = sarra.plugin.integrity.Integrity.factory(algo_method)
        onfly_algo.set_path(path)
        data_algo.set_path(path)

        onfly_algo.update(data)
        #msg.onfly_checksum = "{},{}".format(onfly_algo.registered_as(), onfly_algo.get_value())

        msg['onfly_checksum'] = {
            'method': algo_method,
            'value': onfly_algo.get_value()
        }

        try:
            for p in self.plugins['on_data']:
                data = p(data)

        except Exception as ex:
            logger.warning("plugin failed: %s" % (p, ex))
            return False

        data_algo.update(data)

        #FIXME: If data is changed by plugins, need to update content header.
        #       current code will reproduce the upstream message without mofification.
        #       need to think about whether that is OK or not.

        msg['data_checksum'] = {
            'method': algo_method,
            'value': data_algo.get_value()
        }

        msg['_deleteOnPost'].extend(['onfly_checksum', 'data_checksum'])

        try:
            f.write(data)
            f.truncate()
            f.close()
            self.set_local_file_attributes(path, msg)

        except Exception as ex:
            logger.warning("failed writing and finalizing: %s" % (path, ex))
            return False

        return True

    def compute_local_checksum(self, msg):

        if sarra.filemetadata.supports_extended_attributes:
            try:
                x = sarra.filemetadata.FileMetadata(msg['new_path'])
                s = x.get('integrity')

                if s:
                    msg['local_integrity'] = x.get('integrity')
                    msg['_deleteOnPost'].extend(['local_checksum'])
                    return

            except:
                pass

        local_integrity = sarra.plugin.integrity.Integrity.factory(
            msg['integrity']['method'])
        local_integrity.update_file(msg['new_path'])
        msg['local_integrity'] = {
            'method': msg['integrity']['method'],
            'value': local_integrity.get_value()
        }
        msg['_deleteOnPost'].extend(['local_integrity'])

    def file_should_be_downloaded(self, msg):
        """
          determine whether a comparison of local_file and message metadata indicates that it is new enough
          that writing the file locally is warranted.

          return True to say downloading is warranted.

             False if the file in the message represents the same or an older version that what is corrently on disk.

          origin: refactor & translation of v2: content_should_not_be downloaded

          Assumptions:
                 new_path exists... there is a file to compare against.
        """
        # assert

        lstat = os.stat(msg['new_path'])
        fsiz = lstat[stat.ST_SIZE]

        # FIXME... local_offset... offset within the local file... partitioned... who knows?
        #   part of partitioning deferral.
        #end   = self.local_offset + self.length
        end = msg['size']

        # compare sizes... if (sr_subscribe is downloading partitions into taget file) and (target_file isn't fully done)
        # This check prevents random halting of subscriber (inplace on) if the messages come in non-sequential order
        # target_file is the same as new_file unless the file is partitioned.
        # FIXME If the file is partitioned, then it is the new_file with a partition suffix.
        #if ('self.target_file == msg['new_file'] ) and ( fsiz != msg['size'] ):

        if (fsiz != msg['size']):
            logger.debug("%s file size different, so cannot be the same" %
                         (msg['new_path']))
            return True

    # compare dates...

        if 'mtime' in msg:
            new_mtime = timestr2flt(msg['mtime'])
            old_mtime = 0.0

            if self.o.preserve_time:
                old_mtime = lstat.st_mtime
            elif sarra.filemetadata.supports_extended_attributes:
                try:
                    x = sarra.filemetadata.FileMetadata(msg['new_path'])
                    old_mtime = timestr2flt(x.get('mtime'))
                except:
                    pass

            if new_mtime <= old_mtime:
                if self.o.log_reject:
                    logger.info("rejected: mtime not newer %s " %
                                (msg['new_path']))
                return False
            else:
                logger.debug(
                    "{} new version is {} newer (new: {} vs old: {} )".format(
                        msg['new_path'], new_mtime - old_mtime, new_mtime,
                        old_mtime))

        if msg['integrity']['method'] in ['random', 'md5name', 'cod']:
            logger.debug("content_match %s sum 0/n/z never matches" %
                         (msg['new_path']))
            return True

        if end > fsiz:
            logger.debug(
                "content_match file not big enough... considered different")
            return True

        try:
            self.compute_local_checksum(msg)
        except:
            logger.debug(
                "something went wrong when computing local checksum... considered different"
            )
            return True

        logger.debug("checksum in message: %s vs. local: %s" %
                     (msg['integrity'], msg['local_integrity']))

        if msg['local_integrity'] == msg['integrity']:
            if self.o.log_reject:
                logger.info("rejected: same checksum %s " % (msg['new_path']))
            return False
        else:
            return True

    def removeOneItem(self, path):
        """
          process an unlink event, returning boolean success.
        """

        logger.debug("message is to remove %s" % path)

        ok = True
        try:
            if os.path.isfile(path): os.unlink(path)
            if os.path.islink(path): os.unlink(path)
            if os.path.isdir(path): os.rmdir(path)
            logger.info("removed %s" % path)
        except:
            logger.error("sr_subscribe/doit_download: could not remove %s." %
                         path)
            logger.debug('Exception details: ', exc_info=True)
            ok = False

        return ok

    def renameOneItem(self, old, path):
        """
            for messages with an oldname, it is to rename a file.
        """
        ok = True
        try:
            if os.path.isfile(path): os.unlink(path)
            if os.path.islink(path): os.unlink(path)
            if os.path.isdir(path): os.rmdir(path)
            os.rename(old, path)
            logger.info("renamed %s -> %s" % (old, path))
        except:
            logger.error(
                "sr_subscribe/doit_download: could not rename %s to %s " %
                (msg['oldname'], path))
            logger.debug('Exception details: ', exc_info=True)
            ok = False
        return ok

    def link1file(self, msg):
        """        
          perform a symbolic link of a single file, based on a message, returning boolean success

          imported from v2/subscribe/doit_download "link event, try to link the local product given by message"
        """
        logger.debug("message is to link %s to %s" %
                     (msg['new_file'], msg['link']))
        if not 'link' in self.o.events:
            logger.info("message to link %s to %s ignored (events setting)" %  \
                                            ( msg['new_file'], msg[ 'link' ] ) )
            return False

        if not os.path.isdir(msg['new_dir']):
            try:
                os.makedirs(msg['new_dir'], 0o775, True)
            except Exception as ex:
                logger.warning("making %s: %s" % (msg['new_dir'], ex))
                logger.debug('Exception details:', exc_info=True)

        ok = True
        try:
            path = msg['new_dir'] + '/' + msg['new_file']

            if os.path.isfile(path): os.unlink(path)
            if os.path.islink(path): os.unlink(path)
            if os.path.isdir(path): os.rmdir(path)
            os.symlink(msg['link'], path)
            logger.info("%s symlinked to %s " % (msg['new_file'], msg['link']))
        except:
            ok = False
            logger.error("symlink of %s %s failed." %
                         (msg['new_file'], msg['link']))
            logger.debug('Exception details:', exc_info=True)

        return ok

    def do_download(self):
        """
           do download work for self.worklist.incoming, placing files:
                successfully downloaded in worklist.ok
                temporary failures in worklist.failed
                permanent failures (or files not to be downloaded) in worklist.rejected

        """

        if self.o.notify_only:
            self.worklist.ok = self.worklist.incoming
            self.worklist.incoming = []
            return

        for msg in self.worklist.incoming:

            if 'newname' in msg:
                """
                  revamped rename algorithm requires only 1 message, ignore newname.
                """
                self.worklist.ok.append(msg)
                continue

            new_path = msg['new_dir'] + os.path.sep + msg['new_file']

            if 'oldname' in msg:
                if 'renameUnlink' in msg:
                    self.removeOneItem(msg['oldname'])
                    self.worklist.ok.append(msg)
                else:
                    # actual rename...
                    ok = self.renameOneItem(msg['oldname'], new_path)
                    # if rename succeeds, fall through to download object to find if the file renamed
                    # actually matches the one advertised, and potentially download it.
                    # if rename fails, recover by falling through to download the data anyways.
            elif (msg['integrity']['method'] == 'remove') or (
                ('event' in msg) and ('delete' in msg['event'])):
                if self.removeOneItem(new_path):
                    msg_set_report(msg, 201, 'removed')
                    self.worklist.ok.append(msg)
                else:
                    #FIXME: should this really be queued for retry? or just permanently failed?
                    # in rejected to avoid retry, but wondering if failed and deferred
                    # should be separate lists in worklist...
                    msg_set_report(msg, 500, "remove failed")
                    self.worklist.rejected.append(msg)
                continue

            if ('event' in msg) and ('link' in msg['event']):
                if self.link1file(msg):
                    msg_set_report(msg, 201, 'linked')
                    self.worklist.ok.append(msg)
                else:
                    # as above...
                    msg_set_report(msg, 500, "symlink failed")
                    self.worklist.rejected.append(msg)
                continue

            # establish new_inflight_path which is the file to download into initially.
            if self.o.inflight == None or (
                ('blocks' in msg) and (msg['blocks']['method'] == 'inplace')):
                new_inflight_path = msg['new_file']
            elif type(self.o.inflight) == str:
                if self.o.inflight == '.':
                    new_inflight_path = '.' + new_file
                elif self.o.inflight[-1] == '/':
                    if not os.path.isdir(self.o.inflight):
                        try:
                            os.mkdir(self.o.inflight)
                            os.chmod(self.o.inflight, self.o.chmod_dir)
                        except:
                            pass
                    new_inflight_path = self.o.inflight + new_file
                elif self.o.inflight[0] == '.':
                    new_inflight_path = new_file + self.o.inflight
            else:
                #inflight is interval: minimum the age of the source file, as per message.
                logger.error('interval inflight setting: %s, not for remote.' %
                             self.o.inflight)
                # FIXME... what to do?
                msg_set_report(msg, 503, "invalid reception settings.")
                self.worklist.rejected.append(msg)
                continue

            msg['new_inflight_path'] = new_inflight_path
            msg['new_path'] = new_path
            msg['_deleteOnPost'].extend(['new_path', 'new_inflight_path'])
            # assert new_inflight_path is set.

            if os.path.exists(msg['new_inflight_path']):
                if self.o.inflight:
                    #FIXME: if mtime > 5 minutes, perhaps rm it, and continue? what if transfer crashed?
                    logger.warning(
                        'inflight file already exists. race condition, deferring transfer of %s'
                        % msg['new_path'])
                    self.worklist.failed.append(msg)
                    continue
                # overwriting existing file.

            # FIXME: decision of whether to download, goes here.
            if os.path.isfile(new_path):
                if not self.o.overwrite:
                    msg_set_report(msg, 204, "not overwriting existing files.")
                    self.worklist.rejected.append(msg)
                    continue

                if not self.file_should_be_downloaded(msg):
                    msg_set_report(
                        msg, 304, "Not modified 3 - (compared to local file)")
                    self.worklist.rejected.append(msg)
                    continue

            # download content
            if 'content' in msg.keys():
                if self.write_inline_file(msg):
                    msg_set_report(msg, 201,
                                   "Download successful (inline content)")
                    self.worklist.ok.append(msg)
                else:
                    msg_set_report(msg, 503, "failed to write inline content")
                    self.worklist.rejected.append(msg)
            else:
                parsed_url = urllib.parse.urlparse(msg['baseUrl'])
                self.scheme = parsed_url.scheme

                i = 1
                while i <= self.o.attempts:

                    if i > 1:
                        logger.warning("downloading again, attempt %d" % i)

                    ok = self.download(msg, self.o)
                    if ok:
                        logger.info("downloaded ok: %s" % new_path)
                        msg_set_report(msg, 201, "Download successful")
                        self.worklist.ok.append(msg)
                        break
                    i = i + 1

                if not ok:
                    logger.warning("gave up downloading for now")
                    self.worklist.failed.append(msg)
                # FIXME: file reassembly missing?
                #if self.inplace : file_reassemble(self)

        self.worklist.incoming = []

    # v2 sr_util.py ... generic sr_transport imported here...

    # generalized download...
    def download(self, msg, options):

        self.o = options

        logger.debug("%s_transport download" % self.scheme)

        token = msg['relPath'].split('/')
        cdir = '/' + '/'.join(token[:-1])
        remote_file = token[-1]
        urlstr = msg['baseUrl'] + '/' + msg['relPath']
        new_inflight_path = ''

        new_dir = msg['new_dir']
        new_file = msg['new_file']

        try:
            curdir = os.getcwd()
        except:
            curdir = None

        if curdir != new_dir:
            # make sure directory exists, create it if not
            if not os.path.isdir(new_dir):
                try:
                    os.makedirs(new_dir, 0o775, True)
                except Exception as ex:
                    logger.warning("making %s: %s" % (new_dir, ex))
                    logger.debug('Exception details:', exc_info=True)
            os.chdir(new_dir)

        try:
            options.destination = msg['baseUrl']

            if (self.proto is None) or not self.proto.check_is_connected():
                logger.debug("%s_transport download connects" % self.scheme)
                self.o.settings['scheme'] = self.scheme  # TODO this is a hack remove that
                self.proto = sarra.transfer.Transfer(self.o)
                del self.o.settings['scheme']  # TODO this is a hack remove that
                logger.debug("HOHO proto %s " % type(self.proto))
                ok = self.proto.connect()
                if not ok:
                    self.proto = None
                    return False
                logger.debug('connected')

            #=================================
            # if parts, check that the protol supports it
            #=================================

            #if not hasattr(proto,'seek') and ('blocks' in msg) and ( msg['blocks']['method'] == 'inplace' ):
            #   logger.error("%s, inplace part file not supported" % self.scheme)
            #   return False

            cwd = None
            if hasattr(self.proto, 'getcwd'): cwd = self.proto.getcwd()

            logger.debug(" proto %s " % type(self.proto))
            if cwd != cdir:
                logger.debug("%s_transport download cd to %s" %
                             (self.scheme, cdir))
                self.proto.cd(cdir)

            remote_offset = 0
            if ('blocks' in msg) and (msg['blocks']['method'] == 'inplace'):
                remote_offset = msg['offset']

            block_length = msg['size']
            str_range = ''
            if ('blocks' in msg) and (msg['blocks']['method'] == 'inplace'):
                block_length = msg['blocks']['size']
                str_range = 'bytes=%d-%d' % (remote_offset,
                                             remote_offset + block_length - 1)

            #download file

            logger.debug('Beginning fetch of %s %s into %s %d-%d' %
                         (urlstr, str_range, new_file, msg['local_offset'],
                          msg['local_offset'] + block_length - 1))

            # FIXME  locking for i parts in temporary file ... should stay lock
            # and file_reassemble... take into account the locking

            self.proto.set_sumalgo(msg['integrity']['method'])

            if options.inflight == None or (
                ('blocks' in msg) and (msg['blocks']['method'] == 'inplace')):
                new_inflight_path = new_file
            elif type(options.inflight) == str:
                if options.inflight == '.':
                    new_inflight_path = '.' + new_file
                elif options.inflight[-1] == '/':
                    try:
                        os.mkdir(options.inflight)
                        os.chmod(options.inflight, options.chmod_dir)
                    except:
                        pass
                    new_inflight_path = options.inflight + new_file
                elif options.inflight[0] == '.':
                    new_inflight_path = new_file + options.inflight
            else:
                logger.error('inflight setting: %s, not for remote.' %
                             options.inflight)

            self.proto.set_path(new_inflight_path)
            len_written = self.get(msg, remote_file, new_inflight_path,
                                   remote_offset, msg['local_offset'],
                                   block_length)

            if (len_written == block_length):
                if (new_inflight_path != new_file):
                    if os.path.isfile(new_file):
                        os.remove(new_file)
                    os.rename(new_inflight_path, new_file)
            else:
                logger.error(
                    'incomplete download only %d of expected %d bytes for %s' %
                    (len_written, block_length, new_inflight_path))

            msg['onfly_checksum'] = self.proto.get_sumstr()
            msg['data_checksum'] = self.proto.data_checksum
            msg['_deleteOnPost'].extend(['onfly_checksum', 'data_checksum'])

            # fix message if no partflg (means file size unknown until now)
            if not 'blocks' in msg:
                msg['size'] = self.proto.fpos

            # fix permission
            self.set_local_file_attributes(new_file, msg)

            if options.delete and hasattr(self.proto, 'delete'):
                try:
                    self.proto.delete(remote_file)
                    logger.debug('file deleted on remote site %s' %
                                 remote_file)
                except:
                    logger.error('unable to delete remote file %s' %
                                 remote_file)
                    logger.debug('Exception details: ', exc_info=True)

            if (len_written != block_length):
                return False

        except:
            #closing on problem
            try:
                self.proto.close()
                self.cdir = None
                self.proto = None
            except:
                pass

            logger.error("Download failed 3 %s" % urlstr)
            logger.debug('Exception details: ', exc_info=True)
            if os.path.isfile(new_inflight_path):
                os.remove(new_inflight_path)
            return False
        return True

    # generalized get...
    def get(self, msg, remote_file, local_file, remote_offset, local_offset,
            length):
        if isinstance(self.proto, sarra.plugin.Plugin):
            return self.proto.do_get(msg, remote_file, local_file, remote_offset,
                                     local_offset, length)
        else:
            return self.proto.get(remote_file, local_file, remote_offset,
                                  local_offset, length)

    # generalized put...
    def put(self,
            msg,
            local_file,
            remote_file,
            local_offset=0,
            remote_offset=0,
            length=0):

        scheme = urllib.parse.urlparse(msg['baseUrl']).scheme
        if (hasattr(self,'plugins') and ( 'do_put' in self.plugins )) and \
            ( scheme in self.plugins['do_put'] ):
            return self.plugins[scheme]['do_put'](msg, local_file, remote_file,
                                                  local_offset, remote_offset,
                                                  length)
        else:
            return self.proto.put(local_file, remote_file, local_offset,
                                  remote_offset, length)

    # generalized send...
    def send(self, msg, options):
        self.o = options
        logger.debug("%s_transport destination: %s " %
                     (self.scheme, self.o.destination))
        logger.debug("%s_transport send %s %s" %
                     (self.scheme, msg['new_dir'], msg['new_file']))

        if self.o.baseDir:
            local_path = self.o.baseDir + '/' + msg['relPath']
        else:
            local_path = '/' + msg['relPath']

        local_dir = os.path.dirname(local_path).replace('\\', '/')
        local_file = os.path.basename(local_path).replace('\\', '/')
        new_dir = msg['new_dir'].replace('\\', '/')
        new_file = msg['new_file'].replace('\\', '/')
        new_inflight_path = None

        try:
            curdir = os.getcwd()
        except:
            curdir = None

        if curdir != local_dir:
            os.chdir(local_dir)

        try:

            if (self.proto is None) or not self.proto.check_is_connected():
                logger.debug("%s_transport send connects" % self.scheme)
                self.o.settings['scheme'] = self.scheme  # TODO this is a hack remove that
                self.proto = sarra.transfer.Transfer(self.o)
                del self.o.settings['scheme']  # TODO this is a hack remove that
                ok = self.proto.connect()
                if not ok: return False
                self.cdir = None

            #=================================
            # if parts, check that the protol supports it
            #=================================

            if not hasattr(self.proto, 'seek') and ('blocks' in msg) and (
                    msg['blocks']['method'] == 'inplace'):
                logger.error("%s, inplace part file not supported" %
                             self.scheme)
                return False

            #=================================
            # if umask, check that the protocol supports it ...
            #=================================

            inflight = options.inflight
            if not hasattr(self.proto,
                           'umask') and options.inflight == 'umask':
                logger.warning("%s, umask not supported" % self.scheme)
                inflight = None

            #=================================
            # if renaming used, check that the protocol supports it ...
            #=================================

            if not hasattr(self.proto,
                           'rename') and options.inflight.startswith('.'):
                logger.warning("%s, rename not supported" % self.scheme)
                inflight = None

            #=================================
            # remote set to new_dir
            #=================================

            cwd = None
            if hasattr(self.proto, 'getcwd'): cwd = self.proto.getcwd()

            if cwd != new_dir:
                logger.debug("%s_transport send cd to %s" %
                             (self.scheme, new_dir))
                self.proto.cd_forced(775, new_dir)

            #=================================
            # delete event
            #=================================

            if msg['integrity']['method'] == 'remove':
                if hasattr(self.proto, 'delete'):
                    logger.debug("message is to remove %s" % new_file)
                    self.proto.delete(new_file)
                    return True
                logger.error("%s, delete not supported" % self.scheme)
                return False

            #=================================
            # link event
            #=================================

            if 'link' in msg:
                if hasattr(self.proto, 'symlink'):
                    logger.debug("message is to link %s to: %s" %
                                 (new_file, msg.headers['link']))
                    self.proto.symlink(msg.headers['link'], new_file)
                    return True
                logger.error("%s, symlink not supported" % self.scheme)
                return False

            #=================================
            # send event
            #=================================

            # the file does not exist... warn, sleep and return false for the next attempt
            if not os.path.exists(local_file):
                logger.warning(
                    "product collision or base_dir not set, file %s does not exist"
                    % local_file)
                time.sleep(0.01)
                return False

            offset = 0
            if ('blocks' in msg) and (msg['blocks']['method'] == 'inplace'):
                offset = msg.offset

            new_offset = msg['local_offset']

            str_range = ''
            if ('blocks' in msg) and (msg['blocks']['method'] == 'inplace'):
                str_range = 'bytes=%d-%d' % (offset, offset + msg['size'] - 1)

            #upload file

            if inflight == None or (('blocks' in msg) and
                                    (msg['blocks']['method'] == 'inplace')):
                self.put(msg, local_file, new_file, offset, new_offset,
                         msg['size'])
            elif inflight == '.':
                new_inflight_path = '.' + new_file
                self.put(msg, local_file, new_inflight_path)
                self.proto.rename(new_inflight_path, new_file)
            elif inflight[0] == '.':
                new_inflight_path = new_file + inflight
                self.put(msg, local_file, new_inflight_path)
                self.proto.rename(new_inflight_path, new_file)
            elif options.inflight[-1] == '/':
                try:
                    self.proto.cd_forced(775, new_dir + '/' + options.inflight)
                    self.proto.cd_forced(775, new_dir)
                except:
                    pass
                new_inflight_path = options.inflight + new_file
                self.put(msg, local_file, new_inflight_path)
                self.proto.rename(new_inflight_path, new_file)
            elif inflight == 'umask':
                self.proto.umask()
                self.put(msg, local_file, new_file)

            # fix permission

            self.set_remote_file_attributes(self.proto, new_file, msg)

            logger.info('Sent: %s %s into %s/%s %d-%d' %
                        (local_path, str_range, new_dir, new_file, offset,
                         offset + msg['size'] - 1))

            return True

        except Exception as err:

            #removing lock if left over
            if new_inflight_path != None and hasattr(self.proto, 'delete'):
                try:
                    self.proto.delete(new_inflight_path)
                except:
                    pass

            #closing on problem
            try:
                self.proto.close()
                self.cdir = None
                self.proto = None

            except:
                pass

            logger.error("Delivery failed %s" % msg['new_dir'] + '/' +
                         msg['new_file'])
            logger.debug('Exception details: ', exc_info=True)

            return False

    # set_local_file_attributes
    def set_local_file_attributes(self, local_file, msg):
        """
           after a file has been written, restore permissions and ownership if necessary.
        """
        #logger.debug("sr_transport set_local_file_attributes %s" % local_file)

        # if the file is not partitioned, the the onfly_checksum is for the whole file.
        # cache it here, along with the mtime.
        if (not 'blocks' in msg):
            if 'onfly_checksum' in msg:
                sumstr = msg['onfly_checksum']
            else:
                sumstr = msg['integrity']

            x = sarra.filemetadata.FileMetadata(local_file)
            x.set('integrity', sumstr)

            if self.o.preserve_time and 'mtime' in msg and msg['mtime']:
                x.set('mtime', msg['mtime'])
            else:
                st = os.stat(local_file)
                mtime = timeflt2str(st.st_mtime)
                x.set('mtime', mtime)
            x.persist()

        mode = 0
        if self.o.preserve_mode and 'mode' in msg:
            try:
                mode = int(msg['mode'], base=8)
            except:
                mode = 0
            if mode > 0:
                os.chmod(local_file, mode)

        if mode == 0 and self.o.chmod != 0:
            os.chmod(local_file, self.o.chmod)

        if self.o.preserve_time and 'mtime' in msg and msg['mtime']:
            mtime = timestr2flt(msg['mtime'])
            atime = mtime
            if 'atime' in msg and msg['atime']:
                atime = timestr2flt(msg['atime'])
            os.utime(local_file, (atime, mtime))

    # set_remote_file_attributes
    def set_remote_file_attributes(self, proto, remote_file, msg):
        #logger.debug("sr_transport set_remote_file_attributes %s" % remote_file)

        if hasattr(proto, 'chmod'):
            mode = 0
            if self.o.preserve_mode and 'mode' in msg:
                try:
                    mode = int(msg['mode'], base=8)
                except:
                    mode = 0
                if mode > 0:
                    try:
                        proto.chmod(mode, remote_file)
                    except:
                        pass

            if mode == 0 and self.o.chmod != 0:
                try:
                    proto.chmod(self.o.chmod, remote_file)
                except:
                    pass

        if hasattr(proto, 'chmod'):
            if self.o.preserve_time and 'mtime' in msg and msg['mtime']:
                mtime = timestr2flt(msg['mtime'])
                atime = mtime
                if 'atime' in msg and msg['atime']:
                    atime = timestr2flt(msg['atime'])
                try:
                    proto.utime(remote_file, (atime, mtime))
                except:
                    pass

    # v2 sr_util sr_transport stuff. end.

    # imported from v2: sr_sender/doit_send

    def do_send(self):
        """
        """
        if self.o.notify_only:
            self.worklist.ok = self.worklist.incoming
            self.worklist.incoming = []
            return

        for msg in self.worklist.incoming:

            #=================================
            # check message for local file
            #=================================

            if msg['baseUrl'] != 'file:/':
                logger.error("protocol should be 'file:' message ignored")
                self.worklist.rejected.append(msg)
                continue

            #=================================
            # proceed to send :  has to work
            #=================================

            # N attempts to send

            i = 1
            while i <= self.o.attempts:
                if i != 1:
                    logger.warning("sending again, attempt %d" % i)

                ok = self.send(msg, self.o)
                logger.info("ok: %s" % ok)
                if ok:
                    self.worklist.ok.append(msg)
                    break

                i = i + 1
            if not ok:
                self.worklist.failed.append(msg)


import sarra.flow.poll
import sarra.flow.post
import sarra.flow.report
import sarra.flow.sarra
import sarra.flow.sender
import sarra.flow.shovel
import sarra.flow.subscribe
import sarra.flow.watch
import sarra.flow.winnow<|MERGE_RESOLUTION|>--- conflicted
+++ resolved
@@ -85,8 +85,6 @@
                  contains routines to run at each *time*
      
     """
-<<<<<<< HEAD
-=======
     @staticmethod
     def factory(cfg):
         subclass = None
@@ -96,7 +94,6 @@
 
         return subclass(cfg) if subclass else None
 
->>>>>>> 6fb5eb05
     def __init__(self, cfg=None):
         """
        The cfg is should be an sarra/config object.
