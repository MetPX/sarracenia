--- conflicted
+++ resolved
@@ -21,7 +21,6 @@
         import os
         import random
 
-<<<<<<< HEAD
         from difflib import Differ
 
         parent.logger.info("msg_pclean_f90.py on_message")
@@ -40,6 +39,7 @@
                 parent.logger.error(err_msg.format(fxx_dir, lag))
                 parent.logger.debug("file missing={}".format(path))
                 result = False
+                break
             elif not filecmp.cmp(f20_path, path):
                 # file differ check: f20 against others
                 parent.logger.warning("skipping, file differs from f20 file: {}".format(path))
@@ -77,86 +77,6 @@
         del parent.msg.headers['toolong']
 
         return result
-=======
-        logger = parent.logger
-        msg = parent.msg
-        root = parent.currentDir
-        relp = msg.relpath
-
-        logger.info("msg_pclean_f90.py on_message")
-
-        # build all 6 paths of a successful propagated path
-        if relp[0] != '/':
-            relp = '/' + relp
-        self.sarr_f20_path = root + relp  # sarra
-        self.subs_f30_path = root + '/downloaded_by_sub_amqp' + relp  # subscribe t_sub
-        # f40 is watch... no file
-        self.send_f50_path = root + '/sent_by_tsource2send' + relp  # sender
-        self.subs_f60_path = root + '/downloaded_by_sub_u' + relp  # subscribe u_sftp_f60
-        # at f60 there is a post and a poll... no file
-        self.subs_f70_path = root + '/posted_by_srpost_test2' + relp  # subscribe ftp_f70
-        self.subs_f71_path = root + '/recd_by_srpoll_test1' + relp  # subscribe q_f71
-        self.flow_post_cp = root + '/posted_by_shim' + relp  # flow_post cp
-
-        # propagated count
-        propagated = 0
-        if self.is_propagated(parent, self.sarr_f20_path):
-            propagated += 1
-        if self.is_propagated(parent, self.subs_f30_path):
-            propagated += 1
-        if self.is_propagated(parent, self.send_f50_path):
-            propagated += 1
-        if self.is_propagated(parent, self.subs_f60_path):
-            propagated += 1
-        if self.is_propagated(parent, self.subs_f70_path):
-            propagated += 1
-        if self.is_propagated(parent, self.subs_f71_path):
-            propagated += 1
-        if self.is_propagated(parent, self.flow_post_cp):
-            propagated += 1
-
-        # propagation unfinished ... (or test error ?)
-        # retry message screened out of on_message is taken out of retry
-        # here we enforce keeping it... to verify propagation again
-        if propagated != 7:
-            logger.error("propagation not completed for file: %s" % relp)
-            # if testing
-            self.log_state(parent, propagated)
-            return False
-
-        # ok it is everywhere ... compare files
-        self.log_compare(parent)
-
-        # increase coverage for : put under watched dir a different flavor of that file
-        watched_dir = os.path.dirname(self.subs_f30_path)
-        watched_file = os.path.basename(self.subs_f30_path)
-
-        os.chdir(watched_dir)
-
-        # pick one test randomly
-        # testid =  random.randint(0,3)
-
-        # avoid space until flow_post.sh is corrected
-        testid = random.randint(0, 2) + 1
-
-        # expand tests
-        if testid == 0:
-            shutil.copy(watched_file, watched_file + '.S P C')
-            msg.headers['pclean_f90'] = '.S P C'
-        elif testid == 1:
-            os.symlink(watched_file, watched_file + '.slink')
-            msg.headers['pclean_f90'] = '.slink'
-        elif testid == 2:
-            os.link(watched_file, watched_file + '.hlink')
-            msg.headers['pclean_f90'] = '.hlink'
-        elif testid == 3:
-            os.rename(watched_file, watched_file + '.moved')
-            msg.headers['pclean_f90'] = '.moved'
-
-        del msg.headers['toolong']
-
-        return True
->>>>>>> a1fbbd17
 
 
 self.plugin = 'Msg_Pclean_F90'