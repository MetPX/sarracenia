#!/usr/bin/env python3
#
# This file is part of sarracenia.
# The sarracenia suite is Free and is proudly provided by the Government of Canada
# Copyright (C) Her Majesty The Queen in Right of Canada, Environment Canada, 2008-2015
#
# Questions or bugs report: dps-client@ec.gc.ca
# sarracenia repository: https://github.com/MetPX/sarracenia
# Documentation: https://github.com/MetPX/sarracenia
#
# sr_retry.py : python3 standalone retry logic/testing
#
# Code contributed by:
#  Michel Grenier - Shared Services Canada
#  first shot     : Wed Jan 10 16:06:16 UTC 2018
#
########################################################################
#  This program is free software; you can redistribute it and/or modify
#  it under the terms of the GNU General Public License as published by
#  the Free Software Foundation; version 2 of the License.
#
#  This program is distributed in the hope that it will be useful, 
#  but WITHOUT ANY WARRANTY; without even the implied warranty of 
#  MERCHANTABILITY or FITNESS FOR A PARTICULAR PURPOSE.  See the 
#  GNU General Public License for more details.
#
#  You should have received a copy of the GNU General Public License
#  along with this program; if not, write to the Free Software
#  Foundation, Inc., 59 Temple Place, Suite 330, Boston, MA 02111-1307  USA
#

import os,json,sys,time
from json import JSONDecodeError
from _codecs import decode, encode

try :
         from sr_config          import *
         from sr_util            import *
except :
         from sarra.sr_config    import *
         from sarra.sr_util      import *

# class sr_retry

class sr_retry:
    def __init__(self, parent ):
        parent.logger.debug("sr_retry __init__")

        self.logger     = parent.logger
        self.parent     = parent

        self.retry_ttl  = self.parent.retry_ttl

        # message to work with

        self.message    = raw_message(self.logger)

        # initialize all retry path if retry_path is provided

        if hasattr(self.parent,'retry_path') : self.init()

    def add_msg_to_state_file(self,message,done=False):
        #self.logger.debug("DEBUG add to state file %s %s %s" % (os.path.basename(self.state_path),message.body,done))
        self.state_fp = self.msg_append_to_file(self.state_fp,self.state_path,message,done)
        # performance issue... only do before close
        #os.fsync(self.state_fp)

    def add_msg_to_new_file(self,message):
        #self.logger.debug("DEBUG add to new file %s %s" % (os.path.basename(self.new_path),message.body))
        self.new_fp = self.msg_append_to_file(self.new_fp,self.new_path,message)
        # performance issue... only do before close
        #os.fsync(self.new_fp)

    def cleanup(self):

        if os.path.exists(self.parent.retry_path):
            os.unlink(self.parent.retry_path)

        if hasattr(self.parent,'retry_work') : 
            if os.path.exists(self.parent.retry_work):
                os.unlink(self.parent.retry_work)


    def close(self):
        try   : self.heart_fp.close()
        except: pass
        try   :
                os.fsync(self.new_fp)
                self.new_fp.close()
        except: pass
        try   : self.retry_fp.close()
        except: pass
        try   : 
                os.fsync(self.state_fp)
                self.state_fp.close()
        except: pass
        self.heart_fp = None
        self.new_fp   = None
        self.retry_fp = None
        self.state_fp = None

    def msgFromJSON(self, line ):
        try:
            topic, headers, notice  = json.loads(line)
        except JSONDecodeError:
            self.logger.error("corrupted line in retry file: %s " % line)
            self.logger.debug("Error information: ", exc_info=True)
            return None

        self.logger.debug('Decoding msg from json: topic={}, headers={}, notice={}'.format(topic, headers, notice))
        self.message.delivery_info['exchange']         = self.parent.exchange
        self.message.delivery_info['routing_key']      = topic
        self.message.properties['application_headers'] = headers
        self.message.body                              = notice
        ( self.message.pubtime, self.message.baseurl, self.message.relpath ) = notice.split()

        return self.message

    def msgToJSON(self, message, done=False ):
        self.logger.debug('Encoding msg to json: message={}'.format(vars(message)))
        topic   = message.delivery_info['routing_key']

        if message.body[0] == '[' : # early v03 message to persist, 
           ( message.pubtime, message.baseurl, message.relpath, headers ) = json.loads( message.body )
           notice  = "%s %s %s" % ( message.pubtime, message.baseurl, message.relpath )
        elif message.body[0] == '{' : # late v03 message to persist, 
           headers = json.loads( message.body )
           message.pubtime = headers[ "pubTime" ]
           message.baseurl = headers[ "baseUrl" ]
           message.relpath = headers[ "relPath" ]
           notice  = "%s %s %s" % ( message.pubtime, message.baseurl, message.relpath )
           if 'integrity' in headers.keys():
               # v3 has no sum, must add it here
               sum_algo_map = {"d": "md5", "s": "sha512", "n": "md5name", "0": "random", "L": "link", "R": "remove",
                               'z': 'cod'}
               sum_algo_map = {v: k for k, v in sum_algo_map.items()}
               sumstr = sum_algo_map[headers['integrity']['method']]
               if sumstr == '0':
                   sumstr = '{},{}'.format(sumstr, headers['integrity']['value'])
               elif sumstr == 'z':
                   sumstr = '{},{}'.format(sumstr, sum_algo_map[headers['integrity']['value']])
               else:
                   decoded_value = encode(decode(headers['integrity']['value'].encode('utf-8'), 'base64'),
                                          'hex').decode('utf-8').strip()
                   sumstr = '{},{}'.format(sumstr, decoded_value)
               headers['sum'] = sumstr
               del headers['integrity']
           if 'size' in headers.keys():
               parts_map = {'inplace': 'i', 'partitioned': 'p'}
               if 'blocks' not in headers.keys():
                   partstr = "%s,%s,%s,%s,%s" % ('1', headers['size'], '1', '0', '0')
               else:
                   partstr = "%s,%s,%s,%s,%s" % (parts_map[headers['blocks']['method']], headers['blocks']['size'],
                                                 headers['blocks']['count'], headers['blocks']['remainder'],
                                                 headers['blocks']['number'])
                   del headers['blocks']
               del headers['size']
               headers['parts'] = partstr
        else:
           headers = message.properties['application_headers']
           if type(message.body) == bytes:
               notice = message.body.decode("utf-8")
           else:
               notice = message.body

<<<<<<< HEAD

        if 'size' in headers.keys():
            parts_map = {'inplace': 'i', 'partitioned': 'p'}
            if 'blocks' not in headers.keys():
                partstr = "%s,%s,%s,%s,%s" % ('1', headers['size'], '1', headers['size'], '0')
            else:
                partstr = "%s,%s,%s,%s,%s" % (parts_map[headers['blocks']['method']], headers['blocks']['size'],
                                              headers['blocks']['count'], headers['blocks']['remainder'],
                                              headers['blocks']['number'])
            headers['parts'] = partstr

        if done:
           headers['_retry_tag_'] = 'done'
=======
        if done:
            headers['_retry_tag_'] = 'done'
>>>>>>> e732f318
        return json.dumps([topic, headers, notice], sort_keys=True) + '\n'

    def get(self):
        ok = False

        while not ok :
              ok, message = self.get_retry()

        return message

    def get_retry(self):
        self.retry_fp, message = self.msg_get_from_file(self.retry_fp, self.retry_path)

        # FIXME MG as discussed with Peter
        # no heartbeat in get ...
        # if no message (and new or state file there)
        # we wait for heartbeat to present retry messages
        if not message :
           try   : os.unlink(self.retry_path)
           except: pass
           self.retry_fp = None
           #self.logger.debug("MG DEBUG retry get return None")
           return True,None

        # validation

        if not self.is_valid(message):
           #self.logger.error("MG invalid %s" % message.body)
           return False,None

        #self.logger.error("MG return %s" % message.body)
        message.isRetry = True

        return True,message

    def init(self):

        # retry messages

        self.retry_path = self.parent.retry_path
        self.retry_work = self.retry_path        + '.work'
        self.retry_fp   = None

        # newer retries

        self.new_path   = self.parent.retry_path + '.new'
        self.new_work   = self.new_path          + '.work'
        self.new_fp     = None

        # state retry messages

        self.state_path = self.parent.retry_path + '.state'
        self.state_work = self.state_path        + '.work'
        self.state_fp   = None

        # working file at heartbeat

        self.heart_path = self.parent.retry_path + '.heart'
        self.heart_fp   = None

    def in_cache(self,message):
        relpath = '/'.join(message.body.split()[1:])
        sumstr  = message.properties['application_headers']['sum']
        partstr = relpath
        if 'parts' in message.properties['application_headers'] :
            partstr = message.properties['application_headers']['parts']
        cache_key = relpath + ' ' + sumstr + ' ' + partstr
        if cache_key in self.retry_cache : return True
        self.retry_cache[cache_key] = True
        return False

    def is_done(self,message):
        headers = message.properties['application_headers']
        done    = '_retry_tag_' in headers and headers['_retry_tag_'] == 'done'

        #self.logger.debug("DEBUG retry message %s  DONE=%s" % (message.body,done))

        return done

    def is_expired(self,message):
        # no expiry
        if self.retry_ttl == None: return False
        if self.retry_ttl <= 0   : return False

        # compute message age
        notice   = message.body
        msg_time = timestr2flt(message.pubtime)
        msg_age  = time.time() - msg_time

        # expired ?

        expired = msg_age > (self.retry_ttl/1000)

        #self.logger.debug("DEBUG message is %d seconds old, retry_ttl is %d" % (msg_age, self.retry_ttl ) )

        return expired

    def is_valid(self,message):
        # validation

        # log is info... it is good to log a retry message that expires
        if self.is_expired(message):
           self.logger.info("expired message skipped %s" % message.body)
           return False

        # log is debug... the retry message was processed
        if self.is_done(message):
           self.logger.debug("done message skipped %s" % message.body)
           return False

        return True

    def msg_append_to_file(self,fp,path,message,done=False):
        if fp == None :
           present = os.path.isfile(path)
           if not present :
                            fp = open(path,'w')
                            #self.logger.debug("DEBUG %s is created" % path)
           else           :
                            #self.logger.debug("DEBUG %s is appended" % path)
                            #fp = open(path,'r+')
                            #fp.seek(0,2)
                            fp = open(path,'a')

        try:
           line = self.msgToJSON(message,done)
           fp.write( line )
           fp.flush()
        except:
           self.logger.error("failed to serialize message to JSON: %s" % message.body)
           self.logger.debug('Exception details:', exc_info=True)
        return fp

    def msg_get_from_file(self,fp,path):
        if fp == None :
           if not os.path.isfile(path) : return None,None
           #self.logger.debug("DEBUG %s open read" % path)
           fp = open(path,'r')

        line = fp.readline()
        if not line :
           try   : fp.close()
           except: pass
           return None,None

        msg = self.msgFromJSON(line)
        # a corrupted line : go to the next
        if msg == None : return self.msg_get_from_file(fp,path)

        return fp,msg

    def on_heartbeat(self,parent):
        self.logger.info("sr_retry on_heartbeat")

        # finish retry before reshuffling all retries entries

        if os.path.isfile(self.retry_path) and self.retry_fp != None : 
           self.logger.info("sr_retry resuming with retry file")
           return

        now               = time.time()
        self.retry_cache  = {}
        N    = 0

        # put this in try/except in case ctrl-c breaks something

        try:
             self.close()
             try   : os.unlink(self.heart_path)
             except: pass
             fp = open(self.heart_path,'w')
             fp.close()

             # rename to working file to avoid corruption

             if not os.path.isfile(self.retry_work) :
                if os.path.isfile(self.retry_path) : 
                    os.rename(self.retry_path,self.retry_work)
                else:
                    fp = open(self.retry_work,'w')
                    fp.close()

             if not os.path.isfile(self.state_work):
                if os.path.isfile(self.state_path) : 
                    os.rename(self.state_path,self.state_work)
                else:
                    fp = open(self.state_work,'w')
                    fp.close()

             if not os.path.isfile(self.new_work):
                if os.path.isfile(self.new_path) : 
                    os.rename(self.new_path,self.new_work)
                else:
                    fp = open(self.new_work,'w')
                    fp.close()

             # state to heart

             #self.logger.debug("MG DEBUG has state %s" % os.path.isfile(self.state_path))
     
             i    = 0
             last = None

             fp   = None
             while True:
                   fp, message = self.msg_get_from_file(fp, self.state_work)
                   if not message : break
                   i = i + 1
                   #self.logger.debug("DEBUG message %s" % vars(message))
                   if self.in_cache(message): continue
                   valid = self.is_valid(message)
                   if not valid: continue

                   #self.logger.debug("DEBUG flush retry to state %s" % message.body)
                   self.heart_fp = self.msg_append_to_file(self.heart_fp,self.heart_path,message)
                   N = N + 1
             try   : fp.close()
             except: pass

             #self.logger.debug("MG DEBUG took %d out of the %d state" % (N,i))

             # remaining of retry to heart
     
             #self.logger.debug("MG DEBUG has retry %s" % os.path.isfile(self.retry_path))
     
             i   = 0
             j   = N

             fp   = None
             while True:
                   fp, message = self.msg_get_from_file(fp, self.retry_work)
                   if not message : break
                   i = i + 1
                   #self.logger.debug("DEBUG message %s" % vars(message))
                   if self.in_cache(message): continue
                   if not self.is_valid(message): continue

                   #self.logger.debug("MG DEBUG flush retry to state %s" % message.body)
                   self.heart_fp = self.msg_append_to_file(self.heart_fp,self.heart_path,message)
                   N = N + 1
             try   : fp.close()
             except: pass

             #self.logger.debug("MG DEBUG took %d out of the %d retry" % (N-j,i))
     
             # new to heart
     
             #self.logger.debug("MG DEBUG has new %s" % os.path.isfile(self.new_path))
     
             i   = 0
             j   = N

             fp   = None
             while True:
                   fp, message = self.msg_get_from_file(fp, self.new_work)
                   if not message : break
                   i = i + 1

                   if self.in_cache(message): continue
                   if not self.is_valid(message): continue

                   #self.logger.debug("MG DEBUG flush retry to state %s" % message.body)
                   self.heart_fp = self.msg_append_to_file(self.heart_fp,self.heart_path,message)
                   N = N + 1
             try   : fp.close()
             except: pass
     
             #self.logger.debug("MG DEBUG took %d out of the %d new" % (N-j,i))
     
             # close heart
     
             try   : close(self.heart_fp)
             except: pass

        except:
                self.logger.error("sr_retry/on_heartbeat: something went wrong")
                self.logger.debug('Exception details: ', exc_info=True)

        # no more retry

        if N == 0 :
           self.logger.info("No retry in list")
           try   : os.unlink(self.heart_path)
           except: pass


        # heartbeat file becomes new retry

        else:
           self.logger.info("Number of messages in retry list %d" % N)
           try   : os.rename(self.heart_path,self.retry_path)
           except: 
                   self.logger.error("Something went wrong with rename")

        # cleanup
        try   : os.unlink(self.state_work)
        except: pass
        try   : os.unlink(self.retry_work)
        except: pass
        try   : os.unlink(self.new_work)
        except: pass

        self.last_body = None
        elapse         = time.time()-now
        self.logger.info("sr_retry on_heartbeat elapse %f" % elapse)

    def on_start(self,parent):
        self.logger.info("sr_retry on_start")
        
        if not os.path.isfile(self.retry_path): return

        retry_age = os.stat(self.retry_path)[stat.ST_MTIME]

        if os.path.isfile(self.state_path):
           state_age = os.stat(self.state_path)[stat.ST_MTIME]
           if retry_age > state_age : os.unlink(self.state_path)

        if os.path.isfile(self.new_path):
           new_age = os.stat(self.new_path)[stat.ST_MTIME]
           if retry_age > new_age : os.unlink(self.new_path)
<|MERGE_RESOLUTION|>--- conflicted
+++ resolved
@@ -163,24 +163,8 @@
            else:
                notice = message.body
 
-<<<<<<< HEAD
-
-        if 'size' in headers.keys():
-            parts_map = {'inplace': 'i', 'partitioned': 'p'}
-            if 'blocks' not in headers.keys():
-                partstr = "%s,%s,%s,%s,%s" % ('1', headers['size'], '1', headers['size'], '0')
-            else:
-                partstr = "%s,%s,%s,%s,%s" % (parts_map[headers['blocks']['method']], headers['blocks']['size'],
-                                              headers['blocks']['count'], headers['blocks']['remainder'],
-                                              headers['blocks']['number'])
-            headers['parts'] = partstr
-
-        if done:
-           headers['_retry_tag_'] = 'done'
-=======
         if done:
             headers['_retry_tag_'] = 'done'
->>>>>>> e732f318
         return json.dumps([topic, headers, notice], sort_keys=True) + '\n'
 
     def get(self):
