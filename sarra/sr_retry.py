#!/usr/bin/env python3
#
# This file is part of sarracenia.
# The sarracenia suite is Free and is proudly provided by the Government of Canada
# Copyright (C) Her Majesty The Queen in Right of Canada, Environment Canada, 2008-2015
#
# Questions or bugs report: dps-client@ec.gc.ca
# sarracenia repository: https://github.com/MetPX/sarracenia
# Documentation: https://github.com/MetPX/sarracenia
#
# sr_retry.py : python3 standalone retry logic/testing
#
# Code contributed by:
#  Michel Grenier - Shared Services Canada
#  first shot     : Wed Jan 10 16:06:16 UTC 2018
#
########################################################################
#  This program is free software; you can redistribute it and/or modify
#  it under the terms of the GNU General Public License as published by
#  the Free Software Foundation; version 2 of the License.
#
#  This program is distributed in the hope that it will be useful, 
#  but WITHOUT ANY WARRANTY; without even the implied warranty of 
#  MERCHANTABILITY or FITNESS FOR A PARTICULAR PURPOSE.  See the 
#  GNU General Public License for more details.
#
#  You should have received a copy of the GNU General Public License
#  along with this program; if not, write to the Free Software
#  Foundation, Inc., 59 Temple Place, Suite 330, Boston, MA 02111-1307  USA
#

import os,json,sys,time
<<<<<<< HEAD
from json import JSONDecodeError
=======
from _codecs import decode, encode
>>>>>>> 35733386

try :
         from sr_config          import *
         from sr_util            import *
except :
         from sarra.sr_config    import *
         from sarra.sr_util      import *

# class sr_retry

class sr_retry:
    def __init__(self, parent ):
        parent.logger.debug("sr_retry __init__")

        self.logger     = parent.logger
        self.parent     = parent

        self.retry_ttl  = self.parent.retry_ttl

        # message to work with

        self.message    = raw_message(self.logger)

        # initialize all retry path if retry_path is provided

        if hasattr(self.parent,'retry_path') : self.init()

    def add_msg_to_state_file(self,message,done=False):
        #self.logger.debug("DEBUG add to state file %s %s %s" % (os.path.basename(self.state_path),message.body,done))
        self.state_fp = self.msg_append_to_file(self.state_fp,self.state_path,message,done)
        # performance issue... only do before close
        #os.fsync(self.state_fp)

    def add_msg_to_new_file(self,message):
        #self.logger.debug("DEBUG add to new file %s %s" % (os.path.basename(self.new_path),message.body))
        self.new_fp = self.msg_append_to_file(self.new_fp,self.new_path,message)
        # performance issue... only do before close
        #os.fsync(self.new_fp)

    def cleanup(self):

        if os.path.exists(self.parent.retry_path):
            os.unlink(self.parent.retry_path)

        if hasattr(self.parent,'retry_work') : 
            if os.path.exists(self.parent.retry_work):
                os.unlink(self.parent.retry_work)


    def close(self):
        try   : self.heart_fp.close()
        except: pass
        try   :
                os.fsync(self.new_fp)
                self.new_fp.close()
        except: pass
        try   : self.retry_fp.close()
        except: pass
        try   : 
                os.fsync(self.state_fp)
                self.state_fp.close()
        except: pass
        self.heart_fp = None
        self.new_fp   = None
        self.retry_fp = None
        self.state_fp = None

    def msgFromJSON(self, line ):
        try:
            topic, headers, notice  = json.loads(line)
        except JSONDecodeError:
            self.logger.error("corrupted line in retry file: %s " % line)
            self.logger.debug("Error information: ", exc_info=True)
            return None

        self.logger.debug('Decoding msg from json: topic={}, headers={}, notice={}'.format(topic, headers, notice))
        if topic.startswith('v03'):
            # v3 has no sum, must add it here
            sum_algo_map = {"d": "md5", "s": "sha512", "n": "md5name", "0": "random", "L": "link", "R": "remove",
                            'z': 'cod'}
            sum_algo_map = {v: k for k, v in sum_algo_map.items()}
            sumstr = sum_algo_map[headers['integrity']['method']]
            if sumstr == '0':
                sumstr = '{},{}'.format(sumstr, headers['integrity']['value'])
            elif sumstr == 'z':
                sumstr = '{},{}'.format(sumstr, sum_algo_map[headers['integrity']['value']])
            else:
                decoded_value = encode(decode(headers['integrity']['value'].encode('utf-8'), 'base64'), 'hex').decode('utf-8').strip()
                sumstr = '{},{}'.format(sumstr, decoded_value)
            headers['sum'] = sumstr
        self.logger.debug('headers={}'.format(headers))

        self.message.delivery_info['exchange']         = self.parent.exchange
        self.message.delivery_info['routing_key']      = topic
        self.message.properties['application_headers'] = headers
        self.message.body                              = notice
        ( self.message.pubtime, self.message.baseurl, self.message.relpath ) = notice.split()

        return self.message

    def msgToJSON(self, message, done=False ):
        self.logger.debug('Encoding msg to json: message={}'.format(vars(message)))
        topic   = message.delivery_info['routing_key']

        if message.body[0] == '[' : # early v03 message to persist, 
           ( message.pubtime, message.baseurl, message.relpath, headers ) = json.loads( message.body )
           notice  = "%s %s %s" % ( message.pubtime, message.baseurl, message.relpath ) 
        elif message.body[0] == '{' : # late v03 message to persist, 
           headers = json.loads( message.body )
           message.pubtime = headers[ "pubTime" ]
           message.baseurl = headers[ "baseUrl" ]
           message.relpath = headers[ "relPath" ]
           notice  = "%s %s %s" % ( message.pubtime, message.baseurl, message.relpath ) 
        else:
           headers = message.properties['application_headers']
           if type(message.body) == bytes: 
               notice = message.body.decode("utf-8")
           else:
               notice = message.body
 

        if done:
           headers['_retry_tag_'] = 'done'

        json_line = json.dumps( [ topic, headers, notice ], sort_keys=True ) + '\n' 

        return json_line

    def get(self):
        ok = False

        while not ok :
              ok, message = self.get_retry()

        return message

    def get_retry(self):
        self.retry_fp, message = self.msg_get_from_file(self.retry_fp, self.retry_path)

        # FIXME MG as discussed with Peter
        # no heartbeat in get ...
        # if no message (and new or state file there)
        # we wait for heartbeat to present retry messages
        if not message :
           try   : os.unlink(self.retry_path)
           except: pass
           self.retry_fp = None
           #self.logger.debug("MG DEBUG retry get return None")
           return True,None

        # validation

        if not self.is_valid(message):
           #self.logger.error("MG invalid %s" % message.body)
           return False,None

        #self.logger.error("MG return %s" % message.body)
        message.isRetry = True

        return True,message

    def init(self):

        # retry messages

        self.retry_path = self.parent.retry_path
        self.retry_work = self.retry_path        + '.work'
        self.retry_fp   = None

        # newer retries

        self.new_path   = self.parent.retry_path + '.new'
        self.new_work   = self.new_path          + '.work'
        self.new_fp     = None

        # state retry messages

        self.state_path = self.parent.retry_path + '.state'
        self.state_work = self.state_path        + '.work'
        self.state_fp   = None

        # working file at heartbeat

        self.heart_path = self.parent.retry_path + '.heart'
        self.heart_fp   = None

    def in_cache(self,message):
        relpath = '/'.join(message.body.split()[1:])
        sumstr  = message.properties['application_headers']['sum']
        partstr = relpath
        if 'parts' in message.properties['application_headers'] :
            partstr = message.properties['application_headers']['parts']
        cache_key = relpath + ' ' + sumstr + ' ' + partstr
        if cache_key in self.retry_cache : return True
        self.retry_cache[cache_key] = True
        return False

    def is_done(self,message):
        headers = message.properties['application_headers']
        done    = '_retry_tag_' in headers and headers['_retry_tag_'] == 'done'

        #self.logger.debug("DEBUG retry message %s  DONE=%s" % (message.body,done))

        return done

    def is_expired(self,message):
        # no expiry
        if self.retry_ttl == None: return False
        if self.retry_ttl <= 0   : return False

        # compute message age
        notice   = message.body
        msg_time = timestr2flt(message.pubtime)
        msg_age  = time.time() - msg_time

        # expired ?

        expired = msg_age > (self.retry_ttl/1000)

        #self.logger.debug("DEBUG message is %d seconds old, retry_ttl is %d" % (msg_age, self.retry_ttl ) )

        return expired

    def is_valid(self,message):
        # validation

        # log is info... it is good to log a retry message that expires
        if self.is_expired(message):
           self.logger.info("expired message skipped %s" % message.body)
           return False

        # log is debug... the retry message was processed
        if self.is_done(message):
           self.logger.debug("done message skipped %s" % message.body)
           return False

        return True

    def msg_append_to_file(self,fp,path,message,done=False):
        if fp == None :
           present = os.path.isfile(path)
           if not present :
                            fp = open(path,'w')
                            #self.logger.debug("DEBUG %s is created" % path)
           else           :
                            #self.logger.debug("DEBUG %s is appended" % path)
                            #fp = open(path,'r+')
                            #fp.seek(0,2)
                            fp = open(path,'a')

        try:
           line = self.msgToJSON(message,done)
           fp.write( line )
           fp.flush()
        except:
           self.logger.error("failed to serialize message to JSON: %s" % message.body )
           pass

        return fp

    def msg_get_from_file(self,fp,path):
        if fp == None :
           if not os.path.isfile(path) : return None,None
           #self.logger.debug("DEBUG %s open read" % path)
           fp = open(path,'r')

        line = fp.readline()
        if not line :
           try   : fp.close()
           except: pass
           return None,None

        msg = self.msgFromJSON(line)
        # a corrupted line : go to the next
        if msg == None : return self.msg_get_from_file(fp,path)

        return fp,msg

    def on_heartbeat(self,parent):
        self.logger.info("sr_retry on_heartbeat")

        # finish retry before reshuffling all retries entries

        if os.path.isfile(self.retry_path) and self.retry_fp != None : 
           self.logger.info("sr_retry resuming with retry file")
           return

        now               = time.time()
        self.retry_cache  = {}
        N    = 0

        # put this in try/except in case ctrl-c breaks something

        try:
             self.close()
             try   : os.unlink(self.heart_path)
             except: pass
             fp = open(self.heart_path,'w')
             fp.close()

             # rename to working file to avoid corruption

             if not os.path.isfile(self.retry_work) :
                if os.path.isfile(self.retry_path) : 
                    os.rename(self.retry_path,self.retry_work)
                else:
                    fp = open(self.retry_work,'w')
                    fp.close()

             if not os.path.isfile(self.state_work):
                if os.path.isfile(self.state_path) : 
                    os.rename(self.state_path,self.state_work)
                else:
                    fp = open(self.state_work,'w')
                    fp.close()

             if not os.path.isfile(self.new_work):
                if os.path.isfile(self.new_path) : 
                    os.rename(self.new_path,self.new_work)
                else:
                    fp = open(self.new_work,'w')
                    fp.close()

             # state to heart

             #self.logger.debug("MG DEBUG has state %s" % os.path.isfile(self.state_path))
     
             i    = 0
             last = None

             fp   = None
             while True:
                   fp, message = self.msg_get_from_file(fp, self.state_work)
                   if not message : break
                   i = i + 1
                   #self.logger.debug("DEBUG message %s" % vars(message))
                   if self.in_cache(message): continue
                   valid = self.is_valid(message)
                   if not valid: continue

                   #self.logger.debug("DEBUG flush retry to state %s" % message.body)
                   self.heart_fp = self.msg_append_to_file(self.heart_fp,self.heart_path,message)
                   N = N + 1
             try   : fp.close()
             except: pass

             #self.logger.debug("MG DEBUG took %d out of the %d state" % (N,i))

             # remaining of retry to heart
     
             #self.logger.debug("MG DEBUG has retry %s" % os.path.isfile(self.retry_path))
     
             i   = 0
             j   = N

             fp   = None
             while True:
                   fp, message = self.msg_get_from_file(fp, self.retry_work)
                   if not message : break
                   i = i + 1
                   #self.logger.debug("DEBUG message %s" % vars(message))
                   if self.in_cache(message): continue
                   if not self.is_valid(message): continue

                   #self.logger.debug("MG DEBUG flush retry to state %s" % message.body)
                   self.heart_fp = self.msg_append_to_file(self.heart_fp,self.heart_path,message)
                   N = N + 1
             try   : fp.close()
             except: pass

             #self.logger.debug("MG DEBUG took %d out of the %d retry" % (N-j,i))
     
             # new to heart
     
             #self.logger.debug("MG DEBUG has new %s" % os.path.isfile(self.new_path))
     
             i   = 0
             j   = N

             fp   = None
             while True:
                   fp, message = self.msg_get_from_file(fp, self.new_work)
                   if not message : break
                   i = i + 1

                   if self.in_cache(message): continue
                   if not self.is_valid(message): continue

                   #self.logger.debug("MG DEBUG flush retry to state %s" % message.body)
                   self.heart_fp = self.msg_append_to_file(self.heart_fp,self.heart_path,message)
                   N = N + 1
             try   : fp.close()
             except: pass
     
             #self.logger.debug("MG DEBUG took %d out of the %d new" % (N-j,i))
     
             # close heart
     
             try   : close(self.heart_fp)
             except: pass

        except:
                self.logger.error("sr_retry/on_heartbeat: something went wrong")
                self.logger.debug('General exception: ', exc_info=True)

        # no more retry

        if N == 0 :
           self.logger.info("No retry in list")
           try   : os.unlink(self.heart_path)
           except: pass


        # heartbeat file becomes new retry

        else:
           self.logger.info("Number of messages in retry list %d" % N)
           try   : os.rename(self.heart_path,self.retry_path)
           except: 
                   self.logger.error("Something went wrong with rename")

        # cleanup
        try   : os.unlink(self.state_work)
        except: pass
        try   : os.unlink(self.retry_work)
        except: pass
        try   : os.unlink(self.new_work)
        except: pass

        self.last_body = None
        elapse         = time.time()-now
        self.logger.info("sr_retry on_heartbeat elapse %f" % elapse)

    def on_start(self,parent):
        self.logger.info("sr_retry on_start")
        
        if not os.path.isfile(self.retry_path): return

        retry_age = os.stat(self.retry_path)[stat.ST_MTIME]

        if os.path.isfile(self.state_path):
           state_age = os.stat(self.state_path)[stat.ST_MTIME]
           if retry_age > state_age : os.unlink(self.state_path)

        if os.path.isfile(self.new_path):
           new_age = os.stat(self.new_path)[stat.ST_MTIME]
           if retry_age > new_age : os.unlink(self.new_path)
<|MERGE_RESOLUTION|>--- conflicted
+++ resolved
@@ -30,11 +30,8 @@
 #
 
 import os,json,sys,time
-<<<<<<< HEAD
 from json import JSONDecodeError
-=======
 from _codecs import decode, encode
->>>>>>> 35733386
 
 try :
          from sr_config          import *
