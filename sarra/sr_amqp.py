#!/usr/bin/env python3
#
# This file is part of sarracenia.
# The sarracenia suite is Free and is proudly provided by the Government of Canada
# Copyright (C) Her Majesty The Queen in Right of Canada, Environment Canada, 2008-2015
#
# Questions or bugs report: dps-client@ec.gc.ca
# sarracenia repository: https://github.com/MetPX/sarracenia
# Documentation: https://github.com/MetPX/sarracenia
#
# sr_amqp.py : python3 utility tools from python's amqplib
#
#
# Code contributed by:
#  Michel Grenier - Shared Services Canada
#  Last Changed   : Sep 22 10:41:32 EDT 2015
#  Last Revision  : Sep 22 10:41:32 EDT 2015
#
########################################################################
#  This program is free software; you can redistribute it and/or modify
#  it under the terms of the GNU General Public License as published by
#  the Free Software Foundation; version 2 of the License.
#
#  This program is distributed in the hope that it will be useful, 
#  but WITHOUT ANY WARRANTY; without even the implied warranty of 
#  MERCHANTABILITY or FITNESS FOR A PARTICULAR PURPOSE.  See the 
#  GNU General Public License for more details.
#
#  You should have received a copy of the GNU General Public License
#  along with this program; if not, write to the Free Software
#  Foundation, Inc., 59 Temple Place, Suite 330, Boston, MA 02111-1307  USA
#
#

import amqp

from sarra.sr_util import *

# ======= amqp alternative libraries ========
try:
    import amqplib.client_0_8 as amqplib_0_8
except ImportError:
    pass
try:
    import pika
except ImportError:
    pass
# ===========================================


# ===========
# HostConnect
# ===========

class HostConnect:
    def __init__(self, logger=None):

        self.loop = True

        self.connection = None
        self.channel = None
        self.ssl = False

        # FIXME propagation of root logger should be avoided we are doing it all over the sr_ code
        #  Every module should have its own logger correct usage would be self.logger = logging.getLogger(__name__)
        #  Also it have a default value of None which doesn't make sense as the execution will fails through many ways
        self.logger = logger

        self.protocol = 'amqp'
        self.host = 'localhost'
        self.vhost = None
        self.port = None
        self.user = 'guest'
        self.password = 'guest'

        self.rebuilds = []
        self.toclose = []

        # Default behavior is to use amqp and not the alternatives
        self.use_amqp = True
        self.use_amqplib = False
        self.use_pika = False

    def add_build(self, func):
        self.rebuilds.append(func)

    def close(self):
        """

         20200404-PAS FIXME
         as per: https://www.rabbitmq.com/channels.html
          "A channel only exists in the context of a connection and never on its own. 
           When a connection is closed, so are all channels on it."

         so wondering why we shut down all the channels here.
        """
        #for channel in self.toclose:
        #    if self.use_pika:
        #        cid = channel.channel_number
        #    else:
        #        cid = channel.channel_id
        #    self.logger.debug("sr_amqp/close 0 closing channel_id: %s" % cid)
        #    try:
        #        channel.close()
        #    except Exception as err:
        #        #by default ignore.. doesn't matter... but for debugging, might be interesting...
        #        #self.logger.error("sr_amqp/close 1 unable to close channel {} with {}".format(channel, err))
        #        self.logger.debug('sr_amqp/close 1 unable to close channel {} with {} :'.format(channel,err), exc_info=True)

        try:
            self.connection.close()
        except Exception as err:
            self.logger.error("sr_amqp/close 2: {}".format(err))
            self.logger.debug("sr_amqp/close 2 Exception details:", exc_info=True)
        self.toclose = []
        self.connection = None

    def connect(self):
        """Connect to amqp broker with the amqp client library that has been chosen.
 
        :returns True if successful, False otherwise.
        """
        ebo=1
        while True:
            try:
                self.logger.debug("Connecting %s %s (ssl %s)" % (self.host, self.user, self.ssl))
                host = self.host
                if self.port is not None:
                    host = host + ':%s' % self.port
                self.logger.debug("%s://%s:<pw>@%s%s ssl=%s" % (self.protocol, self.user, host, self.vhost, self.ssl))
                if self.use_amqp:
                    self.logger.info("Using amqp module (AMQP 0-9-1)")
                    self.connection = amqp.Connection(host, userid=self.user, password=self.password,
                                                      virtual_host=self.vhost, ssl=self.ssl)
                    if hasattr(self.connection, 'connect'):
                        # check for amqp 1.3.3 and 1.4.9 because connect doesn't exist in those older versions
                        self.connection.connect()
                elif self.use_amqplib:
                    self.logger.info("Using amqplib module (mostly AMQP 0-8)")
                    self.connection = amqplib_0_8.Connection(host, userid=self.user, password=self.password,
                                                             virtual_host=self.vhost, ssl=self.ssl)
                elif self.use_pika:
                    self.logger.info("Using pika module (AMQP 0-9-1)")
                    credentials = pika.PlainCredentials(self.user, self.password)
                    parameters = pika.connection.ConnectionParameters(self.host, virtual_host=self.vhost,
                                                                      credentials=credentials, ssl=self.ssl)
                    self.connection = pika.BlockingConnection(parameters)
                else:
                    self.use_amqp = True
                    raise ConnectionError("Not using any amqp client library, setting it back to default: AMQP")
                self.channel = self.new_channel()
                self.logger.debug("Connected ")
                for func in self.rebuilds:
                    func()
                return True

            except Exception as err:
                self.logger.error("AMQP cannot connect to {} with {}".format(self.host, err))
                self.logger.debug('Exception details: ', exc_info=True)

                if not self.loop:
                    self.logger.error("giving up. Failed to connect to broker")
                    return False

            if ebo < 60 : ebo *= 2
            self.logger.info("Sleeping {} seconds ...".format( ebo) )
            time.sleep(ebo)

    def exchange_declare(self, exchange, edelete=False, edurable=True):
        try:
            self.channel.exchange_declare(exchange, 'topic', auto_delete=edelete, durable=edurable)
            self.logger.info("declaring exchange %s (%s@%s)" % (exchange, self.user, self.host))
        except Exception as err:
            self.logger.error("could not declare exchange %s (%s@%s): %s" % (exchange, self.user, self.host, err))
            self.logger.debug('Exception details: ', exc_info=True)

    def exchange_delete(self, exchange):

        # never delete basic and permanent exchanges...

        if exchange in ['xpublic', 'xs_mqtt_public', 'xreport']:
            self.logger.info("exchange %s remains" % exchange)
            return

        if exchange.startswith('xwinnow'):
            self.logger.info("exchange %s remains" % exchange)
            return

        # proceed for all others
        try:
            self.channel.exchange_delete(exchange)
            self.logger.info("deleting exchange %s (%s@%s)" % (exchange, self.user, self.host))
        except Exception as err:
            self.logger.error("could not delete exchange %s (%s@%s): %s" % (exchange, self.user, self.host, err))
            self.logger.debug('Exception details: ', exc_info=True)

    def new_channel(self):
        channel = self.connection.channel()
        self.toclose.append(channel)
        return channel

    def queue_delete(self, queue_name):
        self.logger.info("deleting queue %s (%s@%s)" % (queue_name, self.user, self.host))
        try:
            self.channel.queue_delete(queue_name)
        except Exception as err:
            (stype, svalue, tb) = sys.exc_info()
            error_str = '%s' % svalue
            if 'NOT_FOUND' in error_str:
                return
            self.logger.error("could not delete queue %s (%s@%s): %s" % (queue_name, self.user, self.host, err))
            self.logger.debug('Exception details: ', exc_info=True)

    def reconnect(self):
        self.close()
        self.connect()

    def set_url(self, url):
        self.protocol = url.scheme
        self.user = url.username
        self.password = url.password
        self.host = url.hostname
        self.port = url.port
        self.vhost = url.path

        if self.protocol == 'amqps':
            self.ssl = True
            if self.port is None:
                self.port = 5671

        if self.vhost is None:
            self.vhost = '/'
        if self.vhost == '':
            self.vhost = '/'

    def choose_amqp_alternative(self, use_amqplib=False, use_pika=False):
        # 1 alternative could be chosen there (By default 0 alternative is chosen)
        self.use_amqplib = use_amqplib
        self.use_pika = use_pika

        # Ensure that if 1 alternative is chosen we will not use the default amqp library
        self.use_amqp = not (self.use_amqplib or self.use_pika)


# ==========
# Consumer
# ==========

class Consumer:

    def __init__(self, hostconnect):

        self.hc = hostconnect
        # FIXME root logger propagation
        self.logger = self.hc.logger
        self.prefetch = 20
        self.channel = None

        self.exchange_type = 'topic'

        self.hc.add_build(self.build)

        self.retry_msg = raw_message(self.logger)

        self.for_pika_msg = None
        if self.hc.use_pika:
            self.for_pika_msg = raw_message(self.logger)

    def add_prefetch(self, prefetch):
        # FIXME confusing name: should be call set_prefetch (this looks like a setter here)
        #  add_* would 'add' some value to a list, btw why would we need a setter
        self.prefetch = prefetch

    def build(self):
        self.logger.debug("building consumer")
        self.channel = self.hc.new_channel()
        if self.prefetch != 0:
            # FIXME if we dont care and only apply here why we put it in variable
            prefetch_size = 0  # dont care
            a_global = False  # only apply here
            self.channel.basic_qos(prefetch_size, self.prefetch, a_global)

    def ack(self, msg):
        self.logger.debug("--------------> ACK")
        self.logger.debug("--------------> %s" % msg.delivery_tag)
        # TODO 1. figure out if there is a risk of delivery_tag being 0 as we ack only single messages
        #  (default mutiple=False) and zero is reserved to ack multiple messages
        # TODO 2. basic_ack may raise many type of Exception that are not handled at this level which will then be
        #  reraise from here. Ensure that it is the expected behaviour and that we document those right here. Then
        #  every caller of this method will be advised of what to handle.
        self.channel.basic_ack(msg.delivery_tag)

    def consume(self, queuename):

        msg = None

        while True: 
            try:
                if self.hc.use_pika:
                    # self.logger.debug("consume PIKA is used")
                    method_frame, properties, body = self.channel.basic_get(queuename)
                    if method_frame and properties and body:
                        self.for_pika_msg.pika_to_amqplib(method_frame, properties, body)
                        msg = self.for_pika_msg
                else:
                    # self.logger.debug("consume AMQP or AMQPLIB is used")
                    msg = self.channel.basic_get(queuename)

                if msg is not None:
                    msg.isRetry = False
                return msg

            except Exception as err:
                # TODO Maybe provide different handling for irrecoverable vs recoverable error such:
                #  1. irrecoverable would include reconnection handling (ie hc.reconnect)
                #  2. recoverable would have a different handling which is unkown at this point
                self.logger.warning("sr_amqp/consume: could not consume in queue %s: %s" % (queuename, err))
                self.logger.debug('Exception details: ', exc_info=True)


            self.hc.reconnect()
            self.logger.debug("consume resume ok")


# ==========
# Publisher
# ==========

class Publisher:

    def __init__(self, hostconnect):
        self.hc = hostconnect
        # FIXME root logger propagation
        self.logger = self.hc.logger
        self.hc.add_build(self.build)
        self.iotime = 30
        self.restore_exchange = None
        self.restore_queue = None
        self.channel = None

    def build(self):
        self.channel = self.hc.new_channel()
        if self.hc.use_pika:
            self.channel.confirm_delivery()
        else:
            self.channel.tx_select()

    def is_alive(self):
        # FIXME: is_alive is dead code, it caused problems and so was removed.
        #  there are two is_alive's not sure which one is the problem.
        #  https://github.com/MetPX/sarracenia/issues/236
        # FIXME 2: if is_alive is dead code, why hb_pulse plugins using it and is hb_pulse used anywhere ?
        if not hasattr(self, 'channel'):
            return False
        alarm_set(self.iotime)
        try:
            if self.hc.use_pika:
                self.channel.confirm_delivery()
            else:
                self.channel.tx_select()
        except Exception as err:
            self.logger.error("is_alive/confirm_delivery or tx_select: {}".format(err))
            self.logger.debug("Exception details:", exc_info=True)
        alarm_cancel()
        return True

    def publish(self, exchange_name, exchange_key, message, mheaders, mexp=0):

      ebo=2
      connected=True
      while True:
        if 'v03.' in exchange_key:
            ct='application/json'
        else:
            ct='text/plain'
        try:
            if self.hc.use_amqp:
                self.logger.debug("publish AMQP is used")
                if mexp:
                    expms = '%s' % mexp
                    msg = amqp.Message(message, content_type=ct, application_headers=mheaders,
                                       expiration=expms)
                else:
                    msg = amqp.Message(message, content_type=ct, application_headers=mheaders)
                self.channel.basic_publish(msg, exchange_name, exchange_key)
                self.channel.tx_commit()
            elif self.hc.use_amqplib:
                self.logger.debug("publish AMQPLIB is used")
                if mexp:
                    expms = '%s' % mexp
                    msg = amqplib_0_8.Message(message, content_type=ct, application_headers=mheaders,
                                              expiration=expms)
                else:
                    msg = amqplib_0_8.Message(message, content_type=ct, application_headers=mheaders)
                self.channel.basic_publish(msg, exchange_name, exchange_key)
                self.channel.tx_commit()
            elif self.hc.use_pika:
                self.logger.debug("publish PIKA is used")
                if mexp:
                    expms = '%s' % mexp
                    properties = pika.BasicProperties(content_type=ct, delivery_mode=1, headers=mheaders,
                                                      expiration=expms)
                else:
                    properties = pika.BasicProperties(content_type=ct, delivery_mode=1, headers=mheaders)
                self.channel.basic_publish(exchange_name, exchange_key, message, properties, True)
            else:
                self.logger.debug("Couldn't choose an AMQP client library, setting it back to default amqp")
                self.hc.use_amqp = True
                raise ConnectionError("No AMQP client library is set")
            return True
        except Exception as err:
                if  ebo <  65: 
                     ebo = ebo * 2 
                self.logger.error("sr_amqp/publish: Sleeping %d seconds ... and reconnecting" % ebo)
                self.logger.debug('Exception details: ', exc_info=True)
                time.sleep(ebo)
                connected=False

        if not connected:
            self.hc.reconnect()


    def restore_clear(self):
        if self.restore_queue and self.restore_exchange:
            try:
                self.channel.queue_unbind(self.restore_queue, self.restore_exchange, '#')
            except Exception as err:
                self.logger.error("08 restore/unbind: {}".format(err))
                self.logger.debug("Exception details:", exc_info=True)
            self.restore_queue = None

        if self.restore_exchange:
            try:
                self.channel.exchange_delete(self.restore_exchange)
            except Exception as err:
                self.logger.error("09 exchange_delete: {}".format(err))
                self.logger.debug("Exception details:", exc_info=True)
            self.restore_exchange = None

    def restore_set(self, parent):
        try:
            self.restore_queue = parent.restore_queue
            self.restore_exchange = parent.post_exchange
            self.restore_exchange += '.%s.%s.restore.' % (parent.program_name, parent.config_name)
            self.restore_exchange += str(random.randint(0, 100000000)).zfill(8)
            self.channel.exchange_declare(self.restore_exchange, 'topic', auto_delete=True, durable=False)
            self.channel.queue_bind(self.restore_queue, self.restore_exchange, '#')
        except Exception as err:
            self.logger.error("sr_amqp/restore_set: restore_set exchange %s queuename %s with %s"
                              % (self.restore_exchange, self.restore_queue, err))
            self.logger.debug('Exception details: ', exc_info=True)
            os._exit(1)


# ==========
# Queue
# ==========

class Queue:

    __default_queue_properties = { 'auto_delete':False, 'durable':False, 'reset':False, \
        'expire':0, 'message_ttl':0, 'declare':True, 'bind':True }
    # FIXME using mutable default argument is not recommended, this is an anti-pattern
    #  https://docs.quantifiedcode.com/python-anti-patterns/correctness/mutable_default_value_as_argument.html
    #  why not declaring every named argument as we would do normally ? This would improve:
    #  1. READABILITY: keep a good readability when someone want to declare a queue and want to change a default value
    #     which would be easy at first sight, this procedure obfuscate args we might want to change
    #  2. CORRECTNESS: avoid the risk of a catastrophic change that would include a list (maybe bindings) in the args
    #     which we only shallow copy and where values would be shared among all instances
    def __init__(self, hc, qname, prop_arg=__default_queue_properties ):

        # have arguments override defaults.
        properties=Queue.__default_queue_properties.copy()
        properties.update(prop_arg)

        self.hc = hc
        # FIXME root logger propagation
        self.logger = self.hc.logger
        self.name = qname
        self.qname = qname
        self.channel = None
        self.properties=properties

        if (properties['expire'] == None): properties['expire'] = 0
        if (properties['message_ttl'] == None): properties['message_ttl'] = 0

        self.bindings = []

        self.hc.add_build(self.build)

    def add_binding(self, exchange_name, exchange_key):
        self.bindings.append((exchange_name, exchange_key))

    def bind(self, exchange_name, exchange_key):
        # FIXME why does this method exist (it is only called by Queue.build), no external calls (ie like from
        #  sr_consumer the setter methods)
        self.channel.queue_bind(self.qname, exchange_name, exchange_key)

    def build(self):
        # TODO Too many reponsabilities in that single method, should consider breaking it
        #  down into reset(delete), bind and/or bind pulse with error handling encapsulated in each part.
        self.logger.debug("building queue %s" % self.name)
        self.channel = self.hc.new_channel()

        ebo=1
        while self.properties['declare']:
            try:
                # reset
                if self.properties['reset']:
                    try:
                        self.channel.queue_delete(self.name)
                    except Exception as err:
                        self.logger.error("could not delete queue %s (%s@%s) with %s"
                                          % (self.name, self.hc.user, self.hc.host, err))
                        self.logger.debug('Exception details:', exc_info=True)
    
                # declare queue
<<<<<<< HEAD
                self.declare()
                self.logger.info("declared queue %s (%s@%s) " % (self.name, self.hc.user, self.hc.host))
=======
    
                msg_count = self.declare()

                if msg_count != -1:
                    self.logger.info( "declared queue %s (%s@%s) %s messages already waiting" % (self.name, 
                        self.hc.user, self.hc.host, msg_count) )
>>>>>>> e4847e06
                break

            except Exception as err:
                self.logger.error("sr_amqp/build could not declare queue %s (%s@%s) with %s"
                                  % (self.name, self.hc.user, self.hc.host, err))
                self.logger.debug('Exception details:', exc_info=True)

            if ebo < 64: ebo *= 2 
            self.logger.info("sr_amqp/build sleeping {} seconds ...".format( ebo) )
            time.sleep(ebo)


        if not self.properties['bind']:
            return

        # no bindings... in declare mode

        if len(self.bindings) == 0:
            self.logger.debug("queue build done in declare mode")
            return

        # queue bindings
        last_exchange_name = ''
        bound=0
        backoff=1
        # FIXME bad loop: There is a loophole here...
        #  What if it has 6 bindings and the first 5 fails multiple times, we got unlucky and we then loop several
        #  times binding the same last one 6 times. Not only we fail binding the five first but we falsely think
        #  we did bind everything and also induce very poor performance because of the backoff sleep time
        while bound < len(self.bindings):
            for exchange_name, exchange_key in self.bindings:
                self.logger.debug("binding queue to exchange=%s with key=%s" % (exchange_name, exchange_key))
                try:
                    self.bind(exchange_name, exchange_key)
                    last_exchange_name = exchange_name
                    bound += 1
                    continue
                except Exception as err:
                    self.logger.error("bind queue: %s to exchange: %s with key: %s failed with %s"
                                  % (self.name, exchange_name, exchange_key, err))
                    # FIXME unsuitable error msg: The exception is too broad to conclude this is a permission issue
                    self.logger.error("Permission issue with %s@%s or exchange %s not found."
                                  % (self.hc.user, self.hc.host, exchange_name))
                    self.logger.debug('Exception details:', exc_info=True)
                self.logger.error( "sleeping %g seconds to try binding again..." % backoff )
                time.sleep(backoff)
                if backoff < 60:
                    backoff *= 2

<<<<<<< HEAD
        # TODO If pulse is finally removed, then remove those commented lines
        # always allow pulse binding... use last exchange_name
        #if last_exchange_name:
        #    exchange_key = 'v02.pulse.#'
        #    self.logger.debug("binding queue to exchange=%s with key=%s (pulse)" % (last_exchange_name, exchange_key))
        #    try:
        #       self.bind(last_exchange_name, exchange_key)
        #    except Exception as err:
        #        self.logger.error("bind queue: %s to exchange: %s with key: %s failed.."
        #                          % (self.name, last_exchange_name, exchange_key))
        #        self.logger.error("Permission issue with %s@%s or exchange %s not found with %s"
        #                         % (self.hc.user, self.hc.host, last_exchange_name, err))
        #       self.logger.debug('Exception details:', exc_info=True)
        #else:
        #    self.logger.warning("this process will not receive pulse message")

=======
>>>>>>> e4847e06
        self.logger.debug("queue build done")

    def declare(self):
        self.logger.debug("declaring queue %s" % self.name)

        # queue arguments
        args = {}
        if self.properties['expire'] > 0:
            args['x-expires'] = self.properties['expire']
        if self.properties['message_ttl'] > 0:
            args['x-message-ttl'] = self.properties['message_ttl']

        # create queue
        if self.hc.use_pika:
                self.logger.debug("queue_declare PIKA is used")
                q_dclr_ok = self.channel.queue_declare(self.name, passive=False, durable=self.properties['durable'],
                                                       exclusive=False, auto_delete=self.properties['auto_delete'], arguments=args)
                # FIXME confusing variable naming: This is not a method but a namedtuple returned by the queue_declare
                method = q_dclr_ok.method
                self.qname, msg_count, consumer_count = method.queue, method.message_count, method.consumer_count
        else:
                self.logger.debug("queue_declare AMQP or AMQPLIB is used")
                self.qname, msg_count, consumer_count = self.channel.queue_declare(self.name, passive=False,
                                                                                   durable=self.properties['durable'],
                                                                                   exclusive=False,
                                                                                   auto_delete=self.properties['auto_delete'],
                                                                                   nowait=False, arguments=args)
        self.logger.debug("queue declare done: qname:{}, msg_count:{}, consumer_count:{}".format(self.qname, msg_count,
                                                                                                 consumer_count))
        return msg_count<|MERGE_RESOLUTION|>--- conflicted
+++ resolved
@@ -515,17 +515,8 @@
                         self.logger.debug('Exception details:', exc_info=True)
     
                 # declare queue
-<<<<<<< HEAD
                 self.declare()
                 self.logger.info("declared queue %s (%s@%s) " % (self.name, self.hc.user, self.hc.host))
-=======
-    
-                msg_count = self.declare()
-
-                if msg_count != -1:
-                    self.logger.info( "declared queue %s (%s@%s) %s messages already waiting" % (self.name, 
-                        self.hc.user, self.hc.host, msg_count) )
->>>>>>> e4847e06
                 break
 
             except Exception as err:
@@ -575,25 +566,6 @@
                 if backoff < 60:
                     backoff *= 2
 
-<<<<<<< HEAD
-        # TODO If pulse is finally removed, then remove those commented lines
-        # always allow pulse binding... use last exchange_name
-        #if last_exchange_name:
-        #    exchange_key = 'v02.pulse.#'
-        #    self.logger.debug("binding queue to exchange=%s with key=%s (pulse)" % (last_exchange_name, exchange_key))
-        #    try:
-        #       self.bind(last_exchange_name, exchange_key)
-        #    except Exception as err:
-        #        self.logger.error("bind queue: %s to exchange: %s with key: %s failed.."
-        #                          % (self.name, last_exchange_name, exchange_key))
-        #        self.logger.error("Permission issue with %s@%s or exchange %s not found with %s"
-        #                         % (self.hc.user, self.hc.host, last_exchange_name, err))
-        #       self.logger.debug('Exception details:', exc_info=True)
-        #else:
-        #    self.logger.warning("this process will not receive pulse message")
-
-=======
->>>>>>> e4847e06
         self.logger.debug("queue build done")
 
     def declare(self):
