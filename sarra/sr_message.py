#!/usr/bin/env python3
#
# This file is part of sarracenia.
# The sarracenia suite is Free and is proudly provided by the Government of Canada
# Copyright (C) Her Majesty The Queen in Right of Canada, Environment Canada, 2008-2015
#
# Questions or bugs report: dps-client@ec.gc.ca
# Sarracenia repository: https://github.com/MetPX/sarracenia
# Documentation: https://github.com/MetPX/sarracenia
#
# sr_message.py : python3 utility tools for sarracenia amqp message processing
#
#
# Code contributed by:
#  Michel Grenier - Shared Services Canada
#  Last Changed   : Sep 22 10:41:32 EDT 2015
#  Last Revision  : Sep 22 10:41:32 EDT 2015
#
########################################################################
#  This program is free software; you can redistribute it and/or modify
#  it under the terms of the GNU General Public License as published by
#  the Free Software Foundation; version 2 of the License.
#
#  This program is distributed in the hope that it will be useful, 
#  but WITHOUT ANY WARRANTY; without even the implied warranty of 
#  MERCHANTABILITY or FITNESS FOR A PARTICULAR PURPOSE.  See the 
#  GNU General Public License for more details.
#
#  You should have received a copy of the GNU General Public License
#  along with this program; if not, write to the Free Software
#  Foundation, Inc., 59 Temple Place, Suite 330, Boston, MA 02111-1307  USA
#
#

import calendar,os,socket,sys,time,urllib,urllib.parse

from sys import platform as _platform

from codecs import decode,encode

import json

try:
    import xattr
    supports_extended_attributes=True

except:
    supports_extended_attributes=False

# AMQP limits headers to 'short string', or 255 characters, so truncate and warn.
amqp_ss_maxlen = 253


try :
         from sr_util         import *
except :
         from sarra.sr_util    import *

class sr_message():

    def __init__(self,parent):
        self.parent        = parent
        self.logger        = parent.logger

        self.bufsize       = parent.bufsize

        self.message_ttl   = 0
        self.exchange      = None
        self.report_exchange  = parent.report_exchange
        self.topic_prefix  = parent.topic_prefix
        self.post_topic_prefix  = parent.post_topic_prefix
        self.report_publisher = None
        self.publisher     = None
        self.pub_exchange  = None
        self.topic         = None
        self.notice        = None
        self.headers       = {}

        self.partstr       = None
        self.sumstr        = None
        self.sumflg        = None

        # Default value for parts attributes
        self.chunksize = None
        self.length = None
        self.block_count = None
        self.remainder = None
        self.current_block = None
        self.lastchunk = None
        self.offset = None
        self.filesize = None

        self.part_ext      = 'Part'

        self.sumalgo       = parent.sumalgo

        self.inplace       = True

        self.user          = None

        self.host          = socket.getfqdn()

        self.add_headers   = self.parent.headers_to_add
        self.del_headers   = self.parent.headers_to_del

        self.isPulse       = False
        self.isRetry       = False

        # important working attributes set to None at startup
        
        self.baseurl       = None
        self.relpath       = None
        self.new_dir       = None
        self.new_file      = None
        self.new_baseurl   = None
        self.new_relpath   = None
        self.to_clusters = []

    def change_partflg(self, partflg ):
        self.partflg       =  partflg 
        self.partstr       = '%s,%d,%d,%d,%d' %\
                             (partflg,self.chunksize,self.block_count,self.remainder,self.current_block)

    def content_should_not_be_downloaded(self):
        """
        if the file advertised is newer than the local one, and it has a different checksum, return True.

        """
        fname = "%s%s%s" %  (self.new_dir, '/', self.new_file )
        self.logger.debug("sr_message content_match %s" % (fname ) )
        
        self.local_checksum = None

        if not os.path.isfile(fname) : return False

        # insert : file big enough to compute part checksum ?

        lstat = os.stat(fname)
        fsiz  = lstat[stat.ST_SIZE] 
        end   = self.local_offset + self.length

        # compare sizes... if (sr_subscribe is downloading partitions into taget file) and (target_file isn't fully done)
        # This check prevents random halting of subscriber (inplace on) if the messages come in non-sequential order
        if (self.target_file == self.new_file) and (fsiz != self.filesize):
          return False

        # compare dates...

        if self.parent.preserve_time and 'mtime' in self.headers:
            new_mtime = timestr2flt(self.headers[ 'mtime' ])
            if new_mtime <= lstat[stat.ST_MTIME]:
               return True

        if self.sumflg in ['0','n','z'] : 
            return False
 
        if end > fsiz :
           self.logger.debug("sr_message content_match file not big enough... considered different")
           return False

        try   : self.compute_local_checksum()
        except: 
                self.logger.debug("sr_message something went wrong when computing local checksum... considered different")
                return False

        self.logger.debug( "checksum in message: %s, local: %s" % ( self.local_checksum, self.checksum ) ) 
        return self.local_checksum == self.checksum

    def compute_local_checksum(self):
        self.logger.debug("sr_message compute_local_checksum new_dir=%s, new_file=%s" % ( self.new_dir, self.new_file ) )

        if supports_extended_attributes:
            try:
                attr = xattr.xattr(os.path.join(self.new_dir, self.new_file))
                if 'user.sr_sum' in attr:
                    self.logger.debug("checksum extracted using xattr")
                    self.local_checksum = attr['user.sr_sum'].decode("utf-8")[2:]
                    return
            except:
                pass

        self.logger.debug("checksum extracted by reading file/calculating")

        bufsize = self.bufsize
        if self.length < bufsize : bufsize = self.length

        self.sumalgo.set_path(os.path.basename(self.new_file))

        fp = open( self.new_dir + '/' + self.new_file,'rb')
        if self.local_offset != 0 : fp.seek(self.local_offset,0)
        i  = 0
        while i<self.length :
              buf = fp.read(bufsize)
              if not buf: break
              self.sumalgo.update(buf)
              i  += len(buf)
        fp.close()

        if i != self.length :
           self.logger.warning("sr_message compute_local_checksum incomplete reading %d %d" % (i,self.length))
           self.local_checksum = '0'
           return

        self.local_checksum = self.sumalgo.get_value()

    def convert_partsv2tov3(self):
        self.headers['size'] = self.length
        if self.partflg not in ['0', '1']:
            self.headers['blocks'] = {}
            self.headers['blocks']['method'] = {'i': 'inplace', 'p': 'partitioned'}[self.partflg]
            self.headers['blocks']['size'] = str(self.chunksize)
            self.headers['blocks']['count'] = str(self.block_count)
            self.headers['blocks']['remainder'] = str(self.remainder)
            self.headers['blocks']['number'] = str(self.current_block)

    def from_amqplib(self, msg=None ):
        """
            This routine does a minimal decode of raw messages from amqplib
            raw messages are also decoded by sr_retry/msgToJSON, so must match the two. 
        """

        self.start_timer()

        #self.logger.debug("attributes= %s" % vars(msg))
        if msg :
           self.exchange  = msg.delivery_info['exchange']
           self.topic     = msg.delivery_info['routing_key']
           self.topic     = self.topic.replace('%20',' ')
           self.topic     = self.topic.replace('%23','#')
           if msg.body[0] == '[' :
               self.pubtime, self.baseurl, self.relpath, self.headers = json.loads(msg.body)
               self.notice = "%s %s %s" % ( self.pubtime, self.baseurl, self.relpath )
           elif msg.body[0] == '{' :
               self.headers = json.loads(msg.body)
               self.pubtime = self.headers[ "pubTime" ]
               self.baseurl = self.headers[ "baseUrl" ]
               self.relpath = self.headers[ "relPath" ]
               self.notice = "%s %s %s" % ( self.pubtime, self.baseurl, self.relpath )
               if "integrity" in self.headers.keys():
                   sum_algo_v3tov2 = { "md5":"d", "sha512":"s", "md5name":"n", "random":"0", "link":"L", "remove":"R", 'cod':'z' }
                   if type( self.headers[ "integrity" ] ) is str:
                       self.headers[ "integrity" ] = json.loads( self.headers[ "integrity" ] )
                   sa = sum_algo_v3tov2[ self.headers[ "integrity" ][ "method" ] ]
                   if sa in [ 'random' ]:
                       sv = self.headers[ "integrity" ][ "value" ]
                   elif sa in [ 'cod' ]:
                       sv = sum_algo_v3tov2[ self.headers[ "integrity" ][ "value" ] ]
                   else:
                       sv = encode( decode( self.headers[ "integrity" ][ "value" ].encode('utf-8'), "base64" ), 'hex' ).decode('utf-8')
                   self.headers[ "sum" ] = sa + ',' + sv
                   self.sumstr = self.headers['sum']
<<<<<<< HEAD

               if 'size' in self.headers.keys():
                   parts_map = {'inplace': 'i', 'partitioned': 'p'}
                   if 'blocks' not in self.headers.keys():
                       self.set_parts('1', int(self.headers['size']), 1, int(self.headers['size']))
=======
                   del self.headers['integrity']
               if 'size' in self.headers.keys():
                   parts_map = {'inplace': 'i', 'partitioned': 'p'}
                   if 'blocks' not in self.headers.keys():
                       self.set_parts('1', int(self.headers['size']))
>>>>>>> e732f318
                   else:
                       self.set_parts(parts_map[self.headers['blocks']['method']], int(self.headers['blocks']['size']),
                                      int(self.headers['blocks']['count']), int(self.headers['blocks']['remainder']),
                                      int(self.headers['blocks']['number']))
<<<<<<< HEAD
=======
                       del self.headers['blocks']
                   del self.headers['size']
>>>>>>> e732f318
           else:
               if 'application_headers' in msg.properties.keys():
                   self.headers = msg.properties['application_headers']

               if type(msg.body) == bytes: 
                    self.notice = msg.body.decode("utf-8")
               else:
                    self.notice = msg.body

               if 'pulse' in self.topic:
                   self.pubtime = self.notice.split(' ')[0]
               else:
                   self.pubtime, self.baseurl, self.relpath = self.notice.split(' ')[0:3]

           self.isRetry   = msg.isRetry


        # pulse message... parse it
        # exchange='v02.pulse'
        # notice='epoch_time.msec a_pulse message to log'

        self.isPulse = False
        if self.topic.startswith('v02.pulse'):
           self.urlstr  = None
           self.isPulse = True

           # parse pulse notice
           token        = self.notice.split(' ')
           self.pubtime = token[0]
           self.set_msg_time()

           # pulse message
           if self.topic == 'v02.pulse.message':
              pulse_message = ' '.join(token[1:])
              self.logger.warning("pulse message = %s" % pulse_message)
              return

           return

        # retransmission case :
        # topic is name of the queue...
        # set exchange to xpublic
        # rebuild topic from notice : v02.post....

        if self.exchange == '' and self.topic[:2] == 'q_':
           self.logger.debug(" retransmit topic = %s" % self.topic)
           token = self.notice.split(' ')
           self.exchange = 'xpublic'
           if hasattr(self.headers,'exchange') :
              self.exchange = self.headers['exchange']
              del self.headers['exchange']

           path  = token[2].strip('/')
           words = path.split('/')
           self.topic    = self.post_topic_prefix + '.'.join(words[:-1])
           self.logger.debug(" modified for topic = %s" % self.topic)

        # adjust headers from -headers option

        self.trim_headers()

        token        = self.topic.split('.')
        self.version = token[0]

        if self.version == 'v00' :
           self.parse_v00_post()

        else:
           self.parse_v02_post()

    def get_elapse(self):
        return time.time()-self.tbegin

    def report_publish(self,code,message):
        self.code               = code
        self.headers['message'] = message
        self.report_topic          = self.topic.replace('.post.','.report.')
     
        # reports should not contain the inlined data.
        if 'content' in self.headers:
           del self.headers[ 'content' ]

        e = self.get_elapse()

        if self.topic_prefix.startswith('v03'):
           self.headers['report'] = { "elapsedTime": e, "resultCode":self.code, \
               "host":self.host, "user":self.user }

        # v02 filler... remove 2020.
        self.report_notice         = "%s %s %s %d %s %s %f" % \
                (self.pubtime, self.baseurl, self.relpath, self.code, \
                     self.host, self.user, e )
        self.set_hdrstr()

        # AMQP limits topic to 255 characters, so truncate and warn.
        if len(self.topic.encode("utf8")) >= amqp_ss_maxlen :
           mxlen=amqp_ss_maxlen 
           # see truncation explanation from above.
           while( self.report_topic.encode("utf8")[mxlen-1] & 0xc0 == 0xc0 ):
               mxlen -= 1

           self.report_topic = self.report_topic.encode("utf8")[0:mxlen].decode("utf8")
           self.logger.warning( "truncating reporting topic at %d characters (to fit 255 byte AMQP limit) to: %s " % \
                        ( len(self.report_topic) , self.report_topic ) )


        # if  there is a publisher
        if self.report_publisher != None :

           # run on_report plugins
           for plugin in self.parent.on_report_list :
               if not plugin(self.parent): return False

           # publish
           self.report_publisher.publish(self.report_exchange,self.report_topic,self.report_notice,self.headers)

        self.logger.debug("%d %s : %s %s %s" % (code,message,self.report_topic,self.report_notice,self.hdrstr))

        # make sure not published again
        del self.headers['message']

    def parse_v00_post(self):
        token             = self.topic.split('.')
        self.version      = 'v02'
        self.mtype        = 'post'
        self.topic_prefix = 'v02.post'
        self.subtopic     = '.'.join(token[3:])
        self.topic        = self.topic_prefix + '.' + self.subtopic

        token        = self.notice.split(' ')
        self.baseurl = token[2]
        self.relpath = token[3].replace(    '%20',' ')
        self.relpath = self.relpath.replace('%23','#')

        self.set_notice(token[2],token[3])

        url          = urllib.parse.urlparse(token[2]+token[3])
        
        self.checksum = token[0]
        self.filesize = int(token[1])

        self.headers['source'] = 'metpx'

        self.partstr = '1,%d,1,0,0' % self.filesize
        self.headers['parts'] = self.partstr

        self.sumstr  = 'd,%s' % self.checksum
        self.headers['sum'] = self.sumstr

        self.headers['to_clusters'] = None

        self.suffix  = ''
        
        self.set_parts_from_str(self.partstr)
        self.set_sum_str(self.sumstr)
        self.set_suffix()
        self.set_hdrstr()

    def parse_v02_post(self):

        token         = self.topic.split('.')
        self.version  = token[0]
        self.mtype    = token[1]
        self.topic_prefix = '.'.join(token[:2])
        self.subtopic     = '.'.join(token[3:])

        token        = self.notice.split(' ')
        self.pubtime = token[0]
        self.baseurl = token[1]
        self.relpath = token[2].replace(    '%20',' ')
        self.relpath = self.relpath.replace('%23','#')
        self.urlstr  = token[1]+token[2]
        self.url     = urllib.parse.urlparse(self.urlstr)

        if self.mtype == 'report' or self.mtype == 'log': # log included for compatibility... prior to rename..

           if self.topic_prefix.startswith('v02'):
               self.report_code   = int(token[3])
               self.report_host   = token[4]
               self.report_user   = token[5]
               self.report_elapse = float(token[6])
           else:
               ( self.report_elapse, self.report_code, self.report_host, self.report_user ) = self.headers['report'].split()

        if 'parts' in self.headers:
           self.partstr = self.headers['parts']

        if 'sum' in self.headers:
           self.sumstr = self.headers['sum']

        if 'to_clusters' in self.headers:
           self.to_clusters = self.headers['to_clusters'].split(',')

        self.suffix = ''

        if self.partstr is not None:
            self.set_parts_from_str(self.partstr)
        self.set_sum_str(self.sumstr)
        self.set_suffix()
        self.set_msg_time()
        self.set_hdrstr()

    def part_suffix(self):
        return '.%d.%d.%d.%d.%s.%s' %\
               (self.chunksize,self.block_count,self.remainder,self.current_block,self.sumflg,self.part_ext)

    def publish(self):
        ok = False

        if self.pub_exchange != None : self.exchange = self.pub_exchange

        if not self.topic.startswith('v03'):
           for h in self.headers:
             if type(self.headers[h]) is dict:
                 self.headers[h] = json.dumps( self.headers[h] )

             # truncated content is useless, so drop it.
             if (h == 'content') and ( len(self.headers[h]) >= amqp_ss_maxlen ):
                 del self.headers['content']

             if len(self.headers[h].encode("utf8")) >= amqp_ss_maxlen:

                # strings in utf, and if names have special characters, the length
                # of the encoded string wll be longer than what is returned by len(. so actually need to look
                # at the encoded length ...  len ( self.headers[h].encode("utf-8") ) < 255
                # but then how to truncate properly. need to avoid invalid encodings.
                mxlen=amqp_ss_maxlen
                while( self.headers[h].encode("utf8")[mxlen-1] & 0xc0 == 0xc0 ):
                      mxlen -= 1

                self.headers[h] = self.headers[h].encode("utf8")[0:mxlen].decode("utf8")
                self.logger.warning( "truncating %s header at %d characters (to fit 255 byte AMQP limit) to: %s " % \
                        ( h, len(self.headers[h]) , self.headers[h]) )

        # AMQP limits topic to 255 characters, space and # replaced, if greater than limit : truncate and warn.
        self.topic = self.topic.replace(' ','%20')
        self.topic = self.topic.replace('#','%23')

        if self.post_topic_prefix != self.topic_prefix:
            self.topic = self.topic.replace(self.topic_prefix,self.post_topic_prefix,1)

        if len(self.topic.encode("utf8")) >= amqp_ss_maxlen :
           mxlen=amqp_ss_maxlen 
           # see truncation explanation from above.
           while( self.topic.encode("utf8")[mxlen-1] & 0xc0 == 0xc0 ):
               mxlen -= 1

           self.topic = self.topic.encode("utf8")[0:mxlen].decode("utf8")
           self.logger.warning( "truncating topic at %d characters (to fit 255 byte AMQP limit) to: %s " % \
                        ( len(self.topic) , self.topic ) )
        

        # in order to split winnowing into multiple instances, directs items with same checksum
        # to same shard. do that by keying on a specific character in the checksum.
        # TODO investigate as this would throw a TypeError if post_exchange_split is None
        if self.post_exchange_split > 0 :
           if 'integrity' in self.headers : 
               if self.headers['integrity']['method'] in ['cod','random']:
                   suffix= "%02d" % ( ord(self.headers['integrity']['value'][-1]) % self.post_exchange_split )
                   self.logger.debug( "post_exchange_split set, keying on %s , suffix is %s" % \
                        ( self.headers['sum']['value'][-1], suffix) )
               else: 
                   # base64 encoding always ends with = or ==, so last char bad...
                   suffix= "%02d" % ( ord(self.headers['integrity']['value'][-4]) % self.post_exchange_split )
                   self.logger.debug( "post_exchange_split set, keying on %s , suffix is %s" % \
                        ( self.headers['sum']['value'][-4], suffix) )
           else:
               suffix= "%02d" % ( ord(self.headers['sum'][-1]) % self.post_exchange_split )
               self.logger.debug( "post_exchange_split set, keying on %s , suffix is %s" % ( self.headers['sum'][-1], suffix) )
        else:
           suffix=""

        if self.publisher != None :
           if self.topic.startswith('v03'):
               self.headers[ "pubTime" ] = timev2tov3str( self.pubtime )
               if "mtime" in self.headers.keys():
                   self.headers[ "mtime" ] = timev2tov3str( self.headers[ "mtime" ] )
               if "atime" in self.headers.keys():
                   self.headers[ "atime" ] = timev2tov3str( self.headers[ "atime" ] )
               self.headers[ "baseUrl" ] = self.baseurl
               self.headers[ "relPath" ] = self.relpath
               
               sum_algo_map = { "d":"md5", "s":"sha512", "n":"md5name", "0":"random", "L":"link", "R":"remove", 'z':'cod' }
               sm = sum_algo_map[ self.headers["sum"][0] ]
               if sm in [ 'random' ] :
                   sv = self.headers["sum"][2:]
               elif sm in [ 'cod' ] :
                   sv = sum_algo_map[ self.headers["sum"][2:] ]
               else:
                   sv = encode( decode( self.headers["sum"][2:], 'hex'), 'base64' ).decode('utf-8').strip()
               self.headers[ "integrity" ] = { "method": sm, "value": sv }
<<<<<<< HEAD

               if 'parts' in self.headers.keys():
                   self.set_parts_from_str(self.headers['parts'])

               body = json.dumps({k: self.headers[k] for k in self.headers if k not in ['sum', 'parts']})
               ok = self.publisher.publish(self.exchange+suffix, self.topic, body, None, self.message_ttl)
=======
>>>>>>> e732f318

               if 'parts' in self.headers.keys():
                   self.set_parts_from_str(self.headers['parts'])
                   self.convert_partsv2tov3()

               body = json.dumps({k: self.headers[k] for k in self.headers if k not in ['sum', 'parts']})
               ok = self.publisher.publish(self.exchange+suffix, self.topic, body, None, self.message_ttl)
           else:
               #in v02, sum is the correct header. FIXME: roundtripping not quite right yet.
               if 'integrity' in self.headers.keys(): 
                  del self.headers[ 'integrity' ]
               if 'size' in self.headers.keys():
                  del self.headers['size']
               if 'blocks' in self.headers.keys():
                  del self.headers['blocks']
               ok = self.publisher.publish(self.exchange+suffix,self.topic,self.notice,self.headers,self.message_ttl)

        self.set_hdrstr()

        if ok :
                self.logger.debug("Published1: %s %s" % (self.exchange,self.topic))
                self.logger.debug("Published2: '%s %s %s' %s" % (self.pubtime, self.baseurl, self.relpath, self.hdrstr))
        else  :
                self.printlog = self.logger.error
                self.printlog("Could not publish message :")

                self.printlog("exchange %s topic %s " % (self.exchange,self.topic) )
                self.printlog("notice   %s %s %s"     % (self.pubtime, self.baseurl, self.relpath) )
                self.printlog("headers  %s"           % self.hdrstr )

        return ok

    def set_exchange(self,name):
        self.exchange = name

    def set_file(self, new_file, sumstr):
        """ 
            set_file: modify a message to reflect a new file.
                      make a file URL of the new_file.
            sumstr should be the properly formatted checksum field for a message
              '<algorithm>,<value>', e.g.  'd,cbe9047d1b979561bed9a334111878c6'
            to be used by filter plugins when changing the output url.
        """
        fstat = os.stat(new_file)

        # Modify message for posting.

        self.baseurl = 'file:'
        self.relpath = new_file

        self.urlstr = 'file:/' + new_file
        self.url = urllib.parse.urlparse(self.urlstr)

        path  = new_file.strip('/')
        words = path.split('/')
        self.topic = self.post_topic_prefix + '.'.join(words[:-1])

        self.headers[ 'sum' ] = sumstr
        self.headers[ 'parts' ] = '1,%d,0,0' % fstat.st_size
        self.headers[ 'mtime' ] = timeflt2str(fstat.st_mtime)

        self.set_notice(self.baseurl,self.relpath)

    def set_hdrstr(self):
        self.hdrstr  = ''

        for h in sorted(self.headers):
           self.hdrstr += '%s=%s ' % (h, self.headers[h])

        # added for v00 compatibility (old version of dd_subscribe)
        # can be taken off when v02 will be fully deployed and end user uses sr_subscribe
        #self.headers['filename'] = os.path.basename(self.relpath).split(':')[0][0:200]


    # Once we know the local file we want to use
    # we can have a few flavor of it

    def set_new(self):

        self.local_offset  = 0
        self.in_partfile   = False
        self.local_checksum= None
       
        self.inplace       = self.parent.inplace
        self.target_file   = None

        # file to file

        if self.partflg == '1' : return
        if self.partflg == None : return
        if (self.partflg != 'i') and ( self.partflg != 'p' ):
            self.logger.error("sr_message/set_new message received with invalid partflg=%s" % (self.partflg) )
            return
            
     
        # part file never inserted

        if not self.inplace :

           self.in_partfile = True

           # part file to part file

           if self.partflg == 'p' : return

           # file inserts to part file

           if self.partflg == 'i' :
              self.new_file    += self.suffix
              self.new_relpath += self.suffix
              return

        
        # part file inserted

        if self.inplace :

           # part file inserts to file (maybe in file, maybe in part file)

           if self.partflg == 'p' :
              self.target_file    = self.new_file.replace(self.suffix,'')
              self.target_relpath = self.new_relpath.replace(self.suffix,'')
              part_file    = self.new_file
              part_relpath = self.new_relpath
        
           # file insert inserts into file (maybe in file, maybe in part file)

           elif self.partflg == 'i' :
              self.target_file    = self.new_file
              self.target_relpath = self.new_relpath
              part_file           = self.new_file + self.suffix
              part_relpath        = self.new_relpath + self.suffix

           # default setting : redirect to temporary part file

           self.new_file    = part_file
           self.new_relpath = part_relpath
           self.in_partfile = True
        
           # try to make this message a file insert

           # file exists
           self.target_path = self.new_dir + '/' + self.target_file
           if os.path.isfile(self.target_path) :
              self.logger.debug("new_file exists")
              lstat   = os.stat(self.target_path)
              fsiz    = lstat[stat.ST_SIZE] 

              self.logger.debug("offset vs fsiz %d %d" % (self.offset,fsiz ))
              # part/insert can be inserted 
              if self.offset <= fsiz :
                 self.logger.debug("insert")
                 self.new_file     = self.target_file
                 self.new_relpath  = self.target_relpath
                 self.local_offset = self.offset
                 self.in_partfile  = False
                 return

              # in temporary part file
              self.logger.debug("exist but no insert")
              return


           # file does not exists but first part/insert ... write directly to new_file
           elif self.current_block == 0 :
              self.logger.debug("not exist but first block")
              self.new_file    = self.target_file
              self.new_relpath = self.target_relpath
              self.in_partfile = False
              return

           # file does not exists any other part/insert ... put in temporary part_file
           else :
              self.logger.debug("not exist and not first block")
              self.in_partfile = True
              return
                 
        # unknow conditions

        self.logger.error("bad unknown conditions")
        return

    def set_msg_time(self):
        parts       = self.pubtime.split('.')
        if parts[0][8] == 'T':
            ts          = time.strptime(parts[0]+" +0000", "%Y%m%dT%H%M%S %z" )
        else:
            ts          = time.strptime(parts[0]+" +0000", "%Y%m%d%H%M%S %z" )
        ep_msg      = calendar.timegm(ts)
        self.tbegin = ep_msg + float('0.'+parts[1])

    def set_notice_url(self,url,time=None):
        self.url    = url
        self.pubtime = time
        if time    == None : self.set_time()
        path        = url.path.strip('/')
        notice_path = path.replace(       ' ','%20')
        notice_path = notice_path.replace('#','%23')

        if url.scheme == 'file' :
           self.notice = '%s %s %s' % (self.pubtime,'file:','/'+notice_path)
           self.baseurl = 'file:'
           self.relpath = '/'+notice_path
           return

        urlstr      = url.geturl()
        static_part = urlstr.replace(url.path,'') + '/'

        if url.scheme == 'http' :
           self.notice = '%s %s %s' % (self.pubtime,static_part,notice_path)
           self.baseurl = static_part
           self.relpath = notice_path
           return

        if url.scheme[-3:] == 'ftp'  :
           if url.path[:2] == '//'   : notice_path = '/' + notice_path

        self.notice = '%s %s %s' % (self.pubtime,static_part,notice_path)
        self.baseurl = static_part
        self.relpath = notice_path

    def set_notice(self,baseurl,relpath,time=None):

        self.pubtime    = time
        self.baseurl = baseurl
        self.relpath = relpath
        if not time  : self.set_time()

        notice_relpath = relpath.replace(       ' ','%20')
        notice_relpath = notice_relpath.replace('#','%23')

        self.notice = '%s %s %s' % (self.pubtime,baseurl,notice_relpath)
        self.baseurl = baseurl
        self.relpath = notice_relpath

        #========================================
        # COMPATIBILITY TRICK  for the moment

        self.urlstr  = baseurl+notice_relpath
        self.url     = urllib.parse.urlparse(self.urlstr)
        #========================================

    def set_parts(self, partflg='1', chunksize=0, block_count=1, remainder=0, current_block=0):
<<<<<<< HEAD

=======
>>>>>>> e732f318
        # Setting parts for v02
        self.partstr = '%s,%d,%d,%d,%d' % (partflg, chunksize, block_count, remainder, current_block)
        self.headers['parts'] = self.partstr

<<<<<<< HEAD
        # Setting parts for new v03
        self.partflg = partflg
        if partflg not in ['0', '1']:
            self.headers['blocks'] = {}
            self.headers['blocks']['method'] = {'i': 'inplace', 'p': 'partitioned'}[partflg]
            self.headers['blocks']['size'] = str(chunksize)
            self.headers['blocks']['count'] = str(block_count)
            self.headers['blocks']['remainder'] = str(remainder)
            self.headers['blocks']['number'] = str(current_block)
        self.headers['size'] = str(chunksize) if current_block != block_count - 1 else str(remainder)

        # TODO Investigate if the following attributes are really useful
        # Setting other common attributes from parts
=======
        # Setting other common attributes from parts
        self.partflg = partflg
>>>>>>> e732f318
        self.chunksize = chunksize
        self.block_count = block_count
        self.remainder = remainder
        self.current_block = current_block

        # Setting calculated attributes from parts
<<<<<<< HEAD
        self.length = int(self.headers['size'])
=======
        is_chunk = current_block != block_count - 1 or block_count == 1
        self.length = chunksize if is_chunk else remainder
>>>>>>> e732f318
        self.lastchunk = current_block == block_count-1
        self.offset = current_block * chunksize
        self.filesize = block_count * chunksize + remainder

    def set_parts_from_str(self, partstr):
        tokens = partstr.split(',')
        if 0 < len(tokens) < 6:
            parts_rest = [int(tok) for tok in tokens[1:]]
            self.set_parts(tokens[0], *parts_rest)
        else:
            raise ValueError('malformed parts string %s' % partstr)

    def set_rename(self,rename=None):
        if rename != None :
           self.headers['rename'] = rename
        elif 'rename' in self.headers :
           del self.headers['rename']

    def set_source(self,source=None):
        if source != None :
           self.headers['source'] = source
        elif 'source' in self.headers :
           del self.headers['source']

    def set_sum(self,sumflg='d',checksum=0):
        self.sumflg   =  sumflg
        self.checksum =  checksum
        self.sumstr   = '%s,%s' % (sumflg,checksum)
        self.headers['sum'] = self.sumstr

    def set_sum_str(self,sumstr):
        self.sumflg  = None
        self.sumalgo = None
        self.sumstr  = sumstr
        if sumstr == None : return

        token        = self.sumstr.split(',')
        self.sumflg  = token[0]
        self.checksum= token[1]

        # file to be removed
        if self.sumflg == 'R' : return

        # keep complete z description in sumflg
        if self.sumflg == 'z':
           self.sumflg  = sumstr

        self.parent.set_sumalgo(self.sumflg)
        self.sumalgo = self.parent.sumalgo

    def set_suffix(self):
        if self.partstr == None : return
        if self.sumstr  == None or self.sumflg == 'R' : return
        self.suffix = self.part_suffix()

    def set_time(self):
        now  = time.time()
        frac = '%f' % now
        nows = time.strftime("%Y%m%d%H%M%S",time.gmtime()) + '.' + frac.split('.')[1]
        self.pubtime = nows
        if not hasattr(self,'tbegin') : self.tbegin = now

    def set_to_clusters(self,to_clusters=None):
        if to_clusters != None :
           self.headers['to_clusters'] = to_clusters
           self.to_clusters = to_clusters.split(',')
        elif 'to_clusters' in self.headers :
           del self.headers['to_clusters']
           self.to_clusters = []

    def set_topic(self,topic_prefix,relpath):
        self.topic_prefix = topic_prefix
        self.topic        = topic_prefix
        self.subtopic     = ''

        strpath           = relpath.strip('/')
        words             = strpath.split('/')
        if len(words) > 1 :
           self.subtopic = '.'.join(words[:-1])
           self.topic   += '.' + self.subtopic

        self.topic       = self.topic.replace('..','.')

    def set_topic_url(self,topic_prefix,url):
        self.topic_prefix = topic_prefix
        self.topic        = topic_prefix
        self.subtopic     = ''
        relpath           = url.path

        # MG compat ?
        self.url          = url

        strpath           = relpath.strip('/')
        words             = strpath.split('/')
        if len(words) > 1 :
           self.subtopic = '.'.join(words[:-1])
           self.topic   += '.' + self.subtopic

        self.topic        = self.topic.replace('..','.')
        self.logger.debug("set_topic_url topic %s" % self.topic )

    def set_topic_usr(self,topic_prefix,subtopic):
        self.topic_prefix = topic_prefix
        self.subtopic     = subtopic
        self.topic        = topic_prefix + '.' + self.subtopic
        self.topic        = self.topic.replace('..','.')

    def start_timer(self):
        self.tbegin = time.time()


    # adjust headers from -headers option

    def trim_headers(self):
        self.logger.debug("trim_headers")

        for k in self.del_headers:
            if k in self.headers : del self.headers[k]

        for k in self.add_headers:
            if k in self.headers : continue
            self.headers[k] = self.add_headers[k]

    def verify_part_suffix(self,filepath):
        filename = os.path.basename(filepath)
        token    = filename.split('.')

        try :  
                 self.suffix = '.' + '.'.join(token[-6:])
                 if token[-1] != self.part_ext :
                    return False,'not right extension',None,None,None

                 self.chunksize     = int(token[-6])
                 self.block_count   = int(token[-5])
                 self.remainder     = int(token[-4])
                 self.current_block = int(token[-3])
                 self.sumflg        = token[-2]

                 if self.current_block >= self.block_count :
                    return False,'current block wrong',None,None,None
                 if self.remainder     >= self.chunksize   :
                    return False,'remainder too big',None,None,None

                 self.length    = self.chunksize
                 self.lastchunk = self.current_block == self.block_count-1
                 self.filesize  = self.block_count * self.chunksize
                 if self.remainder  > 0 :
                    self.filesize  += self.remainder - self.chunksize
                    if self.lastchunk : self.length  = self.remainder

                 lstat     = os.stat(filepath)
                 fsiz      = lstat[stat.ST_SIZE] 

                 if fsiz  != self.length :
                    return False,'wrong file size',None,None,None

                 # compute chksum
                 self.parent.set_sumalgo(self.sumflg)
                 self.sumalgo = self.parent.sumalgo

                 self.sumalgo.set_path(filepath)
                 fp = open(filepath,'rb')
                 i  = 0
                 while i<fsiz :
                       buf = fp.read(self.bufsize)
                       if not buf : break
                       self.sumalgo.update(buf)
                       i  += len(buf)
                 fp.close()

                 if i != fsiz :
                    self.logger.warning("sr_message verify_part_suffix incomplete reading %d %d" % (i,fsiz))
                    return False,'missing data from file', None,None,None

                 # set chksum
                 self.checksum  = self.sumalgo.get_value()


                 # set partstr
                 self.partstr = 'p,%d,%d,%d,%d' %\
                   (self.chunksize,self.block_count,self.remainder,self.current_block)

                 # set sumstr
                 self.sumstr  = '%s,%s' % (self.sumflg,self.checksum)

        except :
                 self.logger.error("sr_message/verify_part_suffix: incorrect extension")
                 self.logger.debug('Exception details: ', exc_info=True)
                 return False,'incorrect extension',None,None,None

        return True,'ok',self.suffix,self.partstr,self.sumstr<|MERGE_RESOLUTION|>--- conflicted
+++ resolved
@@ -249,28 +249,17 @@
                        sv = encode( decode( self.headers[ "integrity" ][ "value" ].encode('utf-8'), "base64" ), 'hex' ).decode('utf-8')
                    self.headers[ "sum" ] = sa + ',' + sv
                    self.sumstr = self.headers['sum']
-<<<<<<< HEAD
-
-               if 'size' in self.headers.keys():
-                   parts_map = {'inplace': 'i', 'partitioned': 'p'}
-                   if 'blocks' not in self.headers.keys():
-                       self.set_parts('1', int(self.headers['size']), 1, int(self.headers['size']))
-=======
                    del self.headers['integrity']
                if 'size' in self.headers.keys():
                    parts_map = {'inplace': 'i', 'partitioned': 'p'}
                    if 'blocks' not in self.headers.keys():
                        self.set_parts('1', int(self.headers['size']))
->>>>>>> e732f318
                    else:
                        self.set_parts(parts_map[self.headers['blocks']['method']], int(self.headers['blocks']['size']),
                                       int(self.headers['blocks']['count']), int(self.headers['blocks']['remainder']),
                                       int(self.headers['blocks']['number']))
-<<<<<<< HEAD
-=======
                        del self.headers['blocks']
                    del self.headers['size']
->>>>>>> e732f318
            else:
                if 'application_headers' in msg.properties.keys():
                    self.headers = msg.properties['application_headers']
@@ -562,15 +551,6 @@
                else:
                    sv = encode( decode( self.headers["sum"][2:], 'hex'), 'base64' ).decode('utf-8').strip()
                self.headers[ "integrity" ] = { "method": sm, "value": sv }
-<<<<<<< HEAD
-
-               if 'parts' in self.headers.keys():
-                   self.set_parts_from_str(self.headers['parts'])
-
-               body = json.dumps({k: self.headers[k] for k in self.headers if k not in ['sum', 'parts']})
-               ok = self.publisher.publish(self.exchange+suffix, self.topic, body, None, self.message_ttl)
-=======
->>>>>>> e732f318
 
                if 'parts' in self.headers.keys():
                    self.set_parts_from_str(self.headers['parts'])
@@ -814,44 +794,20 @@
         #========================================
 
     def set_parts(self, partflg='1', chunksize=0, block_count=1, remainder=0, current_block=0):
-<<<<<<< HEAD
-
-=======
->>>>>>> e732f318
         # Setting parts for v02
         self.partstr = '%s,%d,%d,%d,%d' % (partflg, chunksize, block_count, remainder, current_block)
         self.headers['parts'] = self.partstr
 
-<<<<<<< HEAD
-        # Setting parts for new v03
-        self.partflg = partflg
-        if partflg not in ['0', '1']:
-            self.headers['blocks'] = {}
-            self.headers['blocks']['method'] = {'i': 'inplace', 'p': 'partitioned'}[partflg]
-            self.headers['blocks']['size'] = str(chunksize)
-            self.headers['blocks']['count'] = str(block_count)
-            self.headers['blocks']['remainder'] = str(remainder)
-            self.headers['blocks']['number'] = str(current_block)
-        self.headers['size'] = str(chunksize) if current_block != block_count - 1 else str(remainder)
-
-        # TODO Investigate if the following attributes are really useful
-        # Setting other common attributes from parts
-=======
         # Setting other common attributes from parts
         self.partflg = partflg
->>>>>>> e732f318
         self.chunksize = chunksize
         self.block_count = block_count
         self.remainder = remainder
         self.current_block = current_block
 
         # Setting calculated attributes from parts
-<<<<<<< HEAD
-        self.length = int(self.headers['size'])
-=======
         is_chunk = current_block != block_count - 1 or block_count == 1
         self.length = chunksize if is_chunk else remainder
->>>>>>> e732f318
         self.lastchunk = current_block == block_count-1
         self.offset = current_block * chunksize
         self.filesize = block_count * chunksize + remainder
