--- conflicted
+++ resolved
@@ -111,15 +111,10 @@
 
 calcres ${totshovel1} ${totsub} "shovel t_dd1 (${totshovel1}) and sub t (${totsub}) should have about the same number of items" 
 
-<<<<<<< HEAD
 # this test fails a lot, because it's wrong... if we did it with 3, it would work, but some data has no checksum, so
 # there is always more in 00 than in any other.  if we could compare 01 and 02, it would probably work.
 #calcres ${totwinnow00} ${totwinnow01} \
 #   "winnow00 and (${totwinnow00}) and winnow01 (${totwinnow01}) should have about the same number of items" 
-=======
-calcres ${totwinnow00} ${totwinnow01} \
-   "twinnow00 and (${totwinnow00}) and twinnow01 (${totwinnow01}) should have about the same number of items" 
->>>>>>> 708fb9ae
 
 calcres ${totshovel1} ${totsub} "shovel2 t_dd2 (${totshovel2}) and subscriber t (${totsub}) should have about the same number of items" 
 
