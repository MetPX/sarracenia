#!/bin/bash

. ./flow_utils.sh

if [ ! "$1" ]; then
  printf "\n\nflow_trace.sh <filename>\n"
  printf "\n\ttrace the progress of a file through the flow test components in order\n\n"
  exit 1
fi

printf "FLOW f0x messages from data mart\n\n"
grep $1  $LOGDIR/sr_shovel_t_dd1_f00_01.log
grep $1  $LOGDIR/sr_shovel_t_dd2_f00_01.log

printf "\n\nFLOW f1x winnowing\n\n"
grep $1  $LOGDIR/sr_winnow*

printf "\n\nFLOW f2x download to local mirror\n\n"
grep $1  $LOGDIR/sr_sarra_* 

<<<<<<< HEAD
printf "\n\nFLOW f3x downloading from http://localhost to downloaded_by_sub_t f3x\n\n"
grep $1  $LOGDIR/sr_subscribe_t_f30_*.log
=======
printf "\n\nFLOW f3x downloading from http://localhost to downloaded_by_sub_amqp f3x\n\n"
grep $1  $LOGDIR/sr_subscribe_amqp_f30_*.log*
>>>>>>> a1fbbd17


printf "\n\nFLOW f4x watch\n\n"
grep $1  $LOGDIR/sr_watch_f40_01.log

printf "\n\nFLOW f60 subscribe & sftp://localhost download to downloaded_by_sub_u\n\n"
grep $1  $LOGDIR/sr_subscribe_u_sftp_f60_01.log
grep $1  $LOGDIR/sr_subscribe_u_sftp_f60_0?.log

printf "\n\nFLOW f61 post\n\n"
grep $1 $srposterlog

printf "\n\nFLOW f62 poll \n\n"
grep $1 $LOGDIR/sr_poll_f62_01.log

#printf "\n\nFLOW f71 subscribe r to post \n\n"

printf "\n\nFLOW f71 subscribe q to poll \n\n"
grep $1  $LOGDIR/sr_subscribe_q_f71_*.log<|MERGE_RESOLUTION|>--- conflicted
+++ resolved
@@ -18,13 +18,8 @@
 printf "\n\nFLOW f2x download to local mirror\n\n"
 grep $1  $LOGDIR/sr_sarra_* 
 
-<<<<<<< HEAD
-printf "\n\nFLOW f3x downloading from http://localhost to downloaded_by_sub_t f3x\n\n"
-grep $1  $LOGDIR/sr_subscribe_t_f30_*.log
-=======
 printf "\n\nFLOW f3x downloading from http://localhost to downloaded_by_sub_amqp f3x\n\n"
-grep $1  $LOGDIR/sr_subscribe_amqp_f30_*.log*
->>>>>>> a1fbbd17
+grep $1  $LOGDIR/sr_subscribe_amqp_f30_*.log
 
 
 printf "\n\nFLOW f4x watch\n\n"
