--- conflicted
+++ resolved
@@ -185,25 +185,15 @@
   countthem "`grep '\[INFO\] post_log' "$LOGDIR"/sr_watch_f40_*.log | wc -l`"
   totwatch="${tot}"
 
-<<<<<<< HEAD
-  sumlogs msg_total $LOGDIR/sr_subscribe_t_f30_*.log
-  totmsgt="${tot}"
-
-  countthem "`grep '\[INFO\] file_log downloaded to:' "$LOGDIR"/sr_subscribe_t_f30_*.log | wc -l`"
-  totfilet="${tot}"
-=======
   sumlogs msg_total $LOGDIR/sr_subscribe_amqp_f30_*.log
-  sumlogshistory msg_total $LOGDIR/sr_subscribe_amqp_f30_*.log.*
   totmsgamqp="${tot}"
-  countthem "`grep '\[INFO\] file_log downloaded to:' "$LOGDIR"/sr_subscribe_amqp_f30_*.log* | wc -l`"
+  countthem "`grep '\[INFO\] file_log downloaded to:' "$LOGDIR"/sr_subscribe_amqp_f30_*.log | wc -l`"
   totfileamqp="${tot}"
 
   sumlogs msg_total $LOGDIR/sr_subscribe_rabbitmqtt_f31_*.log
-  sumlogshistory msg_total $LOGDIR/sr_subscribe_rabbitmqtt_f31_*.log.*
   totmsgrmqtt="${tot}"
-  countthem "`grep '\[INFO\] file_log downloaded to:' "$LOGDIR"/sr_subscribe_rabbitmqtt_f31_*.log* | wc -l`"
+  countthem "`grep '\[INFO\] file_log downloaded to:' "$LOGDIR"/sr_subscribe_rabbitmqtt_f31_*.log | wc -l`"
   totfilermqtt="${tot}"
->>>>>>> a1fbbd17
 
   countthem "`grep '\[INFO\] post_log notice' "$LOGDIR"/sr_sender_tsource2send_f50_*.log | wc -l`"
   totsent="${tot}"
