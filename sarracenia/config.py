# This file is part of Sarracenia.
# The sarracenia suite is Free and is proudly provided by the Government of Canada
# Copyright (C) Her Majesty The Queen in Right of Canada, Shared Services Canada, 2019
#
r"""

Second version configuration parser

FIXME: pas 2023/02/05...  missing options from v2: max_queue_size, outlet, pipe

"""

import argparse
import copy
import datetime
import humanfriendly
import inspect
import logging

import os
import pathlib
import pprint
import re
import shutil
import socket
import sys
import time
import urllib, urllib.parse

from random import randint

if sys.version_info[0] >= 3 and sys.version_info[1] < 8:
    """
        'extend' action not included in argparse prior to python 3.8
        https://stackoverflow.com/questions/41152799/argparse-flatten-the-result-of-action-append
    """
 
    class ExtendAction(argparse.Action):

        def __call__(self, parser, namespace, values, option_string=None):
            items = getattr(namespace, self.dest) or []
            items.extend(values)
            setattr(namespace, self.dest, items)




import sarracenia
from sarracenia import durationToSeconds, site_config_dir, user_config_dir, user_cache_dir
from sarracenia.featuredetection import features
import sarracenia.credentials
import sarracenia.flow
import sarracenia.flowcb

from sarracenia.flow.sarra import default_options as sarradefopts

import sarracenia.identity.arbitrary

import sarracenia.moth
import sarracenia.identity
import sarracenia.instance


class octal_number(int):

    def __new__(cls, value):
        if type(value) is str:
            self = int(value,base=8)
        elif type(value) is int:
            self = value
        return self

    def __str__(self) -> str:
        return f"0o{self:o}"

    def __repr__(self) -> str:
        return f"0o{self:o}"


default_options = {
    'acceptSizeWrong': False,
    'acceptUnmatched': True,
    'amqp_consumer': False,
    'attempts': 3,
    'batch' : 100,
    'baseDir': None,
    'baseUrl_relPath': False,
    'delete': False,
    'documentRoot': None,
    'download': False,
    'dry_run': False,
    'filename': None,
    'flowMain': None,
    'inflight': None,
    'inline': False,
    'inlineOnly': False,
    'identity_method': 'sha512',
    'logFormat': '%(asctime)s [%(levelname)s] %(name)s %(funcName)s %(message)s',
    'logMetrics': False,
    'logStdout': False,
    'metrics_writeInterval': 5,
    'nodupe_driver': 'disk',
    'nodupe_ttl': 0,
    'overwrite': True,
    'path': [],
    'permDefault' : octal_number(0),
    'permDirDefault' : octal_number(0o775),
    'permLog': octal_number(0o600),
    'post_documentRoot': None,
    'post_baseDir': None,
    'post_baseUrl': None,
    'post_format': 'v03',
    'realpathPost': False,
    'recursive' : True,
    'runStateThreshold_reject': 80,
    'report': False,
    'retryEmptyBeforeExit': False,
    'retry_refilter': False,
    'runStateThreshold_cpuSlow': 0,
    'runStateThreshold_hung': 450,
    'runStateThreshold_idle': 900,
    'runStateThreshold_lag': 30,
    'runStateThreshold_retry': 1000,
    'runStateThreshold_slow': 0,
    'sourceFromExchange': False,
    'sourceFromMessage': False,
    'sundew_compat_regex_first_match_is_zero': False,
    'topicCopy': False,
    'v2compatRenameDoublePost': False,
    'varTimeOffset': 0,
    'wololo': False
}

count_options = [
    'batch', 'count', 'exchangeSplit', 'instances', 'logRotateCount', 'no', 
    'post_exchangeSplit', 'prefetch', 'messageCountMax', 'runStateThreshold_cpuSlow', 
    'runStateThreshold_reject', 'runStateThreshold_retry', 'runStateThreshold_slow', 
]


# all the boolean settings.
flag_options = [ 'acceptSizeWrong', 'acceptUnmatched', 'amqp_consumer', 'baseUrl_relPath', 'debug', \
    'delete', 'discard', 'download', 'dry_run', 'durable', 'exchangeDeclare', 'exchangeSplit', 'logReject', 'realpathFilter', \
    'follow_symlinks', 'force_polling', 'inline', 'inlineOnly', 'inplace', 'logMetrics', 'logStdout', 'logReject', 'restore', \
    'messageDebugDump', 'mirror', 'timeCopy', 'notify_only', 'overwrite', 'post_on_start', \
    'permCopy', 'persistent', 'queueBind', 'queueDeclare', 'randomize', 'recursive', 'realpathPost', \
    'reconnect', 'report', 'reset', 'retry_refilter', 'retryEmptyBeforeExit', 'save', 
    'sundew_compat_regex_first_match_is_zero', 'sourceFromExchange', 'sourceFromMessage', 'topicCopy', 
    'statehost', 'users', 'v2compatRenameDoublePost', 'wololo'
                ]

float_options = [ 'messageRateMax', 'messageRateMin' ]

duration_options = [
    'expire', 'housekeeping', 'logRotateInterval', 'message_ttl', 'fileAgeMax', 'fileAgeMin', 'metrics_writeInterval', \
    'runStateThreshold_idle', 'runStateThreshold_lag', 'retry_ttl', 'runStateThreshold_hung', 'sleep', 'timeout', 'varTimeOffset'
]

list_options = [ 'path', 'vip' ]

# set, valid values of the set.
set_options = [ 'logEvents', 'fileEvents' ]

set_choices = { 
    'logEvents' : set(sarracenia.flowcb.entry_points + [ 'reject' ]),
    'fileEvents' : set( [ 'create', 'delete', 'link', 'mkdir', 'modify', 'rmdir' ] )
 }
# FIXME: doesn't work... wonder why?
#    'fileEvents': sarracenia.flow.allFileEvents
 
perm_options = [ 'permDefault', 'permDirDefault','permLog']

size_options = ['accelThreshold', 'blocksize', 'bufsize', 'byteRateMax', 'inlineByteMax']

str_options = [
    'action', 'admin', 'baseDir', 'broker', 'cluster', 'directory', 'exchange',
    'exchange_suffix', 'feeder', 'filename', 'flatten', 'flowMain', 'header', 
    'hostname', 'identity', 'inlineEncoding', 'logFormat', 'logLevel', 
    'pollUrl', 'post_baseUrl', 'post_baseDir', 'post_broker', 'post_exchange',
    'post_exchangeSuffix', 'post_format', 'post_topic', 'queueName', 'queueShare', 'sendTo', 'rename',
    'report_exchange', 'source', 'strip', 'timezone', 'nodupe_ttl', 'nodupe_driver', 
    'nodupe_basis', 'tlsRigour', 'topic'
]

r"""
   for backward compatibility, 

   convert some old plugins that are hard to get working with
   v2wrapper, into v3 plugin.

   the fdelay ones makes in depth use of sr_replay function, and
   that has changed in v3 too much.

   accelerators and rate limiting are now built-in, no plugin required.
"""

convert_to_v3 = {
    'cache_stat' : ['continue'],
    'cluster_aliases' : [ 'continue' ],
    'discard' : [ 'delete_destination', 'on' ], 
    'from_cluster' : [ 'continue' ],
    'to_clusters' : [ 'continue' ],
    'identity' : {
       'n' : [ 'identity', 'none' ],
       's' : [ 'identity', 'sha512' ],
       'd' : [ 'identity', 'md5' ],
       'a' : [ 'identity', 'arbitrary' ],
       'r' : [ 'identity', 'random' ],
       'z,d' : [ 'identity', 'cod,md5' ],
       'z,s' : [ 'identity', 'cod,sha512' ],
       'z,n' : [ 'identity', 'none' ]
    },
    'ls_file_index' : [ 'continue' ],
    'plugin': {
        'msg_fdelay': ['callback', 'filter.fdelay'],
        'msg_pclean_f90':
        ['callback', 'filter.pclean_f90.PClean_F90'],
        'msg_pclean_f92':
        ['callback', 'filter.pclean_f92.PClean_F92'],
        'accel_wget': ['continue'],
        'accel_scp': ['continue'],
        'accel_cp': ['continue'],
        'msg_total_save': ['continue'],
        'post_total_save': ['continue'],
        'post_total_interval': ['continue']
    },
    'destfn_script': { 'manual_conversion_required' : [ 'continue' ] },
    'do_get': { 'manual_conversion_required' : [ 'continue' ] },
    'do_poll': { 'manual_conversion_required' : [ 'continue' ] },
    'do_put': { 'manual_conversion_required' : [ 'continue' ] },
    'do_download': { 'manual_conversion_required' : [ 'continue' ] },
    'do_put': { 'manual_conversion_required' : [ 'continue' ] },
    'do_send': {
       'file_email' : [ 'callback', 'send.email' ],
    },
    'do_task': { 'manual_conversion_required' : [ 'continue' ] },
    'no_download': [ 'download', 'False' ],
    'notify_only': [ 'download', 'False' ],
    'do_data': { 'manual_conversion_required' : [ 'continue' ] },
    'on_file': {
        'file_age' : [ 'callback', 'work.age' ],
    },
    'on_heartbeat': { 'manual_conversion_required' : [ 'continue' ] },
    'on_html_page': { 'manual_conversion_required' : [ 'continue' ] },
    'on_part': { 'manual_conversion_required' : [ 'continue' ] },
    'on_line': { 'manual_conversion_required' : [ 'continue' ] },
    'on_message': {
    	'msg_by_source': ['continue'],
    	'msg_by_user': ['continue'],
        'msg_delete': [ 'callback', 'filter.deleteflowfiles.DeleteFlowFiles'],
    	'msg_download': ['continue'],
    	'msg_dump': ['continue'],
        'msg_log': ['logEvents', '+after_accept'],
        'msg_print_lag': [ 'callback', 'accept.printlag.PrintLag'],
        'msg_rawlog': ['logEvents', '+after_accept'],
    	'msg_total': ['continue'],
        'msg_replace_new_dir': [ 'callback', 'accept.pathreplace' ],
        'msg_skip_old': [ 'callback', 'accept.skipold.SkipOld'],
        'msg_test_retry': [ 'callback', 'accept.testretry.TestRetry'],
        'msg_to_clusters': [ 'callback', 'accept.toclusters.ToClusters'],
        'msg_save': [ 'callback', 'accept.save'],
        'msg_2localfile': [ 'callback', 'accept.tolocalfile.ToLocalFile'],
        'msg_rename_whatfn': [ 'callback', 'accept.renamewhatfn.RenameWhatFn'],
        'msg_rename_dmf': [ 'callback', 'accept.renamedmf.RenameDMF'],
        'msg_hour_tree': [ 'callback', 'accept.hourtree.HourTree'],
        'msg_renamer': [ 'callback', 'accept.renamer.Renamer'],
        'msg_http_to_https': [ 'callback', 'accept.httptohttps.HttpToHttps'],
        'msg_speedo': [ 'callback', 'accept.speedo.Speedo'],
        'msg_WMO_type_suffix': [ 'callback', 'accept.wmotypesuffix.WmoTypeSuffix'],
        'msg_sundew_pxroute': [ 'callback', 'accept.sundewpxroute.SundewPxRoute'],
        'msg_rename4jicc': [ 'flow_callback', 'accept.rename4jicc.Rename4Jicc'],
        'msg_delay': [ 'callback', 'accept.messagedelay.MessageDelay'],
        'msg_download_baseurl': [ 'callback', 'accept.downloadbaseurl.DownloadBaseUrl'],
	    'msg_from_cluster': ['continue'],
    	'msg_stdfiles': ['continue'],
    	'msg_fdelay': ['callback', 'filter.fdelay'],
    	'msg_stopper': ['continue'],
    	'msg_overwrite_sum': ['continue'],
    	'msg_gts2wistopic': ['continue'],
    },
    'on_report': { 'manual_conversion_required' : [ 'continue' ] },
    'on_stop':   { 'manual_conversion_required' : [ 'continue' ] },
    'on_start':  { 'manual_conversion_required' : [ 'continue' ] },
    'on_watch':  { 'manual_conversion_required' : [ 'continue' ] },
    'on_post': {
        'post_log': ['logEvents', '+after_work'],
	    'post_total': ['continue'],
        'wmo2msc': [ 'callback', 'filter.wmo2msc.Wmo2Msc'],
        'post_hour_tree': [ 'callback', 'accept.posthourtree.PostHourTree'],
        'post_long_flow': [ 'callback', 'accept.longflow.LongFLow'],
        'post_override': [ 'callback', 'accept.postoverride.PostOverride'],
	    'post_rate_limit': ['continue'],
        'to': ['continue']
    },
    'parts' : [ 'continue' ],
    'poll_without_vip': [ 'manual_conversion_required' ], 
    'pump' : [ 'continue' ],
    'pump_flag' : [ 'continue' ],
    'reconnect': ['continue'],
    'report_daemons': ['continue'],
    'restore' : [ 'continue' ],
    'retry_mode' : ['continue'],
    'save' : [ 'continue' ],
    'set_passwords': ['continue'],
    'windows_run': [ 'continue' ],
    'xattr_disable': [ 'continue' ]
}

# question: why don't these have matching closing braces? 
# answer: there might be an offset (-1h, -5m, etc...) and covering those cases is hard with simple substitution.

convert_patterns_to_v3 = {
   '${YYYYMMDD' : '${%Y%m%d',
   '${YYYY': '${%Y',
   '${JJJ': '${%j',
   '${HH': '${%H',
   '${DD': '${%d',
   '${MM': '${%m',
   '${SS': '${%S',

}

logger = logging.getLogger(__name__)

r"""
   FIXME: respect appdir stuff using an environment variable.
   for not just hard coded as a class variable appdir_stuff

"""


def isTrue(S):
    if type(S) is list:
        S = S[-1]
    return S.lower() in ['true', 'yes', 'on', '1']

def parse_count(cstr):
    """
        number argument accepts k,m,g suffix with i and b to use base 2 ) and +- 
        return value is integer.
    """
    if cstr[0] == '-':
        offset=1
    else:
        offset=0
    try:
        count=humanfriendly.parse_size(cstr[offset:], binary=cstr[-1].lower() in ['i','b'] )
        return -count if offset else count
    except Exception as Ex:
        logger.error( f"failed to parse:  {cstr} as a count value" )
        logger.debug('Exception details: ', exc_info=True)
        return 0

def parse_float(cstr):
    """
        like parse_count, numeric argument accepts k,m,g suffix and +-.
        below 1000, return a decimal number with 3 digits max.
    """
    if type(cstr) is not str:
        return cstr

    try:
        fa = parse_count(cstr)
        if abs(fa) < 1000:
            if cstr[-1] in [ 'b', 'i' ]:
                if cstr[-2] in [ 'k' ]:
                    fa=float(cstr[0:-2])*1024
                else:
                    fa=float(cstr[0:-1])
            elif cstr[-1] in [ 'k' ]:
                    fa=float(cstr[0:-1])*1000
            else:
                fa=float(cstr)

            # apply 3 sig figs.
            if abs(fa) > 1000:
                fa=int(fa)
            elif abs(fa) > 100:
                fa=round(fa,1)
            elif abs(fa) > 10:
                fa=round(fa,2)
            else:
                fa=round(fa,3)

        return fa
    except Exception as Ex:
        logger.error( f"failed to parse:  {cstr} as a float value" )
        logger.debug('Exception details: ', exc_info=True)
        return 0.0

def get_package_lib_dir():
    return os.path.dirname(inspect.getfile(Config))


def get_site_config_dir():
    return sarracenia.site_config_dir(Config.appdir_stuff['appname'],
                                   Config.appdir_stuff['appauthor'])


def get_user_cache_dir(hostdir):
    """
      hostdir = None if statehost is false, 
    """
    ucd = sarracenia.user_cache_dir(Config.appdir_stuff['appname'],
                                 Config.appdir_stuff['appauthor'])
    if hostdir:
        ucd = os.path.join(ucd, hostdir)
    return ucd


def get_user_config_dir():
    return sarracenia.user_config_dir(Config.appdir_stuff['appname'],
                                   Config.appdir_stuff['appauthor'])


def get_pid_filename(hostdir, component, configuration, no):
    """
     return the file name for the pid file for the specified instance.
   """
    piddir = get_user_cache_dir(hostdir)
    piddir += os.sep + component + os.sep

    if configuration[-5:] == '.conf':
        configuration = configuration[:-5]

    piddir += configuration + os.sep

    return piddir + os.sep + component + '_' + configuration + '_%02d' % no + '.pid'


def get_log_filename(hostdir, component, configuration, no):
    """
      return the name of a single logfile for a single instance.
   """
    logdir = get_user_cache_dir(hostdir) + os.sep + 'log'

    if configuration is None:
        configuration = ''
    else:
        configuration = '_' + configuration

    if configuration[-5:] == '.conf':
        configuration = configuration[:-5]

    return logdir + os.sep + component + configuration + '_%02d' % no + '.log'

def get_metrics_filename(hostdir, component, configuration, no):
    """
      return the name of a single logfile for a single instance.
   """
    metricsdir = get_user_cache_dir(hostdir) + os.sep + 'metrics'

    if configuration is None:
        configuration = ''
    else:
        configuration = '_' + configuration

    if configuration[-5:] == '.conf':
        configuration = configuration[:-5]

    return metricsdir + os.sep + component + configuration + '_%02d' % no + '.json'

def wget_config(urlstr, path, remote_config_url=False):
    logger.debug("wget_config %s %s" % (urlstr, path))

    try:
        req = urllib.request.Request(urlstr)
        resp = urllib.request.urlopen(req)
        if os.path.isfile(path):
            try:
                info = resp.info()
                ts = time.strptime(info.get('Last-Modified'),
                                   "%a, %d %b %Y %H:%M:%S %Z")
                last_mod_remote = time.mktime(ts)
                last_mod_local = os.stat(path).st_mtime
                if last_mod_remote <= last_mod_local:
                    logger.info("file %s is up to date (%s)" % (path, urlstr))
                    return True
            except:
                logger.error(
                    "could not compare modification dates... downloading")
                logger.debug('Exception details: ', exc_info=True)

        fp = open(path + '.downloading', 'wb')

        # top program config only needs to keep the url
        # we set option remote_config_url with the urlstr
        # at the first line of the config...
        # includes/plugins  etc... may be left as url in the config...
        # as the urlstr is kept in the config this option would be useless
        # (and damagable for plugins)

        if remote_config_url:
            fp.write(bytes("remote_config_url %s\n" % urlstr, 'utf-8'))
        while True:
            chunk = resp.read(8192)
            if not chunk: break
            fp.write(chunk)
        fp.close()

        try:
            os.unlink(path)
        except:
            pass
        os.rename(path + '.downloading', path)

        logger.info("file %s downloaded (%s)" % (path, urlstr))

        return True

    except urllib.error.HTTPError as e:
        if os.path.isfile(path):
            logger.warning('file %s could not be processed1 (%s)' %
                           (path, urlstr))
            logger.warning('resume with the one on the server')
        else:
            logger.error('Download failed 0: %s' % urlstr)
            logger.error('Server couldn\'t fulfill the request')
            logger.error('Error code: %s, %s' % (e.code, e.reason))

    except urllib.error.URLError as e:
        if os.path.isfile(path):
            logger.warning('file %s could not be processed2 (%s)' %
                           (path, urlstr))
            logger.warning('resume with the one on the server')
        else:
            logger.error('Download failed 1: %s' % urlstr)
            logger.error('Failed to reach server. Reason: %s' % e.reason)

    except Exception as e:
        if os.path.isfile(path):
            logger.warning('file %s could not be processed3 (%s) %s' %
                           (path, urlstr, e.reason))
            logger.warning('resume with the one on the server')
        else:
            logger.error('Download failed 2: %s %s' % (urlstr, e.reason))
            logger.debug('Exception details: ', exc_info=True)

    try:
        os.unlink(path + '.downloading')
    except:
        pass

    if os.path.isfile(path):
        logger.warning("continue using existing %s" % path)

    return False


def config_path(subdir, config, mandatory=True, ctype='conf'):
    """
    Given a subdir/config look for file in configish places.

    return Tuple:   Found (True/False), path_of_file_found|config_that_was_not_found
    """
    logger.debug("config_path = %s %s" % (subdir, config))

    if config == None: return False, None

    # remote config

    if config.startswith('http:'):
        urlstr = config
        name = os.path.basename(config)
        if not name.endswith(ctype): name += '.' + ctype
        path = get_user_config_dir() + os.sep + subdir + os.sep + name
        config = name

        logger.debug("http url %s path %s name %s" % (urlstr, path, name))

        # do not allow plugin (Peter's mandatory decision)
        # because plugins may need system or python packages
        # that may not be installed on the current server.
        if subdir == 'plugins':
            logger.error("it is not allowed to download plugins")
        else:
            ok = Config.wget_config(urlstr, path)

    # priority 1 : config given is a valid path

    logger.debug("config_path %s " % config)
    if os.path.isfile(config):
        return True, config
    config_file = os.path.basename(config)
    config_name = re.sub(r'(\.inc|\.conf|\.py)', '', config_file)
    ext = config_file.replace(config_name, '')
    if ext == '': ext = '.' + ctype
    config_path = config_name + ext

    # priority 1.5: config file given without extenion...
    if os.path.isfile(config_path):
        return True, config_path

    # priority 2 : config given is a user one

    config_path = os.path.join(get_user_config_dir(), subdir,
                               config_name + ext)
    logger.debug("config_path %s " % config_path)

    if os.path.isfile(config_path):
        return True, config_path

    # priority 3 : config given to site config

    config_path = os.path.join(get_site_config_dir(), subdir,
                               config_name + ext)
    logger.debug("config_path %s " % config_path)

    if os.path.isfile(config_path):
        return True, config_path

    # priority 4 : plugins

    if subdir == 'plugins':
        config_path = get_package_lib_dir(
        ) + os.sep + 'plugins' + os.sep + config_name + ext
        logger.debug("config_path %s " % config_path)
        if os.path.isfile(config_path):
            return True, config_path

    # return bad file ...
    if mandatory:
        if subdir == 'plugins': logger.error("script not found %s" % config)
        elif config_name != 'plugins':
            logger.error("file not found %s" % config)

    return False, config


class Config:
    r"""
       The option parser to produce a single configuration.

       it can be instantiated with one of:

       * one_config(component, config, action, isPost=False) -- read the options  for
         a given component an configuration,  (all in one call.)

       On the other hand, a configu can be built up from the following constructors:

       * default_config() -- returns an empty configuration, given a config file tree.
       * no_file_config() -- returns an empty config without any config file tree. 

       Then just add settings manually::

         cfg = no_file_config()

         cfg.broker = sarracenia.credentials.Credential('amqps://anonymous:anonymous@hpfx.collab.science.gc.ca')
         cfg.topicPrefix = [ 'v02', 'post']
         cfg.component = 'subscribe'
         cfg.config = 'flow_demo'
         cfg.action = 'start'
         cfg.bindings = [ ('xpublic', ['v02', 'post'], ['*', 'WXO-DD', 'observations', 'swob-ml', '#' ]) ]
         cfg.queueName='q_anonymous.subscriber_test2'
         cfg.download=True
         cfg.batch=1
         cfg.messageCountMax=5
       
         # set the instance number for the flow class.
         cfg.no=0
       
       # and at the end call finalize

       cfg.finalize()

    """

    port_required = [ 'on_line', 'on_html_page' ]

    v2entry_points = [
        'do_download', 'do_get', 'do_poll', 'do_put', 'do_send', 'on_message',
        'on_file', 'on_heartbeat', 'on_housekeeping',
        'on_html_page', 'on_part', 'on_post', 'on_report',
        'on_start', 'on_stop', 'on_watch', 'plugin'
    ]
    components = [
        'cpost', 'cpump', 'flow', 'poll', 'post', 'sarra', 'sender', 'shovel',
        'subscribe', 'watch', 'winnow'
    ]

    actions = [
        'add', 'cleanup', 'convert', 'devsnap', 'declare', 'disable', 'dump', 'edit',
        'enable', 'features', 'foreground', 'log', 'list', 'remove', 'restart', 'run', 'sanity',
        'setup', 'show', 'start', 'stop', 'status', 'overview'
    ]

    # lookup in dictionary, respond with canonical version.
    appdir_stuff = {'appauthor': 'MetPX', 'appname': 'sr3'}

    # Correct name on the right, old name on the left.
    synonyms = {
        'a': 'action',
        'accel_cp_threshold': 'accelThreshold',
        'accel_scp_threshold': 'accelThreshold',
        'accel_wget_threshold': 'accelThreshold',
        'accept_unmatch': 'acceptUnmatched',
        'accept_unmatched': 'acceptUnmatched',
        'at': 'attempts', 
        'b': 'broker',
        'bd': 'baseDir',
        'basedir': 'baseDir',
        'base_dir': 'baseDir',
        'baseurl': 'baseUrl',
        'bind_queue': 'queueBind',
        'cache': 'nodupe_ttl',
        'c': 'include',
        'cb': 'nodupe_basis',
        'cache_basis': 'nodupe_basis',
        'caching': 'nodupe_ttl',
        'chmod': 'permDefault',
        'chmod_dir': 'permDirDefault',
        'chmod_log': 'permLog',
        'content' : 'inline', 
        'content_encoding':  'inlineEncoding',
        'content_max': 'inlineByteMax',
        'd': 'discard',
        'declare_exchange': 'exchangeDeclare',
        'declare_queue': 'queueDeclare',
        'default_mode': 'permDefault',
        'default_dir_mode': 'permDirDefault',
        'default_log_mode': 'permLog',
        'destination_timezone': 'timezone', 
        'document_root': 'documentRoot',
        'download-and-discard': 'discard',
        'e' : 'fileEvents',
        'events' : 'fileEvents',
        'ex': 'exchange',
        'exchange_split': 'exchangeSplit',
        'exchange_suffix': 'exchangeSuffix',
        'expiry': 'expire', 
        'file_time_limit' : 'fileAgeMax', 
        'nodupe_fileAgeMax' : 'fileAgeMax', 
        'nodupe_fileAgeMin' : 'fileAgeMin', 
        'fp' : 'force_polling',
        'fs' : 'follow_symlinks',
        'h' : 'help',
        'heartbeat': 'housekeeping',
        'hb_memory_baseline_file' : 'MemoryBaseLineFile',
        'hb_memory_max' : 'MemoryMax',
        'hb_memory_multiplier' : 'MemoryMultiplier',
        'imx': 'inlineByteMax',
        'inl' : 'inline', 
        'inline_encoding':  'inlineEncoding',
        'inline_max': 'inlineByteMax',
        'instance': 'instances',
        'lock': 'inflight', 
        'log_format': 'logFormat',
        'll': 'logLevel',
        'loglevel': 'logLevel',
        'log_reject': 'logReject',
        'logdays': 'logRotateCount',
        'log_rotate': 'logRotateCount',
        'logRotate': 'logRotateCount',
        'logRotate': 'logRotateCount',
        'logRotate_interval': 'logRotateInterval',
        'message-ttl': 'message_ttl',
        'msg_replace_new_dir' : 'pathReplace',
        'msg_filter_wmo2msc_replace_dir': 'filter_wmo2msc_replace_dir',
        'msg_filter_wmo2msc_uniquify': 'filter_wmo2msc_uniquify',
        'msg_filter_wmo2msc_tree': 'filter_wmo2msc_treeify',
        'msg_filter_wmo2msc_convert': 'filter_wmo2msc_convert',
        'msg_fdelay' : 'fdelay',
        'n': 'no_download', 
        'nd': 'nodupe_ttl',
        'no_duplicates': 'nodupe_ttl',
        'o' : 'overwrite', 
        'on_msg': 'on_message',
        'p' : 'path',
        'pm' : 'permCopy',
        'post_base_dir': 'post_baseDir',
        'post_basedir': 'post_baseDir',
        'post_base_url': 'post_baseUrl',
        'post_baseurl': 'post_baseUrl',
        'post_document_root': 'post_documentRoot',
        'post_exchange_split': 'post_exchangeSplit',
        'post_exchange_suffix': 'post_exchangeSuffix',
        'post_rate_limit': 'messageRateMax',
        'post_topic_prefix' : 'post_topicPrefix',
        'preserve_mode' : 'permCopy',
        'preserve_time' : 'timeCopy',
        'pt' : 'timeCopy',
        'qn': 'queueName',
        'queue' : 'queueName', 
        'queue_name' : 'queueName', 
        'realpath' : 'realpathPost',
        'realpath_filter' : 'realpathFilter',
        'realpath_post' : 'realpathPost',
        'remoteUrl' : 'sendTo', 
        'report_back': 'report',
        'sanity_log_dead': 'runStateThreshold_hung',
        'sd' : 'nodupe_ttl',
        'sdb' : 'nodupe_basis', 
        'simulate': 'dry_run',
        'simulation': 'dry_run',
        'source_from_exchange': 'sourceFromExchange', 
        'sum' : 'identity',  
        'suppress_duplicates' : 'nodupe_ttl',
        'suppress_duplicates_basis' : 'nodupe_basis', 
        'tls_rigour' : 'tlsRigour', 
        'topic_prefix' : 'topicPrefix'
    }
    credentials = None

    def __init__(self, parent=None) -> 'Config':
        """
          instantiate an empty Configuration
        """
        self.bindings = []
        self.__admin = None
        self.__broker = None
        self.__post_broker = None

        if Config.credentials is None:
            Config.credentials = sarracenia.credentials.CredentialDB()
            Config.credentials.read(get_user_config_dir() + os.sep +
                                    "credentials.conf")
        self.directory = None

        self.env = copy.deepcopy(os.environ)

        egdir = os.path.dirname(inspect.getfile(sarracenia.config.Config)) + os.sep + 'examples' 

        self.config_search_path = [ "." , get_user_config_dir(), egdir, egdir + os.sep + 'flow'  ]


        for k in default_options:
            setattr(self, k, default_options[k])

        if parent is not None:
            for i in parent:
                setattr(self, i, parent[i])

        self.bufsize = 1024 * 1024
        self.byteRateMax = 0

        self.fileAgeMax = 0 # disabled.
        self.fileAgeMin = 0 # disabled.
        self.timezone = 'UTC'
        self.debug = False
        self.declared_exchanges = []
        self.discard = False
        self.displayFull = False
        self.dry_run = False
        self.env_declared = []  # list of variable that are "declared env"'d 
        self.files = []
        self.lineno = 0
        self.v2plugins = {}
        self.v2plugin_options = []
        self.imports = []
        self.logEvents = set(['after_accept', 'after_post', 'after_work', 'on_housekeeping' ])
        self.destfn_scripts = []
        self.plugins_late = []
        self.plugins_early = []
        self.exchange = None
        self.filename = None
        self.fixed_headers = {}
        self.flatten = '/'
        self.hostname = socket.getfqdn()

        # oddness where final period is included in hostname...seems wrong. happens on windows a lot.
        if self.hostname[-1] == '.':
            self.hostname = self.hostname[0:-1]
        self.hostdir = socket.getfqdn().split('.')[0]
        self.log_flowcb_needed = False
        self.sleep = 0.1
        self.housekeeping = 300
        self.inline = False
        self.inlineByteMax = 4096
        self.inlineEncoding = 'guess'
        self.identity_arbitrary_value = None
        self.logReject = False
        self.logRotateCount = 5
        self.logRotateInterval = 60*60*24
        self.masks = []
        self.instances = 1
        self.mirror = False
        self.messageAgeMax = 0
        self.post_exchanges = []
	    #self.post_topicPrefix = None
        self.pstrip = False
        self.queueName = None
        self.queueShare = "${USER}_${HOSTNAME}_${RAND8}"
        self.randomize = False
        self.rename = None
        self.randid = "%04x" % randint(0, 65536)
        self.statehost = False
        self.settings = {}
        self.strip = 0
        self.timeout = 300
        self.tlsRigour = 'normal'
        self.topicPrefix = [ 'v03', 'post' ]
        self.undeclared = []
        self.declared_users = {}
        self.users = False
        self.vip = []

    def __deepcopy__(self, memo) -> 'Configuration':
        r"""
            code for this from here: https://stackoverflow.com/questions/1500718/how-to-override-the-copy-deepcopy-operations-for-a-python-object
            Needed for python < 3.7ish? (ubuntu 18) found this bug: https://bugs.python.org/issue10076
            deepcopy fails for objects with re's in them?
            ok on ubuntu 20.04
        """
        cls = self.__class__
        result = cls.__new__(cls)
        memo[id(self)] = result
        for k, v in self.__dict__.items():
            if k == 'masks':
                v2=[]
                for m in v:
                    v2.append(tuple(list(copy.deepcopy(m[0:3]))+ [m[3]] + list(copy.deepcopy(m[4:]))))

                setattr(result, k, v2)
            else:
                setattr(result, k, copy.deepcopy(v, memo))
        return result

    def _validate_urlstr(self, urlstr) -> tuple :
        """
           returns a tuple ( bool, expanded_url ) 
           the bool is whether the expansion worked, and the expanded_url is one with
           the added necessary authentication details from sarracenia.Credentials.

        """
        # check url and add credentials if needed from credential file
        ok, cred_details = Config.credentials.get(urlstr)
        if cred_details is None:
            logging.critical("bad credential %s" % urlstr)
            # Callers expect that a Credential object will be returned
            cred_details = sarracenia.credentials.Credential()
            cred_details.url = urllib.parse.urlparse(urlstr)
            return False, cred_details
        return True, cred_details

    def applyComponentDefaults( self, component ):
        """
          overlay defaults options for the given component to the given configuration.
        """
        if component in ['post']:
            self.override(sarracenia.flow.post.default_options)
        elif component in ['poll']:
            self.override(sarracenia.flow.poll.default_options)
        elif component in ['sarra']:
            self.override(sarradefopts)
        elif component in ['sender']:
            self.override(sarracenia.flow.sender.default_options)
        elif component in ['subscribe']:
            self.override(sarracenia.flow.subscribe.default_options)
        elif component in ['watch']:
            self.override(sarracenia.flow.watch.default_options)

    @property
    def admin(self):
        return self.__admin

    @admin.setter
    def admin(self, v):
        if type(v) is str:
            ok, cred_details = self._validate_urlstr(v)
            if ok:
                self.__admin = cred_details
        else:
            self.__admin = v

    @property
    def broker(self):
        return self.__broker

    @broker.setter
    def broker(self, v):
        if type(v) is str:
            ok, cred_details = self._validate_urlstr(v)
            if ok:
                self.__broker = cred_details
        else:
            self.__broker = v

    @property
    def post_broker(self):
        return self.__post_broker

    @post_broker.setter
    def post_broker(self, v):
        if type(v) is str:
            ok, cred_details = self._validate_urlstr(v)
            if ok:
                self.__post_broker = cred_details
        else:
            self.__post_broker = v

    def _varsub(self, word):
        """ substitute variable values from options
       """

        if word is None:
            return word
        elif type(word) in [bool, int, float, octal_number]:
            return word
        elif not '$' in word:
            return word

        result = word
        if (('${BROKER_USER}' in word) and hasattr(self, 'broker') and self.broker is not None and
                self.broker.url is not None and hasattr(self.broker.url, 'username')):
            result = result.replace('${BROKER_USER}', self.broker.url.username)
            # FIXME: would this work also automagically if BROKER.USERNAME ?

        if (('${POST_BROKER_USER}' in word) and hasattr(self, 'post_broker') and self.post_broker is not None and
                self.post_broker.url is not None and hasattr(self.post_broker.url, 'username')):
            result = result.replace('${POST_BROKER_USER}', self.post_broker.url.username)

        if ( '${RAND8}' in word ):
            result = result.replace('${RAND8}', str(randint(0, 100000000)).zfill(8))

        if not '$' in result:
            return result

        elst = []
        plst = result.split('}')
        for parts in plst:
            try:
                if '{' in parts: elst.append((parts.split('{'))[1])
            except:
                pass
        for E in elst:
            if E in ['PROGRAM']:
                e = 'component'
            else:
                e = E.lower()

            if hasattr(self, e):
                repval = getattr(self, e)
                if type(repval) is list:
                    repval = repval[0]
                result = result.replace('${' + E + '}', repval)
                continue

            if E in self.env.keys():
                result = result.replace('${' + E + '}', self.env[E])
                if sys.platform == 'win32':
                    result = result.replace('\\', '/')
        return result

    def _build_mask(self, option, arguments):
        """ return new entry to be appended to list of masks
       """
        try:
            regex = re.compile(arguments[0])
        except:
            logger.critical( f"{','.join(self.files)}{self.lineno} invalid regular expression: {arguments[0]}, ignored." )
            return None

        if len(arguments) > 1:
            fn = arguments[1]
        else:
            fn = self.filename
        if fn and re.compile('DESTFNSCRIPT=.*').match(fn):
            script=fn[13:]
            self.destfn_scripts.append(script)

        if self.directory:
           d = os.path.expanduser(self.directory)
        else:
           d = self.directory
        return (arguments[0], d, fn, regex,
                option.lower() in ['accept' ], self.mirror, self.strip,
                self.pstrip, self.flatten)

    def mask_ppstr(self, mask):
        """
           return a pretty print string version of the given mask, easier for humans to read.
        """
        pattern, maskDir, maskFileOption, mask_regexp, accepting, mirror, strip, pstrip, flatten = mask

        s = 'accept' if accepting else 'reject'
        if pstrip : strip=pstrip
        strip = '' if strip == 0 else f' strip:{strip}'
        fn = '' if (maskFileOption == 'WHATFN') else f' filename:{maskFileOption}'
        flatten = '' if flatten == '/' else f' flatten:{flatten}'
        w = 'with ' if fn or flatten or strip else ''
        return f'{s} {pattern} into {maskDir} {w}mirror:{mirror}{strip}{flatten}{fn}'

    def _parse_set_string( self, v:str, old_value: set ) -> set:
        """
           given a set string, return a python set.
        """
        sv=set()
        if type(v) is list:
            sv=set(v)
        elif type(v) is set:
            sv=v
        elif type(v) is str:
            v=v.replace('|',',')
            if v == 'None': 
                sv=set([])
            else:
                op='r'
                while v[0] in [ '+', '-']:
                    op=v[0]
                    v=v[1:]

                if ',' in v: 
                    sv=set(v.split(','))
                else: 
                    sv=set([v])

                if op == '+':
                    sv= old_value | sv
                elif op == '-' :
                    sv= old_value - sv

        return sv

    def add_option(self, option, kind='list', default_value=None, all_values=None ):
        r"""
           options can be declared in any plugin. There are various *kind* of options, where the declared type modifies the parsing.
           
           * 'count'      integer count type. 

           * 'octal'      base-8 (octal) integer type.
           * 'duration'   a floating point number indicating a quantity of seconds (0.001 is 1 milisecond)
                          modified by a unit suffix ( m-minute, h-hour, w-week ) 

           * 'flag'       boolean (True/False) option.

           * 'float'      a simple floating point number.

           * 'list'       a list of string values, each succeeding occurrence catenates to the total.
                          all v2 plugin options are declared of type list.

           * 'set'        a set of string values, each succeeding occurrence is unioned to the total.
                          if all_values is provided, then constrain set to that.

           * 'size'       integer size. Suffixes k, m, and g for kilo, mega, and giga (base 2) multipliers.

           * 'str'        an arbitrary string value, as will all of the above types, each 
                          succeeding occurrence overrides the previous one.
    
           If a value is set to None, that could mean that it has not been set.
        """
        #Blindly add the option to the list if it doesn't already exist
        if not hasattr(self, option):
            setattr(self, option, default_value)

        # Retreive the 'new' option & enforce the correct type.
        v = getattr(self, option)

        if kind not in [ 'list', 'set' ] and type(v) == list:
            v=v[-1]
            logger.warning( f"{','.join(self.files)}{self.lineno} multiple declarations of {kind} {option}={getattr(self,option)} choosing last one: {v}" )


        if kind == 'count':
            count_options.append(option)
            if type(v) is not int:
                setattr(self, option, parse_count(v))
        elif kind == 'duration':
            duration_options.append(option)
            if type(v) is not float:
                setattr(self, option, durationToSeconds(v,default_value))
        elif kind == 'flag' or kind == bool:
            flag_options.append(option)
            if type(v) is not bool:
                setattr(self, option, isTrue(v))
        elif kind == 'float' or kind == float :
            float_options.append(option)
            if type(v) is not float:
                setattr(self, option, parse_float(v))
        elif kind == 'list' or kind == list:  
            list_options.append( option )
            if type(v) is not list:
                #subtlety... None means: has not been set, 
                # where an empty list to be an explicit setting.
                if v is None:
                    setattr(self, option, None)
                else:
                    setattr(self, option, [v])
        elif kind == 'octal':
            perm_options.append(option)
            if type(v) is not octal_number:
                setattr(self, option, octal_number(int(v,base=8)))
        elif kind == 'set':  
            set_options.append(option)
            sv = self._parse_set_string(v,set())
            setattr(self, option, sv)
            if all_values:
                set_choices[option] = all_values

        elif kind == 'size' or kind == int:
            size_options.append(option)
            if type(v) is not int:
                setattr(self, option, parse_count(v))

        elif kind == 'str' or kind == str:
            str_options.append(option)
            if v is None:
                setattr(self, option, None)
            elif type(v) is not str:
                setattr(self, option, str(v))
        else:
            logger.error( f"{','.join(self.files)}{self.lineno} invalid kind: {kind} for option: {option} ignored" )
            return

        logger.debug( f"{','.join(self.files)}{self.lineno} {option} declared as type:{type(getattr(self,option))} value:{v}" )

    def dump(self):
        """ print out what the configuration looks like.
       """

        term = shutil.get_terminal_size((80, 20))

        # for python > 3.7
        #c = copy.deepcopy(self.dictify())
        # but older python needs:
        c = self.dictify()
        d={}
        for k in c:
            if k == 'masks':
                i=0
                d['masks'] = []
                while i < len(c['masks']):
                   d['masks'].append( self.mask_ppstr(c['masks'][i]) )
                   i+=1
            else:
                d[k] = copy.deepcopy(c[k])

        for omit in [ 'env' ] :
            del d[omit]

        for k in d:
            if type(d[k]) is sarracenia.credentials.Credential :
                d[k] = str(d[k])

        pprint.pprint( d, width=term.columns, compact=True )
        return

    def dictify(self):
        """
      return a dict version of the cfg... 
      """
        cd = self.__dict__

        if hasattr(self, 'admin'):
            cd['admin'] = self.admin

        if hasattr(self, 'broker'):
            cd['broker'] = self.broker

        if hasattr(self, 'post_broker'):
            cd['post_broker'] = self.post_broker

        return cd

    
    def get_source_from_exchange(self,exchange):
        #self.logger.debug("%s get_source_from_exchange %s" % (self.program_name,exchange))

        source = None
        if len(exchange) < 4 or not exchange.startswith('xs_') : return source

        # check if source is a valid declared source user

        len_u   = 0
        try:
                # look for user with role source
                for u in self.declared_users :
                    if self.declared_users[u] != 'source' : continue
                    if exchange[3:].startswith(u) and len(u) > len_u :
                       source = u
                       len_u  = len(u)
        except: pass

        return source

 

    def _merge_field(self, key, value):
        if key == 'masks':
            self.masks += value
        else:
            if value is not None:
                setattr(self, key, value)

    def merge(self, oth):
        """ 
       merge to lists of options.

       merge two lists of options if one is cumulative then merge, 
       otherwise if not None, then take value from oth
       """

        if type(oth) == dict:
            for k in oth.keys():
                self._merge_field(k, self._varsub(oth[k]))
        else:
            for k in oth.__dict__.keys():
                self._merge_field(k, self._varsub(getattr(oth, k)))

    def _override_field(self, key, value):
        if key == 'masks':
            self.masks += value
        else:
            setattr(self, key, value)

    def override(self, oth):
        """
       override a value in a set of options.

       why override() method and not just assign values to the dictionary?
       in the configuration file, there are various ways to have variable substituion.
       override invokes those, so that they are properly interpreted.  Otherwise,
       you just end up with a literal value.
       """

        if type(oth) == dict:
            for k in oth.keys():
                self._override_field(k, self._varsub(oth[k]))
        else:
            for k in oth.__dict__.keys():
                self._override_field(k, self._varsub(getattr(oth, k)))

    def _resolve_exchange(self):
        """
           based on the given configuration, fill in with defaults or guesses.
           sets self.exchange.
        """
        if not hasattr(self, 'exchange') or self.exchange is None:
            #if hasattr(self, 'post_broker') and self.post_broker is not None and self.post_broker.url is not None:
            #    self.exchange = 'xs_%s' % self.post_broker.url.username
            #else:
            if not hasattr(self.broker.url,'username') or ( self.broker.url.username == 'anonymous' ):
                self.exchange = 'xpublic'
            else:
                self.exchange = 'xs_%s' % self.broker.url.username

            if hasattr(self, 'exchangeSuffix'):
                self.exchange += '_%s' % self.exchangeSuffix

            if hasattr(self, 'exchangeSplit') and hasattr(
                    self, 'no') and (self.no > 0):
                self.exchange += "%02d" % self.no

    def _parse_binding(self, subtopic_string):
        """
         FIXME: see original parse, with substitions for url encoding.
                also should sqwawk about error if no exchange or topicPrefix defined.
                also None to reset to empty, not done.
       """
        if hasattr(self, 'broker') and self.broker is not None and self.broker.url is not None:
            self._resolve_exchange()

        if type(subtopic_string) is str:
            if not hasattr(self, 'broker') or self.broker is None or self.broker.url is None:
                logger.error( f"{','.join(self.files)}:{self.lineno} broker needed before subtopic" )
                return

            if self.broker.url.scheme == 'amq' :
                subtopic = subtopic_string.split('.')
            else:
                subtopic = subtopic_string.split('/')
            
        if hasattr(self, 'exchange') and hasattr(self, 'topicPrefix'):
            self.bindings.append((self.exchange, self.topicPrefix, subtopic))

    def _parse_v2plugin(self, entryPoint, value):
        """
       config file parsing for a v2 plugin.

       """
        if not entryPoint in Config.v2entry_points:
            logging.error(
                "undefined entry point: {} skipped".format(entryPoint))
            return

        if not entryPoint in self.v2plugins:
            self.v2plugins[entryPoint] = [value]
        else:
            self.v2plugins[entryPoint].append(value)

    def _parse_declare(self, words):

        if words[0] in ['env', 'envvar', 'var', 'value']:
            name, value = words[1].split('=')
            self.env[name] = value
            self.env_declared.append(name)
        elif words[0] in ['option', 'o']:
            self._parse_option(words[1], words[2:])
        elif words[0] in ['source', 'subscriber', 'subscribe']:
            self.declared_users[words[1]] = words[0]
        elif words[0] in ['exchange']:
            self.declared_exchanges.append(words[1])

    def _parse_setting(self, opt, value):
        """
          v3 plugin accept options for specific modules.
    
          parsed from:
          set sarracenia.flowcb.log.filter.Log.level debug

          example:   
          opt= sarracenia.flowcb.log.filter.Log.level  value = debug

          results in:
          self.settings[ sarracenia.flowcb.log.filter.Log ][level] = debug

          options should be fed to plugin class on instantiation.
          stripped of class... 
          * options = { 'level' : 'debug' }
    

       """
        opt_class = '.'.join(opt.split('.')[:-1])
        opt_var = opt.split('.')[-1]
        if opt_class not in self.settings:
            self.settings[opt_class] = {}

        self.settings[opt_class][opt_var] = ' '.join(value)

    def _parse_sum(self, value):
        #logger.error('FIXME! input value: %s' % value)

        if not value:
            if not self.identity_method:
               return
            value = self.identity_method

        if (value in sarracenia.identity.known_methods) or (
                value[0:4] == 'cod,'):
            self.identity_method = value
            #logger.error('returning 1: %s' % value)
            return

        #logger.error( f'1 value: {value} self.identity_method={self.identity_method}' )
        if (value[0:2] == 'z,'):
            value = value[2:]
            self.identity_method = 'cod,'
        elif (value[0:2] == 'a,'):
            self.identity_method = 'arbitrary' 
            self.identity_arbitrary_value = value[2:]
        else:
            self.identity_method = value
        #logger.error( f'2 value: {value} self.identity_method={self.identity_method}' )

        if value.lower() in [ 'n', 'none' ]:
            self.identity_method = None
            #logger.error('returning 1.1: %s' % 'none')
            return 
        #logger.error( f'3 value: {value} self.identity_method={self.identity_method}' )

        for sc in sarracenia.identity.Identity.__subclasses__():
            #logger.error('against 1.8: %s' % sc.__name__.lower() )
            if value == sc.__name__.lower():
                #logger.error('returning 2: %s' % value )
                if self.identity_method == 'cod,':
                      self.identity_method += value
                else:
                      self.identity_method = value
                return
            if hasattr(sc, 'registered_as'):
                #logger.error('against 3: %s' % sc.registered_as() )

                if (sc.registered_as() == value):
                    if self.identity_method == 'cod,':
                          self.identity_method += sc.__name__.lower()
                    else:
                          self.identity_method = sc.__name__.lower()
                    #logger.error('returning 3: %s' % self.identity_method)
                    return
        # FIXME this is an error return case, how to designate an invalid checksum?
        self.identity_method = 'invalid'
        #logger.error('returning 4: invalid' )




    def parse_file(self, cfg, component=None):
        """ add settings from a given config file to self 
       """
        if component:
            cfname = f'{component}/{cfg}'
        else:
            cfname = cfg

        logger.debug( f'looking for {cfg} (in {os.getcwd()}')

        cfg=os.path.expanduser(cfg)

        if cfg[0] == os.sep:
            cfgfilepath=cfg
        else:
            cfgfilepath=None
            for d in self.config_search_path:
                 cfgfilepath=d + os.sep + cfg
                 if os.path.isfile( cfgfilepath ):
                     break

            if not cfgfilepath:
                 logger.error( f'failed to find {cfg}' )
                 return
            logger.debug( f'found {cfgfilepath}')

        lineno=0
        saved_lineno=0
        self.files.append(cfgfilepath)

        for l in open(cfgfilepath, "r").readlines():
            lineno+=1
            if self.lineno > 0:
               saved_lineno = self.lineno
            self.parse_line( component, cfg, cfname, lineno, l.strip() )

        self.files.pop()
        self.lineno = saved_lineno


    def parse_line(self, component, cfg, cfname, lineno, l ):
        self.lineno = lineno
        line = l.split()

        #print('FIXME parsing %s:%d %s' % (cfg, lineno, line ))

        if (len(line) < 1) or (line[0].startswith('#')):
            return

        k = line[0]
        if k in Config.synonyms:
            k = Config.synonyms[k]
        elif k == 'destination':
            if component == 'poll':
                k = 'pollUrl'
            else:
                k = 'sendTo'
        elif k == 'broker' and component == 'poll' :
            k = 'post_broker'

        if (k in convert_to_v3): 
            self.log_flowcb_needed |= '_log' in k
                   
            if (len(line) > 1):
                v = line[1].replace('.py', '', 1)
                if (v in convert_to_v3[k]):
                    line = convert_to_v3[k][v]
                    k = line[0]
                    if 'continue' in line:
                        logger.debug( f'{cfname}:{lineno} obsolete v2: \"{l}\" ignored' )
                    else:
                        logger.debug( f'{cfname}:{lineno} obsolete v2:\"{l}\" converted to sr3:\"{" ".join(line)}\"' )
            else:
                line = convert_to_v3[k]
                k=line[0]
                v=line[1] 

        if k == 'continue':
            return
            
        line = list(map(lambda x: self._varsub(x), line))

        if len(line) == 1:
            v = True
        else:
            v = line[1]

        # FIXME... I think synonym check should happen here, but no time to check right now.

        if k in flag_options:
            if len(line) == 1:
                setattr(self, k, True)
            else:
                setattr(self, k, isTrue(v))
            if k in ['logReject'] and self.logReject:
                self.logEvents = self.logEvents | set(['reject'])
            return

        if len(line) < 2:
            logger.error( f"{','.join(self.files)}:{lineno} {k} missing argument(s)" )
            return
        if k in ['accept', 'reject' ]:
            self.masks.append(self._build_mask(k, line[1:]))
        elif k in [ 'callback', 'cb' ]:
            #vv = v.split('.')
            #v = 'sarracenia.flowcb.' + v + '.' + vv[-1].capitalize()
            if v not in self.plugins_late:
                self.plugins_late.append(v)
        elif k in [ 'callback_prepend', 'cbp' ]:
            #vv = v.split('.')
            #v = 'sarracenia.flowcb.' + v + '.' + vv[-1].capitalize()
            if v not in self.plugins_early:
                self.plugins_early.insert(0,v)
        elif k in ['declare']:
            self._parse_declare(line[1:])
        elif k in ['feeder', 'manager']:
            self.feeder = urllib.parse.urlparse(line[1])
            self.declared_users[self.feeder.username] = 'feeder'
        elif k in ['header', 'h']:
            (kk, vv) = line[1].split('=')
            self.fixed_headers[kk] = vv
        elif k in ['include', 'config']:
            try:
                self.parse_file(v)
            except Exception as ex:
                logger.error( f"{','.join(self.files)}:{self.lineno} file {v} failed to parse:  {ex}" )
                logger.debug('Exception details: ', exc_info=True)
        elif k in ['subtopic']:
            self._parse_binding(v)
        elif k in ['topicPrefix']:
            if '/' in v :
                self.topicPrefix = v.split('/')
            else:
                self.topicPrefix = v.split('.')
        elif k in ['post_topicPrefix']:
            #if (not self.post_broker.url) or self.post_broker.url.scheme[0:3] == 'amq':
            if '/' in v :
                self.post_topicPrefix = v.split('/')
            else:
                self.post_topicPrefix = v.split('.')
        elif k in ['import']:
            self.imports.append(v)
        elif k in ['flow_callback', 'flowcb', 'fcb', 'flowCallback' ]:
            if v not in self.plugins_late:
                self.plugins_late.append(v)
        elif k in ['flow_callback_prepend', 'flowcb_prepend', 'fcbp', 'flowCallbackPrepend' ]:
            if v not in self.plugins_early:
                self.plugins_early.insert(0, v)
        elif k in ['set', 'setting', 's']:
            self._parse_setting(line[1], line[2:])
        elif k in ['identity', 'integrity']:
            self._parse_sum(v)
        elif k in Config.port_required:
            logger.error( f' {cfname}:{lineno} {k} {v} not supported in v3, consult porting guide. Option ignored.' )
            logger.error( f' porting guide: https://github.com/MetPX/sarracenia/blob/v03_wip/docs/How2Guides/v2ToSr3.rst ' )
            return
        elif k in Config.v2entry_points:
            #if k in self.plugins:
            #    self.plugins.remove(v)
            self._parse_v2plugin(k, v)
        elif k in ['no-import']:
            self._parse_v3unplugin(v)
        elif k in ['inflight', 'lock']:
            if v[:-1].isnumeric():
                vv = durationToSeconds(v)
                setattr(self, k, vv)
                self.fileAgeMin = vv
            else:
                if line[1].lower() in ['none', 'off', 'false']:
                    setattr(self, k, None)
                else:
                    setattr(self, k, v)
        elif k in ['strip']:
            """
           2020/08/26 - PAS
           strip in config file gets translated into two separate attributes: strip and pstrip.
             strip is the numeric variety (0-n) and if the supplied option in a regex pattern, 
             then instead pstrip is set, and strip is set to 0.

           I don't know why it is done this way... just documenting/conforming to existing state.
           """
            if v.isdigit():
                self.strip = int(v)
                self.pstrip = None
            else:
                if v[0] == '/':
                    self.pstrip = v[1:]
                else:
                    self.pstrip = v
                self.strip = 0
        elif k in duration_options:
            if len(line) == 1:
                logger.error( 
                    '%s:%d  %s is a duration option requiring a decimal number of seconds value'
                    % ( cfname, lineno, line[0]) )
                return
            setattr(self, k, durationToSeconds(v))
        elif k in float_options:
            try:
                setattr(self, k, parse_float(v))
            except (ValueError, TypeError) as e:
                logger.error(f"{','.join(self.files)}:{self.lineno} Ignored '{i}': {e}")
        elif k in perm_options:
            if v.isdigit():
                setattr(self, k, octal_number(int(v, base=8)))
            else:
                logger.error( f'{",".join(self.files)}:{lineno} {k} setting to {v} ignored: only numberic modes supported' )
        elif k in size_options:
            setattr(self, k, parse_count(v))
        elif k in count_options:
            setattr(self, k, parse_count(v))
        elif k in list_options:
            if not hasattr(self, k) or not getattr(self,k):
                setattr(self, k, [' '.join(line[1:])])
            else:
                l = getattr(self, k)
                l.append(' '.join(line[1:]))
        elif k in set_options:
            if v.lower() == 'none':
                setattr(self, k, set([]))
                return
            if v.lower() in [ 'all' , '+all' ]:
                if k in set_choices:
                    setattr(self,k,set_choices[k])
                return
            v=v.replace('|',',')
            vs = self._parse_set_string(v,getattr(self,k))
            setattr(self, k, vs )

            if k in set_choices :
                for i in getattr(self,k):
                    if i not in set_choices[k]:
                        logger.error( f'{",".join(self.files)}:{lineno} invalid entry {i} in {k}. Must be one of: {set_choices[k]}' )

        elif k in str_options:
            if ( k == 'directory' ) and not self.download:
                logger.info( f"{','.join(self.files)}:{lineno} if download is false, directory has no effect" )

            v = ' '.join(line[1:])
            if v == 'None':
                v=None
            setattr(self, k, v)
        else:
            #FIXME: with _options lists for all types and addition of declare, this is probably now dead code.
            if k not in self.undeclared:
                logger.debug( f'{",".join(self.files)}:{self.lineno} possibly undeclared option: {line}' )
            v = ' '.join(line[1:])
            if hasattr(self, k):
                if type(getattr(self, k)) is float:
                    setattr(self, k, parse_float(v))
                elif type(getattr(self, k)) is int:
                    # the only integers that have units are durations.
                    # integers without units will come out unchanged.
                    setattr(self, k, durationToSeconds(v))
                elif type(getattr(self, k)) is str:
                    setattr(self, k, [getattr(self, k), v])
                elif type(getattr(self, k)) is list:
                    newv=getattr(self,k)
                    newv.append(v)
                    setattr(self, k, newv)
            else:
                # FIXME:
                setattr(self, k, v)
                self.undeclared.append( (cfname, lineno, k) )

    def _resolveQueueName(self,component,cfg):

        queuefile = sarracenia.user_cache_dir(
            Config.appdir_stuff['appname'],
            Config.appdir_stuff['appauthor'])

        if self.statehost:
            queuefile += os.sep + self.hostdir

        queuefile += os.sep + component + os.sep + cfg
        queuefile += os.sep + component + '.' + cfg + '.' + self.broker.url.username

        if hasattr(self, 'exchangeSplit') and hasattr(
                self, 'no') and (self.no > 0):
            queuefile += "%02d" % self.no
        queuefile += '.qname'

        self.queue_filename = queuefile

        #while (not hasattr(self, 'queueName')) or (self.queueName is None):
        """

          normal:
              if not the lead instance, wait a bit for the queuefile to be written.
              look for a queuefile in the state directory, if it is there, read it.
              if you can't read the file

          if you are instance 1, or 0 (foreground) and the queuefile is missing, then need
          to write it.  if queueName is set, use that, if not

          if you set the queuename, it might have variable values that when evaluated repeatedly (such as randomized settings)
          will come out differently every time. So even in the case of a fixed queue name, need to write 

        """

        if hasattr(self,'no') and self.no > 1:
            # worker instances need give lead instance time to write the queuefile
            time.sleep(randint(4,14))

            queue_file_read=False
            config_read_try=0
            while not queue_file_read:
                if os.path.isfile(queuefile):
                    f = open(queuefile, 'r')
                    self.queueName = f.read()
                    f.close()
                else:
                    self.queueName = ''

                config_read_try += 1
                logger.debug( f'instance read try {config_read_try} queueName {self.queueName} from queue state file {queuefile}' )
                if len(self.queueName) < 1:
                      nap=randint(1,4)
                      logger.debug( f'queue name corrupt take a short {nap} second nap, then try again' )
                      time.sleep(nap)
                      if config_read_try > 5:
                          logger.critical( f'failed to read queue name from {queuefile}')
                          sys.exit(2)
                else:
                      queue_file_read=True

        else: 
            # only lead instance (0-foreground, 1-start, or none in the case of 'declare')
            # should write the state file.

    
            # lead instance shou
            if os.path.isfile(queuefile):
                f = open(queuefile, 'r')
                self.queueName = f.read()
                f.close()
            
            #if the queuefile is corrupt, then will need to guess anyways.
            if ( self.queueName is None ) or ( self.queueName == '' ):
                queueShare = self._varsub(self.queueShare)
<<<<<<< HEAD
=======
                logger.info( f"varsubbed {queueShare=} {self.hostname=}" )
>>>>>>> 5fb8f40c
                self.queueName = f"q_{self.broker.url.username}." + '.'.join([component,cfg,queueShare])
                logger.debug( f'default guessed queueName  {self.queueName} ' )
    
            if self.action not in [ 'start', 'foreground', 'declare' ]:
                return

            # first make sure directory exists.
            if not os.path.isdir(os.path.dirname(queuefile)):
                pathlib.Path(os.path.dirname(queuefile)).mkdir(parents=True, exist_ok=True)

            if not os.path.isfile(queuefile) and (self.queueName is not None): 
                tmpQfile=queuefile+'.tmp'
                if not os.path.isfile(tmpQfile): 
                    f = open(tmpQfile, 'w')
                    f.write(self.queueName)
                    f.close()
                    os.rename( tmpQfile, queuefile )
                else:
                    logger.info( f'Queue name {self.queueName} being persisted to {queuefile} by some other process, so ignoring it.' )
                    return

                logger.debug( f'queue name {self.queueName} persisted to {queuefile}' )





    def finalize(self, component=None, config=None):
        """ 
         Before final use, take the existing settings, and infer any missing needed defaults from what is provided.
         Should be called prior to using a configuration.

         There are default options that apply only if they are not overridden... 
       """

        self._parse_sum(None)

        if not component and self.component:
            component = self.component
            
        if not config and self.config:
            config = self.config
            
        if self.action not in self.actions:
            logger.error( f"invalid action: {self.action} must be one of: {','.join(self.actions)}" )

        if hasattr(self, 'nodupe_ttl'):
            if (type(self.nodupe_ttl) is str):
                if isTrue(self.nodupe_ttl):
                    self.nodupe_ttl = 300
                else:
                    self.nodupe_ttl = durationToSeconds(
                        self.nodupe_ttl, default=300)
        else:
            self.nodupe_ttl = 0

        if self.debug:
            self.logLevel = 'debug'

        if self.directory:
            self.directory = os.path.expanduser(self.directory)

        # double check to ensure duration options are properly parsed
        for d in duration_options:
            if hasattr(self, d) and (type(getattr(self, d)) is str):
                setattr(self, d, durationToSeconds(getattr(self, d)))

        if hasattr(self, 'kbytes_ps'):
            bytes_ps = parse_count(self.kbytes_ps)
            if not self.kbytes_ps[-1].isalpha():
                bytes_ps *= 1024
            setattr(self, 'byteRateMax', bytes_ps)

        for d in count_options:
            if hasattr(self, d) and (type(getattr(self, d)) is str):
                setattr(self, d, parse_count(getattr(self, d)))

        for d in size_options:
            if hasattr(self, d) and (type(getattr(self, d)) is str):
                setattr(self, d, chunksize_from_str(getattr(self, d)))

        for f in flag_options:
            if hasattr(self, f) and (type(getattr(self, f)) is str):
                setattr(self, f, isTrue(getattr(self, f)))

        for f in float_options:
            if hasattr(self, f) and (type(getattr(self, f)) is str):
                setattr(self, f, parse_float(getattr(self, f)))

        if ( (len(self.logEvents) > 0 ) or self.log_flowcb_needed) :
            if ('sarracenia.flowcb.log.Log' not in self.plugins_late) and \
               ('log' not in self.plugins_late) :
                self.plugins_late.append( 'log' )

        # patch, as there is no 'none' level in python logging module...
        #    mapping so as not to break v2 configs.
        if hasattr(self, 'logLevel'):
            if self.logLevel == 'none':
                self.logLevel = 'critical'

        if hasattr(self, 'nodupe_basis'):
            if self.nodupe_basis == 'data': 
                self.plugins_early.append( 'nodupe.data' )
                delattr( self, 'nodupe_basis' )
            elif self.nodupe_basis == 'name': 
                self.plugins_early.append( 'nodupe.name' )
                delattr( self, 'nodupe_basis' )

        if config[-5:] == '.conf':
            cfg = config[:-5]
        else:
            cfg = config

        if not hasattr(self, 'post_topicPrefix'):
           self.post_topicPrefix = self.topicPrefix

        if not hasattr(self, 'retry_ttl' ):
           self.retry_ttl = self.expire

        if self.retry_ttl == 0:
           self.retry_ttl = None

        # FIXME: note that v2 *user_cache_dir* is, v3 called:  cfg_run_dir
        if not hasattr(self, 'cfg_run_dir'):
            if self.statehost:
                hostdir = self.hostdir
            else:
                hostdir = None
            self.cfg_run_dir = os.path.join(get_user_cache_dir(hostdir),
                                            component, cfg)

        if self.post_broker is not None and self.post_broker.url is not None:
            if not hasattr(self,
                           'post_exchange') or self.post_exchange is None:
                self.post_exchange = 'xs_%s' % self.post_broker.url.username

            if hasattr(self, 'post_exchangeSuffix'):
                self.post_exchange += '_%s' % self.post_exchangeSuffix

            if hasattr(self,'post_exchange') and (type(self.post_exchange) is list ):
                pass
            elif hasattr(self, 'post_exchangeSplit') and self.post_exchangeSplit > 1:
                l = []
                for i in range(0, int(self.post_exchangeSplit)):
                    y = self.post_exchange + '%02d' % i
                    l.append(y)
                self.post_exchange = l
            else:
                self.post_exchange = [self.post_exchange]

            if (component in ['poll' ]) and (hasattr(self,'vip') and self.vip):
                if (not hasattr(self,'exchange') or not self.exchange):
                    if type(self.post_exchange) is list:
                        self.exchange = self.post_exchange[0]
                    else:
                        self.exchange = self.post_exchange
                if (not hasattr(self,'broker') or not self.broker):
                    self.broker = self.post_broker

        if not ( hasattr(self, 'source') or self.sourceFromExchange):
            if hasattr(self, 'post_broker') and hasattr(self.post_broker,'url') and self.post_broker.url.username:
               self.source = self.post_broker.url.username
            elif hasattr(self, 'broker') and hasattr(self.broker,'url') and self.broker.url.username:
               self.source = self.broker.url.username

        if self.broker and self.broker.url and self.broker.url.username:
            self._resolve_exchange()
            self._resolveQueueName(component,cfg)

        valid_inlineEncodings = [ 'guess', 'text', 'binary' ]
        if hasattr(self, 'inlineEncoding') and self.inlineEncoding not in valid_inlineEncodings:
            logger.error( f"{component}/{config} invalid inlineEncoding: {self.inlineEncoding} must be one of: {','.join(valid_inlineEncodings)}" )

        if hasattr(self, 'no'):
            if self.statehost:
                hostdir = self.hostdir
            else:
                hostdir = None
            self.metricsFilename = get_metrics_filename(hostdir, component, cfg, self.no)
            self.pid_filename = get_pid_filename(hostdir, component, cfg, self.no)
            self.retry_path = self.pid_filename.replace('.pid', '.retry')
            self.novipFilename = self.pid_filename.replace('.pid', '.noVip')


        if (self.bindings == [] and hasattr(self, 'exchange')):
            self.bindings = [(self.exchange, self.topicPrefix, [ '#' ])]

        if hasattr(self, 'documentRoot') and (self.documentRoot is not None):
            path = os.path.expanduser(os.path.abspath(self.documentRoot))
            if self.realpathPost:
                path = os.path.realpath(path)

            if sys.platform == 'win32' and words0.find('\\'):
                logger.warning("{component}/{config} %s %s" % (words0, words1))
                logger.warning(
                    "use of backslash ( \\ ) is an escape character. For a path separator use forward slash ( / )."
                )

            if sys.platform == 'win32':
                self.documentRoot = path.replace('\\', '/')
            else:
                self.documentRoot = path
            n = 2

        if hasattr(self, 'pollUrl'):
            if not hasattr(self,'post_baseUrl') or not self.post_baseUrl :
                logger.debug( f"{component}/{config} defaulting post_baseUrl to match pollURl, since it isn't specified." )
                self.post_baseUrl = self.pollUrl
            
        # verify post_baseDir

        if self.post_baseDir is None:
            if self.post_documentRoot is not None:
                self.post_baseDir = os.path.expanduser(self.post_documentRoot)
                logger.warning("use post_baseDir instead of post_documentRoot")
            elif self.documentRoot is not None:
                self.post_baseDir = os.path.expanduser(self.documentRoot)
                logger.warning("use post_baseDir instead of documentRoot")
            elif self.post_baseUrl and ( self.post_baseUrl[0:5] in [ 'file:' ] ):
                self.post_baseDir = self.post_baseUrl[5:]
            elif self.post_baseUrl and ( self.post_baseUrl[0:5] in [ 'sftp:' ] ):
                u =  sarracenia.baseUrlParse(self.post_baseUrl) 
                self.post_baseDir = u.path
            elif self.baseDir is not None:
                self.post_baseDir = os.path.expanduser(self.baseDir)
                logger.debug("{component}/{config} defaulting post_baseDir to same as baseDir")


        if self.messageCountMax > 0:
            if self.batch > self.messageCountMax:
                self.batch = self.messageCountMax
                logger.info( f'{component}/{config} overriding batch for consistency with messageCountMax: {self.batch}' )

        if (component not in ['poll' ]):
            self.path = list(map( os.path.expanduser, self.path ))
        else:
            if not (hasattr(self,'scheduled_interval') or hasattr(self,'scheduled_hour') or hasattr(self,'scheduled_minute')):
                if self.sleep > 1:
                    self.scheduled_interval = self.sleep
                    self.sleep=1

        if self.runStateThreshold_hung < self.housekeeping:
            logger.warning( f"{component}/{config} runStateThreshold_hung {self.runStateThreshold_hung} set lower than housekeeping {self.housekeeping}. sr3 sanity might think this flow is hung kill it too quickly.")

        if self.vip and not features['vip']['present']:
            logger.critical( f"{component}/{config} vip feature requested, but missing library: {' '.join(features['vip']['modules_needed'])} " )
            sys.exit(1)

    def check_undeclared_options(self):

        alloptions = str_options + flag_options + float_options + list_options + set_options + count_options + size_options + duration_options
        # FIXME: confused about this...  commenting out for now...
        for f,l,u in self.undeclared:
            if u not in alloptions:
                logger.error( f"{f}:{l} undeclared option: {u}")
            elif u in flag_options:
                if type( getattr(self,u) ) is not bool:
                    setattr(self,u,isTrue(getattr(self,u)))
            elif u in float_options:
                if type( getattr(self,u) ) is not float:
                    setattr(self,u,parse_float(getattr(self,u)))
            elif u in set_options:
                if type( getattr(self,u) ) is not set:
                    setattr(self,u,self._parse_set_string(getattr(self,u),set()))
            elif u in str_options:
                if type( getattr(self,u) ) is not str:
                    setattr(self,u,str(getattr(self,u)))
            elif u in count_options:
                if type( getattr(self,u) ) not in [ int, float ]:
                    setattr(self,u,parse_count(getattr(self,u)))
            elif u in size_options:
                if type( getattr(self,u) ) not in [ int, float ]:
                    setattr(self,u,parse_count(getattr(self,u)))
            elif u in duration_options:
                if type( getattr(self,u) ) not in [ int, float ]:
                    setattr(self,u,durationToSeconds(getattr(self,u)))
            # list options are the default, so no need to regularize

        no_defaults=set()
        for u in alloptions:
             if not hasattr(self,u):
                no_defaults.add( u )

        logger.debug("missing defaults: %s" % no_defaults)

    """
      2020/05/26 FIXME here begins sheer terror.
      following routines are taken verbatim from v2. 
      trying not to touch it... it is painful.
      setting new_ values for downloading etc...
      sundew_* ... 
   """

    def _sundew_basename_parts(self, pattern, basename):
        """
        modified from metpx SenderFTP
        """

        if pattern == None: return []
        parts = re.findall(pattern, basename)
        if len(parts) == 2 and parts[1] == '': parts.pop(1)
        if len(parts) != 1: return None

        lst = []
        if isinstance(parts[0], tuple):
            lst = list(parts[0])
        else:
            lst.append(parts[0])

        return lst

    # from metpx SenderFTP
    def sundew_dirPattern(self, pattern, urlstr, basename, destDir):
        """
        does substitutions for patterns in directories.

        """
        BN = basename.split(":")
        EN = BN[0].split("_")

        BP = self._sundew_basename_parts(pattern, urlstr)

        ndestDir = ""
        DD = destDir.split("/")
        for ddword in DD:
            if ddword == "": continue

            nddword = ""
            DW = ddword.split("$")
            for dwword in DW:
                nddword += self.sundew_matchPattern(BN, EN, BP, dwword, dwword)

            ndestDir += "/" + nddword

        # This code might add an unwanted '/' in front of ndestDir
        # if destDir does not start with a substitution $ and
        # if destDir does not start with a / ... it does not need one

        if (len(destDir) > 0) and (destDir[0] != '$') and (destDir[0] != '/'):
            if ndestDir[0] == '/': ndestDir = ndestDir[1:]

        return ndestDir

    # modified from metpx SenderFTP
    def sundew_matchPattern(self, BN, EN, BP, keywd, defval):

        BN6 = time.strftime("%Y%m%d%H%M%S", time.gmtime())
        if len(BN) >= 7: BN6 = BN[6]

        if keywd[:4] == "{T1}": return (EN[0])[0:1] + keywd[4:]
        elif keywd[:4] == "{T2}": return (EN[0])[1:2] + keywd[4:]
        elif keywd[:4] == "{A1}": return (EN[0])[2:3] + keywd[4:]
        elif keywd[:4] == "{A2}": return (EN[0])[3:4] + keywd[4:]
        elif keywd[:4] == "{ii}": return (EN[0])[4:6] + keywd[4:]
        elif keywd[:6] == "{CCCC}": return EN[1] + keywd[6:]
        elif keywd[:4] == "{YY}": return (EN[2])[0:2] + keywd[4:]
        elif keywd[:4] == "{GG}": return (EN[2])[2:4] + keywd[4:]
        elif keywd[:4] == "{Gg}": return (EN[2])[4:6] + keywd[4:]
        elif keywd[:5] == "{BBB}":
            return (EN[3])[0:3] + keywd[5:]
            # from pds'datetime suffix... not sure
        elif keywd[:7] == "{RYYYY}":
            return BN6[0:4] + keywd[7:]
        elif keywd[:5] == "{RMM}":
            return BN6[4:6] + keywd[5:]
        elif keywd[:5] == "{RDD}":
            return BN6[6:8] + keywd[5:]
        elif keywd[:5] == "{RHH}":
            return BN6[8:10] + keywd[5:]
        elif keywd[:5] == "{RMN}":
            return BN6[10:12] + keywd[5:]
        elif keywd[:5] == "{RSS}":
            return BN6[12:14] + keywd[5:]

        # Matching with basename parts if given

        if BP != None:
            for i, v in enumerate(BP):
                kw = '{' + str(i) + '}'
                lkw = len(kw)
                if keywd[:lkw] == kw: return v + keywd[lkw:]

        return defval

    def variableExpansion(self, cdir, message=None ) -> str:
        """
            replace substitution patterns, variable substitutions as described in
            https://metpx.github.io/sarracenia/Reference/sr3_options.7.html#variables

            returns:  the given string with the substiturions done.

            examples:   ${YYYYMMDD-70m} becomes 20221107 assuming that was the current date 70 minutes ago.
                        environment variables, and built-in settings are replaced also.

           timeoffset -70m


        """

        if not '$' in cdir:
            return cdir

        new_dir = cdir

        while '${BD}' in new_dir and self.baseDir != None:
            new_dir = new_dir.replace('${BD}', self.baseDir, 1)

        while ( '${BUP}' in new_dir ) and ( 'baseUrl' in message ):
            u = sarracenia.baseUrlParse( message['baseUrl'] )
            new_dir = new_dir.replace('${BUP}', u.path, 1 )

        while ( '${baseUrlPath}' in new_dir ) and ( 'baseUrl' in message ):
            u = sarracenia.baseUrlParse( message['baseUrl'] )
            new_dir = new_dir.replace('${baseUrlPath}', u.path, 1)

        while ( '${BUPL}' in new_dir ) and ( 'baseUrl' in message ):
            u = sarracenia.baseUrlParse( message['baseUrl'] )
            new_dir = new_dir.replace('${BUPL}', os.path.basename(u.path), 1 )

        while ( '${baseUrlPathLast}' in new_dir )  and ( 'baseUrl' in message ):
            u = sarracenia.baseUrlParse( message['baseUrl'] )
            new_dir = new_dir.replace('${baseUrlPathLast}', os.path.basename(u.path), 1 )

        while '${PBD}' in new_dir and self.post_baseDir != None:
            new_dir = new_dir.replace('${PBD}', self.post_baseDir, 1)

        while '${DR}' in new_dir and self.documentRoot != None:
            logger.warning(
                "DR = documentRoot should be replaced by BD for base_dir")
            new_dir = new_dir.replace('${DR}', self.documentRoot, 1)

        while '${PDR}' in new_dir and self.post_baseDir != None:
            logger.warning(
                "PDR = post_documentRoot should be replaced by PBD for post_baseDir"
            )
            new_dir = new_dir.replace('${PDR}', self.post_baseDir, 1)

        #whenStamp = time.gmtime( time.time()+self.varTimeOffset )

        whenStamp = datetime.datetime.fromtimestamp( time.time()+self.varTimeOffset )

        while '${YYYYMMDD}' in new_dir:
            YYYYMMDD = whenStamp.strftime("%Y%m%d")
            new_dir = new_dir.replace('${YYYYMMDD}', YYYYMMDD)

        while '${SOURCE}' in new_dir:
            new_dir = new_dir.replace('${SOURCE}', message['source'])

        while '${DD}' in new_dir:
            DD = whenStamp.strftime("%d")
            new_dir = new_dir.replace('${DD}', DD)

        while '${HH}' in new_dir:
            HH = whenStamp.strftime("%H")
            new_dir = new_dir.replace('${HH}', HH)

        while '${YYYY}' in new_dir:
            YYYY = whenStamp.strftime("%Y")
            new_dir = new_dir.replace('${YYYY}', YYYY)

        while '${MM}' in new_dir:
            MM = whenStamp.strftime("%m")
            new_dir = new_dir.replace('${MM}', MM)

        while '${JJJ}' in new_dir:
            JJJ = whenStamp.strftime("%j")
            new_dir = new_dir.replace('${JJJ}', JJJ)


        # strftime compatible patterns.
        fragments = new_dir.split( '${%' )
        if len(fragments) > 1:
            fragment_list=[fragments[0]]
            for fragment in fragments[1:]:
                close_brace = fragment.find('}')
                frag_start=0
                seconds=self.varTimeOffset

                # only support %o time offsets at the beginning of the string.
                if fragment[0] in [ '+', '-', 'o'  ]:
                    end_of_offset=fragment.find('%')
                    if fragment[0] == 'o':
                        s= 2 if fragment[1] in [ '-','+' ] else 1
                    else:
                        s= 1 if fragment[0] in [ '-','+' ] else 0
                    seconds = durationToSeconds(fragment[s:end_of_offset])
                    frag_start=end_of_offset+1
                    if '-' in fragment[0:2]: 
                        seconds = -1 * seconds

                whenStamp = datetime.datetime.fromtimestamp( time.time()+seconds )
        
                if close_brace > 0:
                    time_str=whenStamp.strftime( "%"+fragment[frag_start:close_brace] )
                    fragment_list.append(time_str)
                    fragment_list.append(fragment[close_brace+1:])
                else:
                    fragment_list.append(fragment)
            new_dir=''.join(fragment_list)
        
        # Parsing cdir to subtract time from it in the following formats
        # time unit can be: sec/mins/hours/days/weeks

        # ${YYYY-[number][time_unit]}
        offset_check = re.search( r'\$\{YYYY-(\d+)(\D)\}', cdir)
        if offset_check:
            logger.info( f"offset 0: {offset_check.group(1,2)}" )
            seconds = durationToSeconds(''.join(offset_check.group(1, 2)),
                                             's')

            epoch = time.mktime(time.gmtime()) - seconds
            YYYY1D = time.strftime("%Y", time.localtime(epoch))
            new_dir = re.sub( r'\$\{YYYY-\d+\D\}', YYYY1D, new_dir)

        # ${MM-[number][time_unit]}
        offset_check = re.search( r'\$\{MM-(\d+)(\D)\}', cdir)
        if offset_check:
            logger.info( f"offset 1: {offset_check.group(1,2)}" )
            seconds = durationToSeconds(''.join(offset_check.group(1, 2)),
                                             's')

            epoch = time.mktime(time.gmtime()) - seconds
            MM1D = time.strftime("%m", time.localtime(epoch))
            new_dir = re.sub( r'\$\{MM-\d+\D\}', MM1D, new_dir)

        # ${JJJ-[number][time_unit]}
        offset_check = re.search(r'\$\{JJJ-(\d+)(\D)\}', cdir)
        if offset_check:
            logger.info( f"offset 2: {offset_check.group(1,2)}" )
            seconds = durationToSeconds(''.join(offset_check.group(1, 2)),
                                             's')

            epoch = time.mktime(time.gmtime()) - seconds
            JJJ1D = time.strftime("%j", time.localtime(epoch))
            new_dir = re.sub( r'\$\{JJJ-\d+\D\}', JJJ1D, new_dir)

        # ${YYYYMMDD-[number][time_unit]}
        offset_check = re.search(r'\$\{YYYYMMDD-(\d+)(\D)\}', cdir)
        if offset_check:
            logger.info( f"offset 3: {offset_check.group(1,2)}" )
            seconds = durationToSeconds(''.join(offset_check.group(1, 2)),
                                             's')
            epoch = time.mktime(time.gmtime()) - seconds
            YYYYMMDD = time.strftime("%Y%m%d", time.localtime(epoch))
            logger.info( f"seconds: {seconds} YYYYMMDD {YYYYMMDD}" )
            new_dir = re.sub( r'\$\{YYYYMMDD-\d+\D\}', YYYYMMDD, new_dir)

        new_dir = self._varsub(new_dir)

        # substitute positional fields from the regex accept (0,1,2,3...)
        if message and '_matches' in message and len(new_dir.split( '${' )) > 1:
            fragment_list=[]
            for fragment in new_dir.split( '${' ):
                close_brace = fragment.find('}')
                frag_start=0
                if close_brace < 0 :
                    fragment_list.append(fragment)
                    continue

                match_field=fragment[0:close_brace]
                matches= re.search( r'^[0-9]+$', match_field)
                # non-numeric thing... variable or something.
                if not matches:
                    fragment_list.append('${' + fragment)
                    continue
                field=int(match_field)
                if self.sundew_compat_regex_first_match_is_zero:
                    field +=1
                if len(message['_matches'].groups()) >= field:
                    fragment_list.append(message['_matches'].group(field))
                    fragment_list.append(fragment[close_brace+1:])
                else:
                    logger.error( f"only {len(message['_matches'].groups())} groups in regex, group number too high: ${{{fragment}" )
                    fragment_list.append('${' +fragment)

            new_dir=''.join(fragment_list)

            #del message['_matches']
            #message['_deleteOnPost'] -= set(['_matches'])
        return new_dir



    """
       2020/05/26 PAS... FIXME: end of sheer terror. 

       the parts below used be part of the sheer terror... but have been
       tamed a bit.
    """

    class addBinding(argparse.Action):
        """
        called by argparse to deal with queue bindings.
        """
        def __call__(self, parser, namespace, values, option_string):

            if values == 'None':
                namespace.bindings = []

            namespace._resolve_exchange()

            if not hasattr(namespace, 'broker'):
                raise Exception('broker needed before subtopic')
                return

            if not hasattr(namespace, 'exchange'):
                raise Exception('exchange needed before subtopic')
                return

            if not hasattr(namespace, 'topicPrefix'):
                raise Exception('topicPrefix needed before subtopic')
                return

            if type(namespace.topicPrefix) is str:
               if namespace.broker.scheme[0:3] == 'amq':
                   topicPrefix = namespace.topicPrefix.split('.')
               else:
                   topicPrefix = namespace.topicPrefix.split('/')

            namespace.bindings.append(
                (namespace.exchange, topicPrefix, values))

    def parse_args(self, isPost=False):
        """
        user information:
           accept a configuration, apply argParse library to augment the given configuration
           with command line settings.

           the post component has a different calling convention than others, so use that flag
           if called from post.

        development notes:
           Use argparse.parser to modify defaults.
           FIXME, many FIXME notes below. this is a currently unusable placeholder.
           have not figured this out yet. many issues.

           FIXME #1:
           parseArgs often sets the value of the variable, regardless of it's presence (normally a good thing.)
           ( if you have 'store_true' then default needed, for broker, just a string, it ignores if not present.)
           This has the effect of overriding settings in the file parsed before the arguments.
           Therefore: often supply defaults... but... sigh...
           
           but there is another consideration stopping me from supplying defaults, wish I remembered what it was.
           I think it is:
           FIXME #2: 
           arguments are parsed twice: once to get basic stuff (loglevel, component, action)
           and if the parsing fails there, the usage will print the wrong defaults... 

        """

        parser=argparse.ArgumentParser( \
             description='version: %s\nSarracenia flexible tree copy ( https://MetPX.github.io/sarracenia ) ' % sarracenia.__version__ ,\
             formatter_class=argparse.ArgumentDefaultsHelpFormatter )

        if sys.version_info[0] >= 3 and sys.version_info[1] < 8:
            parser.register('action', 'extend', ExtendAction)
        
        parser.add_argument('--acceptUnmatched',
                            default=self.acceptUnmatched,
                            type=bool,
                            nargs='?',
                            help='default selection, if nothing matches')
        parser.add_argument(
            '--action',
            '-a',
            nargs='?',
            choices=Config.actions,
            help='action to take on the specified configurations')
        parser.add_argument('--admin',
                            help='amqp://user@host of peer to manage')
        parser.add_argument(
            '--attempts',
            type=int,
            nargs='?',
            help='how many times to try before queuing for retry')
        parser.add_argument(
            '--base_dir',
            '-bd',
            nargs='?',
            help="path to root of tree for relPaths in messages.")
        parser.add_argument('--batch',
                            type=int,
                            nargs='?',
                            help='how many transfers per each connection')
        parser.add_argument(
            '--blocksize',
            type=int,
            nargs='?',
            help=
            'size to partition files. 0-guess, 1-never, any other number: that size'
        )
        """
           FIXME:  Most of this is gobblygook place holder stuff, by copying from wmo-mesh example.
           Don't really need this to work right now, so just leaving it around as-is.  Challenges:

           -- sizing units,  K, M, G,  (should have humanfriendly based parsing.)
           -- time units s,h,m,d 
           -- what to do with verbs.
           -- accept/reject whole mess requires extension deriving a class from argparse.Action.
           
        """
        parser.add_argument('--broker',
                            nargs='?',
                            help='amqp://user:pw@host of peer to subscribe to')
        parser.add_argument('--config',
                            '-c',
                            nargs='?',
                            help=' specifical configuration to select ')
        parser.add_argument('--dangerWillRobinson',
                            type=int,
                            default=0,
                            help='Confirm you want to do something dangerous')
        parser.add_argument('--debug',
                            action='store_true',
                            default=self.debug,
                            help='print debugging output (very verbose)')
        parser.add_argument('--wololo',
                            action='store_true',
                            default=self.wololo,
                            help='force overwrite of converted configs')
        parser.add_argument('--dry_run', '--simulate', '--simulation', 
                            action='store_true',
                            default=self.dry_run,
                            help='simulation mode (perform no file transfers, just print what would happen)')
        parser.add_argument('--exchange',
                            nargs='?',
                            default=self.exchange,
                            help='root of the topic tree to subscribe to')

        parser.add_argument('--full',
                            action='store_true',
                            default=self.displayFull,
                            help='fuller, more verbose display')
        """
        FIXME: header option not implemented in argparsing: should add to the fixed_header dictionary.
          
        """
        """
        FIXME: in previous parser, exchange is a modifier for bindings, can have several different values for different subtopic bindings.
           as currently coded, just a single value that over-writes previous setting, so only binding to a single exchange is possible.
        """

        parser.add_argument('--inline',
                            dest='inline',
                            default=self.inline,
                            action='store_true',
                            help='include file data in the message')
        parser.add_argument(
            '--inlineEncoding',
            choices=['text', 'binary', 'guess'],
            default=self.inlineEncoding,
            help='encode payload in base64 (for binary) or text (utf-8)')
        parser.add_argument('--inlineByteMax',
                            type=int,
                            default=self.inlineByteMax,
                            help='maximum message size to inline')
        parser.add_argument(
            '--instances',
            type=int,
            help='number of processes to run per configuration')

        parser.add_argument('--identity_method', '--identity', '-s', '--sum',
                            nargs='?',
                            default=self.identity_method,
                            help='choose a different checksumming method for the files posted')
        if hasattr(self, 'bindings'):
            parser.set_defaults(bindings=self.bindings)


        parser.add_argument(
            '--logLevel',
            choices=[
                'notset', 'debug', 'info', 'warning', 'error', 'critical'
            ],
            help='encode payload in base64 (for binary) or text (utf-8)')
        parser.add_argument('--logReject',
                            action='store_true',
                            default=self.logReject,
                            help='print a log message explaining why each file is rejected')
        parser.add_argument('--logStdout',
                            action='store_true',
                            default=False,
                            help='disable logging, everything to standard output/error')
        parser.add_argument('--no',
                            type=int,
                            help='instance number of this process')
        parser.add_argument('--queueName',
                            nargs='?',
                            help='name of AMQP consumer queue to create')
        parser.add_argument('--post_broker',
                            nargs='?',
                            help='broker to post downloaded files to')
        #parser.add_argument('--post_baseUrl', help='base url of the files announced')
        parser.add_argument('--post_exchange',
                            nargs='?',
                            help='root of the topic tree to announce')
        parser.add_argument(
            '--post_exchangeSplit',
            type=int,
            nargs='?',
            help='split output into different exchanges 00,01,...')
        parser.add_argument(
            '--post_topicPrefix',
            nargs='?',
            help=
            'allows simultaneous use of multiple versions and types of messages'
        )
        parser.add_argument('--retry_refilter',
                            action='store_true',
                            default=self.retry_refilter,
                            help='repeat message processing when retrying transfers (default just resends as previous attempt.)')
        #FIXME: select/accept/reject in parser not implemented.
        parser.add_argument(
            '--select',
            nargs=1,
            action='append',
            help='client-side filtering: accept/reject <regexp>')
        parser.add_argument(
            '--subtopic',
            nargs=1,
            action=Config.addBinding,
            help=
            'server-side filtering: MQTT subtopic, wilcards # to match rest, + to match one topic'
        )
        parser.add_argument(
            '--topicPrefix',
            nargs='?',
            default=self.topicPrefix,
            help=
            'allows simultaneous use of multiple versions and types of messages'
        )
        parser.add_argument('--users',
                            default=False,
                            action='store_true',
                            help='only for declare... declare users?')
        parser.add_argument(
            '--version',
            '-v',
            action='version',
            version='%s' % sarracenia.__version__,
            help=
            'server-side filtering: MQTT subtopic, wilcards # to match rest, + to match one topic'
        )

        if isPost:
            parser.add_argument('--path',
                                '-p',
                                action='append',
                                nargs='?',
                                help='path to post or watch')
            parser.add_argument('path',
                                nargs='*',
                                action='extend',
                                help='files to post')
        else:
            parser.add_argument(
                'action',
                nargs='?',
                choices=Config.actions,
                help='action to take on the specified configurations')
            parser.add_argument('configurations',
                                nargs='*',
                                help='configurations to operate on')

        args = parser.parse_args()

        if hasattr(args, 'help'):
            args.print_usage()

        if hasattr(args, 'config') and (args.config is not None):
            args.configurations = [args.config]

        if hasattr(args,'full'):
            self.displayFull = args.full
            delattr(args,'full')

        self.merge(args)


def default_config():

    cfg = Config()
    cfg.currentDir = None
    cfg.override(default_options)
    cfg.override(sarracenia.moth.default_options)
    if features['amqp']['present']:
        cfg.override(sarracenia.moth.amqp.default_options)
    cfg.override(sarracenia.flow.default_options)

    for g in ["admin.conf", "default.conf"]:
        if os.path.exists(get_user_config_dir() + os.sep + g):
            cfg.parse_file(get_user_config_dir() + os.sep + g)

    return cfg

def no_file_config():
    """
      initialize a config that will not use Sarracenia configuration files at all.
      meant for use by people writing independent programs to start up instances
      with python API calls.

    """
    cfg = Config()
    cfg.currentDir = None
    cfg.override(default_options)
    cfg.override(sarracenia.moth.default_options)
    if features['amqp']['present']:
        cfg.override(sarracenia.moth.amqp.default_options)
    cfg.override(sarracenia.flow.default_options)
    cfg.cfg_run_dir = '.'
    cfg.retry_path = '.'
    return cfg


def one_config(component, config, action, isPost=False):
    """
      single call return a fully parsed single configuration for a single component to run.

      read in admin.conf and default.conf

      apply component default overrides ( maps to: component/check ?)
      read in component/config.conf
      parse arguments from command line.
      return config instance item.

      
      appdir_stuff can be to override file locations for testing during development.

    """
    default_cfg = default_config()
    #default_cfg.override(  { 'component':component, 'directory': os.getcwd(), 'acceptUnmatched':True, 'no':0 } )
    default_cfg.override({
        'component': component,
        'config': config,
        'acceptUnmatched': True,
        'no': 0
    })

    cfg = copy.deepcopy(default_cfg)

    cfg.applyComponentDefaults( component )

    store_pwd = os.getcwd()

    os.chdir(get_user_config_dir())
    os.chdir(component)

    if config[-5:] != '.conf':
        fname = os.path.expanduser(config + '.conf')
    else:
        fname = os.path.expanduser(config)

    if os.path.exists(fname):
         cfg.parse_file(fname,component)
    else:
         logger.error('config %s not found' % fname )
         return None

    os.chdir(store_pwd)

    cfg.parse_args(isPost)

    #logger.error( 'after args' )
    #print( 'after args' )
    #cfg.dump()
    if component in ['poll' ]:
        if not hasattr(cfg,'broker') or (cfg.broker is None):
             cfg.broker = cfg.post_broker

    cfg.action=action

    cfg.finalize(component, config)

    if component in ['post', 'watch']:
        cfg.postpath = list( map( os.path.expanduser, cfg.configurations[1:]))
        if hasattr(cfg, 'path') and (cfg is not None):
            if type(cfg.path) is list:
                cfg.postpath.extend(cfg.path)
            else:
                cfg.postpath.append(cfg.path)
            logger.debug('path is : %s' % cfg.path)
            logger.debug('postpath is : %s' % cfg.postpath)
        
    #pp = pprint.PrettyPrinter(depth=6)
    #pp.pprint(cfg)

    return cfg

def cfglogs(cfg_preparse, component, config, logLevel, child_inst):


    if cfg_preparse.logRotateInterval < 24*24*60:
        logRotateInterval=int(cfg_preparse.logRotateInterval)
        lr_when='s'
    else:
        logRotateInterval = int(cfg_preparse.logRotateInterval/(24*24*60))
        lr_when='midnight'

    # init logs here. need to know instance number and configuration and component before here.

    if cfg_preparse.action == 'start' and not cfg_preparse.logStdout:
        if cfg_preparse.statehost:
            hostdir = cfg_preparse.hostdir
        else:
            hostdir = None

        metricsfilename = get_metrics_filename( hostdir, component, config, child_inst)

        dir_not_there = not os.path.exists(os.path.dirname(metricsfilename))
        while dir_not_there:
            try:
                os.makedirs(os.path.dirname(metricsfilename), exist_ok=True)
                dir_not_there = False
            except FileExistsError:
                dir_not_there = False
            except Exception as ex:
                logging.error( "makedirs {} failed err={}".format(os.path.dirname(metricsfilename),ex))
                logging.debug("Exception details:", exc_info=True)
                time.sleep(0.1)

        cfg_preparse.metricsFilename = metricsfilename

        logfilename = get_log_filename( hostdir, component, config, child_inst)

        dir_not_there = not os.path.exists(os.path.dirname(logfilename))
        while dir_not_there:
            try:
                os.makedirs(os.path.dirname(logfilename), exist_ok=True)
                dir_not_there = False
            except FileExistsError:
                dir_not_there = False
            except Exception as ex:
                logging.error( "makedirs {} failed err={}".format(os.path.dirname(logfilename),ex))
                logging.debug("Exception details:", exc_info=True)
                time.sleep(0.1)

        #log_format = '%(asctime)s [%(levelname)s] %(name)s %(funcName)s %(message)s'
        log_format = cfg_preparse.logFormat
        if logging.getLogger().hasHandlers():
            for h in logging.getLogger().handlers:
                h.close()
                logging.getLogger().removeHandler(h)
        logger = logging.getLogger()
        logger.setLevel(logLevel.upper())

        handler = sarracenia.instance.RedirectedTimedRotatingFileHandler(
            logfilename,
            when=lr_when,
            interval=logRotateInterval,
            backupCount=cfg_preparse.logRotateCount)
        handler.setFormatter(logging.Formatter(log_format))

        logger.addHandler(handler)

        if hasattr(cfg_preparse, 'permLog'):
            os.chmod(logfilename, cfg_preparse.permLog)

        # FIXME: https://docs.python.org/3/library/contextlib.html portable redirection...
        if sys.platform != 'win32':
            os.dup2(handler.stream.fileno(), 1)
            os.dup2(handler.stream.fileno(), 2)

    else:
        try:
            logger.setLevel(logLevel)
        except Exception:
            logger.setLevel(logging.INFO)

# add directory to python front of search path for plugins.
plugin_dir = get_user_config_dir() + os.sep + "plugins"
if os.path.isdir(plugin_dir) and not plugin_dir in sys.path:
    sys.path.insert(0, plugin_dir)<|MERGE_RESOLUTION|>--- conflicted
+++ resolved
@@ -1813,10 +1813,6 @@
             #if the queuefile is corrupt, then will need to guess anyways.
             if ( self.queueName is None ) or ( self.queueName == '' ):
                 queueShare = self._varsub(self.queueShare)
-<<<<<<< HEAD
-=======
-                logger.info( f"varsubbed {queueShare=} {self.hostname=}" )
->>>>>>> 5fb8f40c
                 self.queueName = f"q_{self.broker.url.username}." + '.'.join([component,cfg,queueShare])
                 logger.debug( f'default guessed queueName  {self.queueName} ' )
     
