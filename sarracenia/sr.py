--- conflicted
+++ resolved
@@ -2655,19 +2655,16 @@
         pos_args_present=False
         with open(v3_config_path, 'w') as v3_cfg:
             v3_cfg.write( f'# created by: sr3 convert {cfg}\n')
-<<<<<<< HEAD
+
             if component in [ 'sarra', 'subscribe' ]:
                 v3_cfg.write('#v2 sftp handling is always absolute, sr3 is relative. This plugin helps during conversion, remove when all sr3:\n')
                 v3_cfg.write('flowcb accept.sftp_absolute\n')
             if component in [ 'sender' ]:
                 v3_cfg.write('#v2 sftp handling is always absolute, sr3 is relative. might need this, remove when all sr3:\n')
                 v3_cfg.write('#flowcb accept.sftp_absolute\n')
-=======
-
             if component in [ 'shovel', 'winnow' ]:
                 v3_cfg.write('# topicCopy on is only there for bug-for-bug compat with v2. turn it off if you can.\n')
                 v3_cfg.write('topicCopy on\n')
->>>>>>> 1e9eebf6
 
             with open(v2_config_path, 'r') as v2_cfg:
                 for line in v2_cfg.readlines():
