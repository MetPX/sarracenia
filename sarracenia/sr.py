#!/usr/bin/env python3

#
# This file is part of sarracenia.
# The sarracenia suite is Free and is proudly provided by the Government of Canada
# Copyright (C) Her Majesty The Queen in Right of Canada, Shared Services Canada, 2019
#
"""
   parallel version of sr. Generates a global state, then performs an action.
   previous version would, recursion style, launch individual components.

   TODO:
       - when number of instances changes, currently have to stop/start individual component.
         would be nice if srp, would notice and fix in sr sanity.

       - perhaps accept subsets of configuration as globs?
         just reduces the set of configs already read that are operated on.

"""

from functools import partial

import copy
import fnmatch
import getpass
import inspect
import json
import logging
import os
import os.path
import pathlib
import platform
import random
import re
import shutil
import signal
import socket
import subprocess
import sys
import threading
import time
import traceback

from sarracenia.flowcb.v2wrapper import sum_algo_v2tov3

from sarracenia import user_config_dir, user_cache_dir, naturalSize, nowstr, timestr2flt, timeflt2str
from sarracenia.config import *
import sarracenia.moth
import sarracenia.rabbitmq_admin

if sarracenia.features['process']['present']:
   import psutil

import urllib.parse

logger = logging.getLogger(__name__)

empty_metrics={ "byteRate":0, "rejectCount":0, "last_housekeeping":0, \
        "rxByteCount":0, "rxGoodCount":0, "rxBadCount":0, "txByteCount":0, "txGoodCount":0, "txBadCount":0, \
        "lagMax":0, "lagTotal":0, "lagMessageCount":0, "disconnectTime":0, "transferConnectTime":0, \
        "transferRxLast": 0, "transferTxLast": 0, "rxLast":0, "txLast":0, \
        "transferRxBytes":0, "transferRxFiles":0, "transferTxBytes": 0, "transferTxFiles": 0, \
        "msgs_in_post_retry": 0, "msgs_in_download_retry":0, "brokerQueuedMessageCount": 0, \
        }

sr3_tools_entry_points = [ "sr3_action_convert", "sr3_action_remove", "sr3_commit", "sr3_pull", "sr3_push", "sr3_remove", "sr3_scp", "sr3_ssh", "sr3_utils", "sr3d", "sr3l", "sr3r" ]

def ageOfFile(lf) -> int:
    """ return number of seconds since a file was modified as a floating point number of seconds.
        FIXME: mocked here for now. 
    """
    st=os.stat(lf)
    return st.st_mtime

def signal_pid( pid, sig ) -> int:
    """
        wrap os.kill in a try/except for cleaner error messages and avoid control jumping somewhere
        unexpected.
    """
    try:
       os.kill(pid, sig)
       return 0
    except ProcessLookupError:
        return -2

    except Exception as ex:
       logger.warning('sending kill signal to pid:%s failed: %s' % ( pid, ex))
       return -1

# noinspection PyArgumentList
class sr_GlobalState:
    """
       build a global state of all sarra processes running on the system for this user.
       makes three data structures:  procs, configs, and states, indexed by component
       and configuration name.

       self.(procs|configs|states)[ component ][ config ]  something...

       naming: routines that start with *read* don't modify anything on disk.
               routines that start with clean do...
          
    """
    def _find_component_path(self, c):
        """
            return the string to be used to run a component in Popen.
        """
        if c in [ 'flow',
                'poll', 'report', 'sarra', 'sender', 'shovel', 'subscribe',
                'watch', 'winnow'
        ]:
            c = 'flow'
        if c[0] != 'c':  # python components
            s = self.bin_dir + os.sep + 'sr_' + c
            if not os.path.exists(s):
                s += '.py'
            if not os.path.exists(s):
                print("don't know where the script files are for: %s" % c)
                return ''
            return s
        else:  # C components
            return 'sr3_' + c

    def _launch_instance(self, component_path, c, cfg, i):
        """
          start up a instance process (always daemonish/background fire & forget type process.)
        """

        if cfg is None:
            lfn = self.log_dir + os.sep + c + "_%02d" % i + '.log'
        else:
            if not self.configs[c][cfg]['options'].logStdout:
                # FIXME: honouring statehost missing.
                if self.configs[c][cfg]['options'].statehost:
                    lfn = self.user_cache_dir + os.sep + self.hostname
                else:
                    lfn = self.user_cache_dir

                lfn += os.sep + 'log' + os.sep + c + '_' + cfg + "_%02d" % i + '.log'

                dir_not_there = not os.path.exists( os.path.dirname(lfn) )

                while dir_not_there:
                    try:
                        os.makedirs(os.path.dirname(lfn), exist_ok=True)
                        dir_not_there = False 
                    except FileExistsError:
                        dir_not_there = False 
                    except Exception as ex:
                        logging.error( "makedirs {} failed err={}".format(os.path.dirname(lfn),ex))
                        logging.debug("Exception details:", exc_info=True)
                        time.sleep(0.1)
                
        if c in [ 'flow',
                'poll', 'post', 'report', 'sarra', 'sender', 'shovel',
                'subscribe', 'watch', 'winnow'
        ]:
            component_path = os.path.dirname(
                component_path) + os.sep + 'instance.py'
            cmd = [sys.executable, component_path, '--no', "%d" % i]

            # would like to forward things like --debug...
            for arg in sys.argv[1:-1]:
                if arg in ['start', 'restart', 'run']:
                    break
                cmd.append(arg)

            cmd.extend(['start', c + os.sep + cfg])
        else:
            if c[0] != 'c':  # python components
                if cfg is None:
                    cmd = [
                        sys.executable, component_path, '--no',
                        "%d" % i, 'start'
                    ]
                else:
                    cmd = [
                        sys.executable, component_path, '--no',
                        "%d" % i, 'start', cfg
                    ]
            else:  # C components
                cmd = [component_path, 'start', cfg]

        #print("launching +%s+  re-directed to: %s" % (cmd, lfn), flush=True)
        if self.options.dry_run:
            print( f"dry_run would launch: {cmd} >{lfn} 2>&1")
            return

        try:
            if self.configs[c][cfg]['options'].logStdout:
                subprocess.Popen(cmd)
            else:
                with open(lfn, "a") as lf:
                    subprocess.Popen(cmd,
                                 stdin=subprocess.DEVNULL,
                                 stdout=lf,
                                 stderr=subprocess.STDOUT)
            #print( f"launched: {cmd}" )
        except Exception as ex:
            print("failed to launch: %s >%s >2&1 (reason: %s) " %
                  (' '.join(cmd), lfn, ex))

    def save_procs(self, File="procs.json"):
        """
           dump image of process table to a file, one process per line, JSON UTF-8 encoded.
        """
        print('save_procs to: %s' % File)
        with open(File, 'a') as f:
            f.seek(0, 0)
            f.truncate()
            f.write(getpass.getuser() + '\n')

            if not features['process']['present']:
                return

            for proc in psutil.process_iter():
                f.write(
                    json.dumps(proc.as_dict(
                        ['pid', 'cmdline', 'name', 'username', 'create_time', 'memory_info', 'cpu_times']),
                               ensure_ascii=False) + '\n')

    def _filter_sr_proc(self, p):

        #print( 'sr0? name=%s, pid=%s, cmdline=%s' % ( p['name'], p['pid'], p['cmdline'] ) )
        if self.me != p['username'] :
            return

        # process name 'python3' is not helpful, so overwrite...
        if 'python' in p['name']:
            if len(p['cmdline']) < 2:
                return
            n = os.path.basename(p['cmdline'][1])
            if n == 'instance.py':
                n = 'sr3_' + p['cmdline'][-1].split(os.sep)[0] + '.py'
            p['name'] = n
        
        if p['name'][0:2] != 'sr' :
            return

        if list(filter(p['name'].startswith, sr3_tools_entry_points)) != []:
            #print( f"skipping sr3_tools process: {p['name']}" )
            return

        #print( 'sr? name=%s, pid=%s, cmdline=%s' % ( p['name'], p['pid'], p['cmdline'] ) )
        if ( sys.platform == 'win32') and ( p['name'][-4:].lower() == '.exe' ):
            # on windows, it seems to fork .exe and then there is a -script.py which is the right pid
            # .e.g sr_subscribe.exe -> sr_subscribe-script.py ... If you kill the -script, the .exe goes away.
            return

        if p['name'].startswith('sr3_'):
            p['memory'] = p['memory_full_info']._asdict()
            p['cpu'] = p['cpu_times']._asdict()
            del p['memory_full_info'] 
            del p['cpu_times']
            self.procs[p['pid']] = p
            self.procs[p['pid']]['claimed'] =   (p['name'][-4:] == 'post') or \
                    any( item in [ 'declare', 'edit', 'foreground', 'sanity', 'setup', 'status' ] for item in  p['cmdline'] )

    def read_proc_file(self, File="procs.json"):
        """
           read process table from a save file, for reproducible testing.
        """
        self.procs = {}
        print('getting procs from %s: ' % File, end='', flush=True)
        pcount = 0
        with open(File, 'r') as f:
            self.me = f.readline().rstrip()
            for pj in f.readlines():
                p = json.loads(pj)
                self._filter_sr_proc(p)
                pcount += 1
                if pcount % 100 == 0: print('.', end='', flush=True)
        print(' Done! Read %d procs' % (pcount), flush=True)

    def _read_procs(self):
        # read process table from the system
        self.procs = {}
        self.me = getpass.getuser()
        if sys.platform == 'win32':
            self.me = os.environ['userdomain'] + '\\' + self.me
        if not features['process']['present']:
            return
        for proc in psutil.process_iter():
            try:
                self._filter_sr_proc(
                    proc.as_dict(
                        ['pid', 'cmdline', 'name', 'username', 'create_time', 'memory_full_info', 'cpu_times']))
            except:
                pass # the process went away while iterating. avoid spurious message.

    def _read_configs(self):
        # read in configurations.
        self.configs = {}
        if not os.path.isdir(self.user_config_dir):
            return

        self.default_cfg = sarracenia.config.default_config()

        os.chdir(self.user_config_dir)

        for c in self.components:
            if os.path.isdir(c):
                os.chdir(c)
                self.configs[c] = {}
                for cfg in os.listdir():
                    if cfg[0] == '.':
                        continue
                    numi = 0
                    if cfg[-5:] == '.conf':
                        cbase = cfg[0:-5]
                        state = 'stopped'
                    elif cfg[-4:] == '.inc':
                        cbase = cfg[0:-5]
                        state = 'include'
                        continue
                    else:
                        continue

                    self.configs[c][cbase] = {}
                    self.configs[c][cbase]['status'] = state
                    if state != 'unknown':
                        cfgbody = copy.deepcopy(self.default_cfg)
                        cfgbody.override({
                            'component': c,
                            'config': cbase,
                            'action': self.options.action,
                            'directory': '${PWD}'
                        })
                        cfgbody.applyComponentDefaults( c )
                        cfgbody.parse_file(cfg,c)
                        cfgbody.finalize(c, cfg)
                        self.configs[c][cbase]['options'] = cfgbody
                        # ensure there is a known value of instances to run.
                        if c in ['poll', 'post', 'cpost']:
                            if hasattr(cfgbody,
                                       'sleep') and cfgbody.sleep not in [
                                           '-', '0'
                                       ]:
                                numi = 1
                        elif hasattr(cfgbody, 'instances'):
                            numi = int(cfgbody.instances)
                        else:
                            numi = 1
                        if ( numi > 1 ) and \
                           hasattr(cfgbody,'exchangeSplit'):
                            print( 'exchange: %s split: %d' % \
                               (cfgbody.exchange, numi) )
                            l = []
                            for i in range(0, numi):
                                l.append(cfgbody.exchange + '%02d' % i)
                            cfgbody.exchange = l

                    self.configs[c][cbase]['instances'] = numi

                os.chdir('..')

    def _cleanse_credentials(self, savename):
        """
           copy credentials to a savename file, replacing actual passwords with a place holder.

        """

        sno = 0

        with open(savename, 'w') as save_config_file:
            with open(self.user_config_dir + os.sep + 'credentials.conf',
                      'r') as config_file:
                for cfl in config_file.readlines():
                    lout = re.compile(':[^/][^/].*?@').sub(
                        ':secret%02d@' % sno, cfl, 1)
                    save_config_file.write(lout)
                    sno += 1

    def save_configs(self, savename):
        """ DEVELOPER only... copy configuration to an alternate tree 
        """
        os.chdir(self.user_config_dir)
        other_config_dir = sarracenia.user_config_dir(savename, self.appauthor)

        if not os.path.exists(other_config_dir):
            os.mkdir(other_config_dir)

        for f in ['default.conf', 'admin.conf']:
            to = other_config_dir + os.sep + f
            print('save_configs copying: %s %s' % (f, to))
            shutil.copyfile(f, to)

        self._cleanse_credentials(other_config_dir + os.sep +
                                  'credentials.conf')

        for c in self.components:
            if os.path.isdir(c):
                os.chdir(c)
                other_c_dir = other_config_dir + os.sep + c
                if not os.path.exists(other_c_dir):
                    os.mkdir(other_c_dir)
                for cfg in os.listdir():
                    if cfg[0] == '.': continue
                    to = other_c_dir + os.sep + cfg
                    print('save_configs copying: %s %s' % (cfg, to))
                    shutil.copyfile(cfg, to)
                os.chdir('..')

    def _save_state_dir(self, savename, dir):
        """ DEVELOPER ONLY.. copy state files to an alternate tree.
        """

        if not os.path.isdir(dir):
            return
        os.chdir(dir)
        other_cache_dir = sarracenia.user_cache_dir(savename, self.appauthor)
        if os.path.basename(dir) == self.hostdir:
            other_cache_dir += os.sep + self.hostdir

        if not os.path.exists(other_cache_dir):
            os.mkdir(other_cache_dir)
        for c in self.components:
            if os.path.isdir(c):
                os.chdir(c)
                other_c_dir = other_cache_dir + os.sep + c
                if not os.path.exists(other_c_dir):
                    os.mkdir(other_c_dir)
                for cfg in os.listdir():
                    if cfg[0] == '.': continue
                    os.chdir(cfg)
                    other_cfg_dir = other_c_dir + os.sep + cfg
                    if not os.path.exists(other_cfg_dir):
                        os.mkdir(other_cfg_dir)
                    for f in os.listdir():
                        if f[0] == '.': continue
                        to = other_cfg_dir + os.sep + f
                        print('save_states copying: %s %s' % (f, to))
                        shutil.copyfile(f, to)
                    os.chdir('..')
                os.chdir('..')
        os.chdir('..')

    def save_states(self, savename):
        self.states = {}
        self._save_state_dir(savename, self.user_cache_dir)
        self._save_state_dir(savename,
                             self.user_cache_dir + os.sep + self.hostdir)

    def _read_state_dir(self):

        # read in state files
        dir1 = self.user_cache_dir
        if not os.path.isdir(dir1):
            return
        os.chdir(dir1)

        for c in self.components:
            if c not in self.configs:
                continue
            for cfg in self.configs[c]:
                    #print( f" {self.configs[c][cfg]['statehost']=} " )
                    if 'options' in self.configs[c][cfg] and self.configs[c][cfg]['options'].statehost:
                        print('statehost')
                        state_dir=self.user_cache_dir + os.sep + self.hostdir + os.sep + c + os.sep + cfg
                    else:
                        state_dir=self.user_cache_dir + os.sep + c + os.sep + cfg

                    if os.path.isdir(state_dir):
                        os.chdir(state_dir)
                        self.states[c][cfg] = {}
                        self.states[c][cfg]['instance_pids'] = {}
                        self.states[c][cfg]['queueName'] = None
                        if c in self.configs:
                            if cfg not in self.configs[c]:
                                self.states[c][cfg]['status'] = 'removed'

                        self.states[c][cfg]['has_state'] = False
                        self.states[c][cfg]['noVip'] = None
                        

                        for pathname in os.listdir():
                            p = pathlib.Path(pathname)
                            if p.suffix in ['.pid', '.qname', '.state', '.noVip']:
                                if sys.version_info[0] > 3 or sys.version_info[
                                        1] > 4:
                                    t = p.read_text().strip()
                                else:
                                    with p.open() as f:
                                        t = f.read().strip()
                                #print( 'read pathname:%s len: %d contents:%s' % ( pathname, len(t), t[0:10] ) )
                                if len(t) == 0:
                                    continue

                                if pathname[-4:] == '.pid':
                                    i = int(pathname[-6:-4])
                                    if t.isdigit():
                                        #print( "%s/%s instance: %s, pid: %s" % ( c, cfg, i, t ) )
                                        self.states[c][cfg]['instance_pids'][i] = int(t)
                                elif pathname[-6:] == '.qname':
                                    self.states[c][cfg]['queueName'] = t
                                elif pathname[-6:] == '.noVip':
                                    self.states[c][cfg]['noVip'] = t
                                elif pathname[-8:] == '.metrics':
                                    i = int(pathname[-10:-8])
                                    if not 'instance_metrics' in self.states[c][cfg]:
                                        self.states[c][cfg]['instance_metrics'] = {}
                                    try:
                                        self.states[c][cfg]['instance_metrics'][i] = json.loads(t)
                                        self.states[c][cfg]['instance_metrics'][i]['status'] = { 'mtime':os.stat(p).st_mtime }
                                    except:
                                        logger.error( f"corrupt metrics file {pathname}: {t}" )


    def _read_metrics_dir(self,metrics_parent_dir):
        # read in metrics files

        dir1 = metrics_parent_dir + os.sep + 'metrics'

        if not os.path.isdir(dir1):
            return
        os.chdir(dir1)

        for l in os.listdir(dir1):

            if not l.endswith('.json'):
                continue

            ll = os.path.basename(l.replace('.json','')).split('_')
            if len(ll) < 3:
                continue

            c= ll[0]
            cfg = '_'.join(ll[1:-1])
            i = int(ll[-1].replace('i',''))

            if (not c in self.components) or (not cfg in self.states[c]):
                continue

            if not 'instance_metrics' in self.states[c][cfg]:
                self.states[c][cfg]['instance_metrics'] = {}

            try:
                p = pathlib.Path(l)
                with p.open() as f:
                    t = f.read().strip()

                self.states[c][cfg]['instance_metrics'][i] = json.loads(t)
                self.states[c][cfg]['instance_metrics'][i]['status'] = { 'mtime':os.stat(p).st_mtime }
            except:
                logger.error( f"corrupt metrics file {dir1+os.sep+l}: {t}" )


    def _read_states(self):
        self.states = {}
        for c in self.components:
            self.states[c] = {}

        self._read_state_dir()
        #self._read_state_dir(self.user_cache_dir + os.sep + self.hostdir)
        self._read_metrics_dir(self.user_cache_dir)
        self._read_metrics_dir(self.user_cache_dir + os.sep + self.hostdir)

    def _find_missing_instances_dir(self, dir):
        """ find processes which are no longer running, based on pidfiles in state, and procs.
        """
        missing = []
        if not os.path.isdir(dir):
            return
        os.chdir(dir)
        for c in self.components:
            c_dir = os.path.join(dir, c)
            if os.path.isdir(c_dir):
                if c not in self.configs: continue
                os.chdir(c_dir)
                for cfg in os.listdir():
                    if cfg[0] == '.': continue
                    
                    if cfg not in self.configs[c]: continue
                    
                    cfg_dir = os.path.join(c_dir, cfg)
                    if os.path.isdir(cfg_dir):
                        os.chdir(cfg_dir)

                        if os.path.exists("disabled"): # double check, if disabled should ignore state.
                            continue

                        for filename in os.listdir():
                            # look at pid files, find ones where process is missing.
                            if filename[-4:] == '.pid':
                                i = int(filename[-6:-4])
                                if i != 0:
                                    p = pathlib.Path(filename)
                                    if sys.version_info[0] > 3 or sys.version_info[
                                            1] > 4:
                                        t = p.read_text().strip()
                                    else:
                                        with p.open() as f:
                                            t = f.read().strip()
                                    if t.isdigit():
                                        pid = int(t)
                                        if pid not in self.procs:
                                            missing.append([c, cfg, i])
                                    else:
                                        missing.append([c, cfg, i])
                        if ( len(self.states[c][cfg]['instance_pids']) > 0 ) or ( len(missing) > 0 ) :
                            # look for instances that should be running, but no pid file exists.
                            for i in range(1, int(self.configs[c][cfg]['instances'])+1 ):
                                if not i in self.states[c][cfg]['instance_pids']:
                                    if i not in self.procs:
                                        if i != 0:
                                            missing.append([c,cfg,i])
                    os.chdir(c_dir) # back to component dir containing configs
                os.chdir(dir) # back to dir containing components

        self.missing.extend(missing)

    def _find_missing_instances(self):
        self.missing = []
        self._find_missing_instances_dir(self.user_cache_dir)
        self._find_missing_instances_dir(self.user_cache_dir + os.sep +
                                         self.hostdir)

    def _clean_missing_proc_state_dir(self, dir):
        """ remove state pid files for process which are not running
        """

        if not os.path.isdir(dir):
            return
        os.chdir(dir)
        for instance in self.missing:
            (c, cfg, i) = instance
            if os.path.isdir(c):
                os.chdir(c)
                for cfg in os.listdir():
                    if os.path.isdir(cfg):
                        os.chdir(cfg)
                        for filename in os.listdir():
                            if filename[-4:] == '.pid':
                                p = pathlib.Path(filename)
                                if sys.version_info[0] > 3 or sys.version_info[
                                        1] > 4:
                                    t = p.read_text().strip()
                                else:
                                    with p.open() as f:
                                        t = f.read().strip()
                                if t.isdigit():
                                    pid = int(t)
                                    if pid not in self.procs:
                                        os.unlink(filename)
                                else:
                                    os.unlink(filename)

                        os.chdir('..')
                os.chdir('..')

    def _clean_missing_proc_state(self):

        self._clean_missing_proc_state_dir(self.user_cache_dir)
        self._clean_missing_proc_state_dir(self.user_cache_dir + os.sep +
                                           self.hostdir)

    def _read_logs_dir(self, dir):

        if not os.path.isdir(dir):
            return
        os.chdir(dir)
        now = time.time()
        if os.path.isdir('log'):
            os.chdir('log')

            # FIXME: known issue... specify a log rotation interval < 1 d, it puts an _ between date and TIME.
            # ISO says this should be a T, but whatever... sr_shovel_t_dd1_f00_03.log.2019-12-27_12-43-01
            # the additional _ breaks this logic, can't be bothered to fix it yet... to unusual a case to worry about.
            # just patched to not crash for now.
            for lf in os.listdir():
                if lf[0] == '.': continue  # hidden, ignore.
                lff = lf.split('_')
                if len(lff) > 2:
                    c = lff[0]
                    if ( c == 'sr' ) or ( c not in self.components): 
                        continue  # old or inapplicable log, ignore.
                    cfg = '_'.join(lff[1:-1])

                    suffix = lff[-1].split('.')

                    if len(suffix) > 1:
                        if (suffix[1] == 'log') and len(suffix) < 3:
                            try:
                                inum = int(suffix[0])
                            except:
                                inum = 0
                            age = ageOfFile(lf)
                            if cfg not in self.states[c]:
                                self.states[c][cfg] = {}
                            if 'logAge' not in self.states[c][cfg]:
                                self.states[c][cfg]['logAge'] = {}
                            self.states[c][cfg]['logAge'][inum] = now-age

    def _read_logs(self):
        self._read_logs_dir(self.user_cache_dir)
        self._read_logs_dir(self.user_cache_dir + os.sep + self.hostdir)

    def _init_broker_host(self, bhost):
        if '@' in bhost:
            host = bhost.split('@')[1]
        else:
            host = bhost

        if not host in self.brokers:

            self.brokers[host] = {}
            self.brokers[host]['exchanges'] = {}
            self.brokers[host]['queues'] = {}
            if hasattr(self, 'admin') and host in self.admin:
                self.brokers[host]['admin'] = self.admin

        return host

    def __resolved_exchanges(self, c, cfg, o):
        """
          Guess the name of an exchange. looking at either a direct setting,
          or an existing queue state file, or lastly just guess based on conventions.
        """
        exl = []
        #if hasattr(o,'declared_exchanges'):
        #    exl.extend(o.declared_exchanges)

        if hasattr(o, 'exchange'):
            if type(o.exchange) == list:
                exl.extend(o.exchange)
            else:
                exl.append(o.exchange)
            return exl

        x = 'xs_%s' % o.broker.url.username

        if hasattr(o, 'exchangeSuffix'):
            x += '_%s' % o.exchangeSuffix

        if hasattr(o, 'exchangeSplit'):
            l = []
            for i in range(0, o.instances):
                y = x + '%02d' % i
                l.append(y)
            return l
        else:
            exl.append(x)
            return exl

    def __resolved_post_exchanges(self, c, cfg, o):
        """
          Guess the name of an exchange. looking at either a direct setting,
          or an existing queue state file, or lastly just guess based on conventions.
        """
        exl = []
        #if hasattr(o,'declared_exchanges'):
        #    exl.extend(o.declared_exchanges)

        if hasattr(o, 'post_exchange'):
            if type(o.post_exchange) == list:
                exl.extend(o.post_exchange)
            else:
                exl.append(o.post_exchange)
            return exl

        x = 'xs_%s' % o.post_broker.url.username

        if hasattr(o, 'post_exchangeSuffix'):
            x += '_%s' % o.post_exchangeSuffix

        if hasattr(o, 'post_exchangeSplit'):
            l = []
            for i in range(0, o.instances):
                y = x + '%02d' % i
                l.append(y)
            return l
        else:
            exl.append(x)
            return exl

    def __guess_queueName(self, c, cfg, o):
        """
          Guess the name of a queue. looking at either a direct setting,
          or an existing queue state file, or lastly just guess based on conventions.
        """
        if hasattr(o, 'queueName'):
            return o.queueName

        if cfg in self.states[c]:
            if self.states[c][cfg]['queueName']:
                return self.states[c][cfg]['queueName']

        n = 'q_' + o.broker.url.username + '.sr3_' + c + '.' + cfg
        n += '.' + str(random.randint(0, 100000000)).zfill(8)
        n += '.' + str(random.randint(0, 100000000)).zfill(8)

        return n

    def _resolve_brokers(self):
        """ make a map of dependencies

            on a given broker, 
                 exchanges exist, 
                      with publishers: [ 'c/cfg', 'c/cfg' ... ]
                      with queues: [ 'qname', 'qname', ... ]
                      for each queue: [ 'c/cfg', 'c/cfg', ... ]
        """
        self.brokers = {}

        o=self.default_cfg
        if hasattr(o, 'admin') and (o.admin is not None):
            # FIXME: sometimes o.admin is a string... no idea why.. upstream cause should be addressed.
            if o.admin.url is not None and type(o.admin.url) == str:
                o.admin.url = urllib.parse(o.admin.url)
            host = self._init_broker_host(o.admin.url.netloc)
            self.brokers[host]['admin'] = o.admin
            if hasattr(o, 'declared_exchanges'):
                for x in o.declared_exchanges:
                    if not x in self.brokers[host]['exchanges']:
                        self.brokers[host]['exchanges'][x] = [
                            'declared'
                        ]
                    else:
                        if not 'declared' in self.brokers[host][
                                'exchanges'][x]:
                            self.brokers[host]['exchanges'][x].append(
                                'declared')

        for c in self.components:
            if (c not in self.states) or (c not in self.configs):
                continue

            for cfg in self.configs[c]:

                if not 'options' in self.configs[c][cfg]:
                    continue

                o = self.configs[c][cfg]['options']
                if not hasattr(o, 'instances'):
                    o.instances = 1
                name = c + os.sep + cfg

                if hasattr(o, 'broker') and o.broker is not None and o.broker.url is not None:
                    host = self._init_broker_host(o.broker.url.netloc)
                    xl = self.__resolved_exchanges(c, cfg, o)
                    q = self.__guess_queueName(c, cfg, o)

                    self.configs[c][cfg]['options'].resolved_qname = q

                    for exch in xl:
                        if exch in self.brokers[host]['exchanges']:
                            self.brokers[host]['exchanges'][exch].append(q)
                        else:
                            self.brokers[host]['exchanges'][exch] = [q]

                    if q in self.brokers[host]['queues']:
                        self.brokers[host]['queues'][q].append(name)
                    else:
                        self.brokers[host]['queues'][q] = [name]

                if hasattr(o, 'post_broker') and o.post_broker is not None and o.post_broker.url is not None:
                    host = self._init_broker_host(o.post_broker.url.netloc)

                    self.configs[c][cfg]['options'].resolved_exchanges = \
                            self.__resolved_post_exchanges(c, cfg, o)

                    if hasattr(o, 'post_exchange'):
                        self.brokers[host]['exchange'] = o.post_exchange

        self.exchange_summary = {}
        for h in self.brokers:
            self.exchange_summary[h] = {}
            allx = []
            if 'exchanges' in self.brokers[h]:
                allx += self.brokers[h]['exchanges'].keys()

            if 'post_exchanges' in self.brokers[h]:
                allx += self.brokers[h]['post_exchanges'].keys()

            for x in allx:
                a = 0
                if x in self.brokers[h]['exchanges']:
                    a += len(self.brokers[h]['exchanges'][x])
                self.exchange_summary[h][x] = a

    def _resolve(self):
        """
           compare configs, states, & logs and fill things in.

           things that could be identified: differences in state, running & configured instances.
        """

        self._resolve_brokers()
        now = time.time()

        if not os.path.exists( self.user_cache_dir ):
            os.makedirs(self.user_cache_dir)

        # comparing states and configs to find missing instances, and correct state.
        self.resources={ 'uss': 0, 'rss': 0, 'vms':0, 'user_cpu': 0, 'system_cpu':0 }
        for c in self.components:
            if not os.path.exists( self.user_cache_dir + os.sep + c ):
                os.mkdir(self.user_cache_dir + os.sep + c )
            if (c not in self.states) or (c not in self.configs):
                continue

            for cfg in self.configs[c]:
                if cfg not in self.states[c]:
                    print('missing state for %s/%s' % (c,cfg))
                    os.mkdir(self.user_cache_dir + os.sep + c + os.sep + cfg)
                    # add config as state in .cache under right directory.
                    self.states[c][cfg] = {}
                    self.states[c][cfg]['instance_pids'] = {}
                    self.states[c][cfg]['queueName'] = None
                    self.states[c][cfg]['status'] = 'stopped'
                    self.states[c][cfg]['has_state'] = False
                    continue
                if os.path.exists(self.user_cache_dir + os.sep + c + os.sep + cfg + os.sep + 'disabled'):
                    self.configs[c][cfg]['status'] = 'disabled'
                if 'instance_metrics' in self.states[c][cfg]:
                    if 'housekeeping' in self.configs[c][cfg]:
                        expiry = now - self.configs[c][cfg]['housekeeping']*1.5
                    else:
                        expiry = now - 300

                    # cumulate per instance metrics into overall ones for the configuration.

                    metrics=copy.deepcopy(empty_metrics)
                    for i in self.states[c][cfg]['instance_metrics']:
                        if self.states[c][cfg]['instance_metrics'][i]['status']['mtime'] < expiry:
                            #print( f"metrics for {c}/{cfg}/ instance {i} too old ignoring." )
                            continue

                        #print( f"states of {c}/{cfg}: {self.states[c][cfg]} " )
                        #print( f"instance metrics states of {c}/{cfg}: {self.states[c][cfg]['instance_metrics']} " )
                        for j in self.states[c][cfg]['instance_metrics'][i]:
                            #print( f"i={i}, j={j}, c={c}, cfg={cfg}" )
                            for k in self.states[c][cfg]['instance_metrics'][i][j]:
                                #print( f"k={k}" )
                                if k in metrics:
                                    newval = self.states[c][cfg]['instance_metrics'][i][j][k]
                                    #print( f"k={k}, newval={newval}" )
                                    if k in [ "lagMax" ]:
                                        if newval > metrics[k]:
                                            metrics[k] = newval
                                    elif k in [ "last_housekeeping" ]:
                                        if metrics[k] == 0 or newval < metrics[k] :
                                            metrics[k] = newval
                                    elif k in [ "transferRxLast", "transferTxLast"  ]:
                                        newval = sarracenia.timestr2flt(newval)
                                        if 'transferLast' not in metrics or (newval > metrics['transferLast']):
                                            metrics['transferLast'] = newval
                                    elif k in [ "rxLast", "txLast"  ]:
                                        newval = sarracenia.timestr2flt(newval)
                                        if 'messageLast' not in metrics or (newval > metrics['messageLast']):
                                            metrics['messageLast'] = newval
                                    else:
                                        metrics[k] += newval
                                #else:
                                #    print( f'skipping {k}')

                        if 'transferConnectTime' in metrics:
                            metrics['transferConnectTime'] = metrics['transferConnectTime'] / len(self.states[c][cfg]['instance_metrics']) 

                        if 'disconnectTime' in metrics:
                            metrics['disconnectTime'] = metrics['disconnectTime'] / len(self.states[c][cfg]['instance_metrics']) 

                    self.states[c][cfg]['metrics'] = metrics
                    
                if ('instance_pids' in self.states[c][cfg]) and (len(self.states[c][cfg]['instance_pids']) >= 0):
                    self.states[c][cfg]['missing_instances'] = []
                    self.states[c][cfg]['hung_instances'] = []
                    observed_instances = 0
                    hung_instances=0
                    resource_usage={ 'uss': 0, 'rss': 0, 'vms':0, 'user_cpu': 0.0, 'system_cpu':0.0 }
                    nvip=False
                    for i in self.states[c][cfg]['instance_pids']:
                        if self.states[c][cfg]['instance_pids'][
                                i] not in self.procs:
                            self.states[c][cfg]['missing_instances'].append(i)
                        else:
                            observed_instances += 1
                            pid = self.states[c][cfg]['instance_pids'][i]
                            self.procs[ pid ]['claimed'] = True
                            resource_usage[ 'uss' ] += self.procs[pid]['memory']['uss'] 
                            self.resources[ 'uss' ] += self.procs[pid]['memory']['uss'] 
                            resource_usage[ 'rss' ] += self.procs[pid]['memory']['rss'] 
                            self.resources[ 'rss' ] += self.procs[pid]['memory']['rss'] 
                            resource_usage[ 'vms' ] += self.procs[pid]['memory']['vms'] 
                            self.resources[ 'vms' ] += self.procs[pid]['memory']['vms'] 
                            resource_usage[ 'user_cpu' ] += self.procs[pid]['cpu']['user'] 
                            self.resources[ 'user_cpu' ] += self.procs[pid]['cpu']['user'] 
                            resource_usage[ 'system_cpu' ] += self.procs[pid]['cpu']['system'] 
                            self.resources[ 'system_cpu' ] += self.procs[pid]['cpu']['system'] 

                            # FIXME: should log hung threshold be a setting? just fixed to 5 minutes here.
                            if ('logAge' in self.states[c][cfg]) and (i in self.states[c][cfg]['logAge'] ) and \
                                    ( self.states[c][cfg]['logAge'][i] > self.configs[c][cfg]['options'].sanity_log_dead ):
                                hung_instances += 1
                                self.states[c][cfg]['hung_instances'].append(i)

                    if hung_instances > 0 and (observed_instances > 0):
                         self.configs[c][cfg]['status'] = 'hung'
                    elif observed_instances < int(self.configs[c][cfg]['instances']):
                        if (c == 'post') and (('sleep' not in self.states[c][cfg]) or self.states[c][cfg]['sleep'] <= 0):
                            if self.configs[c][cfg]['status'] != 'disabled':
                                self.configs[c][cfg]['status'] = 'stopped'
                        else:
                            if observed_instances > 0:
                                self.configs[c][cfg]['status'] = 'partial'
                                for i in range(1, int(self.configs[c][cfg]['instances'])+1 ):
                                    if not i in self.states[c][cfg]['instance_pids']:
                                         self.states[c][cfg]['missing_instances'].append(i)
                            else:
                                if self.configs[c][cfg]['status'] != 'disabled':
                                    if len(self.states[c][cfg]['instance_pids']) == 0 :
                                        self.configs[c][cfg]['status'] = 'stopped' 
                                    else:
                                        self.configs[c][cfg]['status'] = 'missing' 
                                        if not i in self.states[c][cfg]['instance_pids']:
                                             self.states[c][cfg]['missing_instances'].append(i)
                    elif observed_instances == 0:
                        self.configs[c][cfg]['status'] = "stopped" if len(self.states[c][cfg]['instance_pids']) == 0 else "missing"
                    elif self.states[c][cfg]['noVip']:
                        self.configs[c][cfg]['status'] = 'waitVip'
                    else:
                        self.configs[c][cfg]['status'] = 'running'
                    self.states[c][cfg]['resource_usage'] = copy.deepcopy(resource_usage)

        # FIXME: missing check for too many instances.

    def _match_patterns(self, patterns=None):
        """
          identify subset of configurations to operate on.
          fnmatch the patterns from the command line to the list of known configurations.
          put all the ones that do not match in leftovers.
        """

        logging.debug( 'starting match_patterns with: %s' % patterns )
        self.filtered_configurations = []
        self.leftovers = []
        leftover_matches = {}
        if (patterns is None) or (patterns == []):
            patterns = ['*' + os.sep + '*']

        if self.options.action == 'convert':
            self.v2_config = patterns
            return

<<<<<<< HEAD
        candidates = []
=======
        candidates=[]
>>>>>>> 4dea8827
        for c in self.components:
            if (c not in self.configs):
                continue
            for cfg in self.configs[c]:
                fcc = c + os.sep + cfg
                candidates.append(fcc)
    
        self.all_configs = candidates
        logger.debug( f"candidates: {candidates}" )
        new_patterns=[]
        for p in patterns:
            if p in [ 'examples','eg','ie', 'flow_callback','flowcb','fcb','v2plugins','v2p']:
                new_patterns.append(p)         
            elif os.sep not in p:
                p = 'flow/' + p
                new_patterns.append(p)         
            else:
                new_patterns.append(p)         
            leftover_matches[p] = 0
        patterns=new_patterns

        logger.debug( f"patterns: {patterns}" )
        for fcc in candidates:
            if (patterns is None) or (len(patterns) < 1):
                self.filtered_configurations.append(fcc)
            else:
                for p in patterns:
                    if p in [ 'examples','eg','ie','flow_callback','flowcb','fcb','v2plugins','v2p']:
                        continue
                    if fnmatch.fnmatch(fcc, p):
                        self.filtered_configurations.append(fcc)
                        leftover_matches[p] += 1

                    if fcc[-5:] == '.conf' and fcc[0:-5] == p :
                        self.filtered_configurations.append(fcc)
                        leftover_matches[p] += 1
 
                    if fcc[-4:] == '.inc' and fcc[0:-4] == p :
                        self.filtered_configurations.append(fcc)
                        leftover_matches[p] += 1
 
                    # 22/11/01... pas thinks this is wrong and backwards, but not sure..
                    if p[-5:] == '.conf' and fnmatch.fnmatch(fcc, p[0:-5]):
                        self.filtered_configurations.append(fcc)
                        leftover_matches[p] += 1

        for p in patterns:
            if leftover_matches[p] == 0:
                self.leftovers.append(p)

        if len(self.leftovers) > 0:
            if ('examples' == self.leftovers[0]) or (
                    'plugins' == self.leftovers[0]):
                candidates = []
                if len(patterns) == 1:
                    patterns = ['*' + os.sep + '*']
                else:
                    patterns = patterns[1:]
                if self.leftovers[0] == 'examples':
                    for c in self.components:
                        d = self.package_lib_dir + os.sep + 'examples' + os.sep + c
                        if not os.path.exists(d): continue
                        l = os.listdir(d)
                        candidates.extend(
                            list(
                                map(lambda x: c + os.sep + x[0:x.rfind('.')],
                                    l)))
                else:
                    d = self.package_lib_dir + os.sep + 'plugins'
                    if os.path.exists(d):
                        l = os.listdir(d)
                        l.remove('__init__.py')
                        candidates.extend(
                            list(
                                map(
                                    lambda x: 'plugins' + os.sep + x[0:x.rfind(
                                        '.')], l)))

                for fcc in candidates:
                    for p in patterns:
                        if fnmatch.fnmatch(fcc, p):
                            self.filtered_configurations.append(fcc)

        logging.debug( 'match_patterns result filtered_configurations: %s' % self.filtered_configurations )
        logging.debug( 'match_patterns result leftovers: %s' % self.leftovers )

    # FIXME: this should be in config.py
    @property
    def appname(self):
        return self.__appname

    @appname.setter
    def appname(self, n):
        self.__appname = n
        self.user_config_dir = sarracenia.user_config_dir(self.appname,
                                                       self.appauthor)
        self.user_cache_dir = sarracenia.user_cache_dir(self.appname,
                                                     self.appauthor)

    def __init__(self, opt, config_fnmatches=None):
        """
           side effect: changes current working directory FIXME?
        """

        self.invoking_directory = os.getcwd()
        self.bin_dir = os.path.dirname(os.path.realpath(__file__))
        self.package_lib_dir = os.path.dirname(
            inspect.getfile(sarracenia.config.Config))
        self.appauthor = 'MetPX'
        self.options = opt
        self.appname = os.getenv('SR_DEV_APPNAME')
        self.hostname = socket.getfqdn()
        self.hostdir = self.hostname.split('.')[0]
        self.please_stop=False
        self.users = opt.users
        self.declared_users = opt.declared_users

        signal.signal(signal.SIGTERM, self._stop_signal)
        signal.signal(signal.SIGINT, self._stop_signal)

        if self.appname is None:
            self.appname = 'sr3'
        #else:
        #    print(
        #        'DEVELOPMENT using alternate application name: %s, bindir=%s' %
        #        (self.appname, self.bin_dir))


        if not os.path.isdir(self.user_config_dir):
            print( f'INFO: No {self.appname} configuration found. creating an empty one {self.user_config_dir}' )
            os.makedirs(self.user_config_dir)
     
        if not os.path.isdir(self.user_cache_dir):
            print( f'INFO: No {self.appname} state or log files found. Creating an empty one {self.user_cache_dir}' )
            os.makedirs(self.user_cache_dir)

        self.components = [
            'cpost', 'cpump', 'flow', 'poll', 'post', 'report', 'sarra',
            'sender', 'shovel', 'subscribe', 'watch', 'winnow'
        ]
        self.status_values = [
            'disabled', 'hung', 'include', 'missing', 'stopped', 'partial', 'running', 'waitVip', 'unknown'
        ]

        self.bin_dir = os.path.dirname(os.path.realpath(__file__))

        #print('gathering global state: ', flush=True)

        self.log_dir = self.user_cache_dir + os.sep + 'log'
        pf = self.user_cache_dir + os.sep + "procs.json"
        if os.path.exists(pf):
            self.read_proc_file(pf)
        else:
            self._read_procs()

        #print('procs, ', end='', flush=True)
        self._read_configs()
        #print('got configs from %s' % self.user_config_dir, flush=True)
        self._read_states()
        #print('got state files from %s, ' % self.user_cache_dir , flush=True)
        self._read_logs()
        #print('logs, ', end='', flush=True)
        self._resolve()
        self._find_missing_instances()
        #print('analysis - Done. ', flush=True)
        # True if the user did ``sr3 action`` with no configs/components specified
        self._action_all_configs = (config_fnmatches is None or len(config_fnmatches) == 0)
        self._match_patterns(config_fnmatches)
        os.chdir(self.invoking_directory)

    def _start_missing(self):
        for instance in self.missing:
            if self.please_stop:
                break
            (c, cfg, i) = instance
            if not (c + os.sep + cfg in self.filtered_configurations):
                continue
            component_path = self._find_component_path(c)
            if component_path == '':
                continue
            self._launch_instance(component_path, c, cfg, i)

    def _stop_signal(self, signum, stack):
        logging.info('signal %d received' % signum)
        logging.info("Stopping config...")

        # stack trace dump from: https://stackoverflow.com/questions/132058/showing-the-stack-trace-from-a-running-python-application
        if self.options.debug:
            logger.debug("the following stack trace does not mean anything is wrong. When debug is enabled, we print a stack trace to help, even for normal termination")

            id2name = dict([(th.ident, th.name) for th in threading.enumerate()])
            code = []
            for threadId, stack in sys._current_frames().items():
                code.append("\n# Thread: %s(%d)" % (id2name.get(threadId,""), threadId))
                for filename, lineno, name, line in traceback.extract_stack(stack):
                    code.append('File: "%s", line %d, in %s' % (filename, lineno, name))
                    if line:
                        code.append("  %s" % (line.strip()))
            logging.debug('\n'.join(code))
        self.please_stop=True
        # Signal is also sent to subprocesses. Once they exit, subprocess.run returns and sr.py should terminate.

    def _active_stop_signal(self, signum, stack):
        logging.info('signal %d received' % signum)
        logging.info( f"Stopping config... {self.filtered_configurations}")
        # Signal is also sent to subprocesses. Once they exit, subprocess.run returns and sr.py should terminate.
        self._read_procs()
        self._find_missing_instances()
        self._clean_missing_proc_state()
        self._read_states()
        self._resolve()
        self.stop()

    def run_command(self, cmd_list):
        sr_path = os.environ.get('SARRA_LIB')
        sc_path = os.environ.get('SARRAC_LIB')

        try:
            if sc_path and cmd_list[0].startswith("sr3_cp"):
                subprocess.run([sc_path + os.sep + cmd_list[0]] + cmd_list[1:],
                               check=True)
            elif sr_path and cmd_list[0].startswith("sr3"):
                subprocess.run([sr_path + os.sep + cmd_list[0] + '.py'] +
                               cmd_list[1:],
                               check=True)
            else:
                subprocess.run(cmd_list, check=True)
        except subprocess.CalledProcessError as err:
            logging.critical("subprocess.run failed err={}".format(err))
            logging.debug("Exception details:", exc_info=True)
        except KeyboardInterrupt:
            logging.info("KeyboardInterrupt...")
            logging.info("Stopping config...")

    def add(self):

        if not hasattr(self, 'leftovers') or (len(self.leftovers) == 0):
            if len(self.filtered_configurations) > 0:
               logging.info( f"matched existing {self.filtered_configurations}" )
            logging.error("nothing specified to add")

        for l in self.leftovers:
            if self.please_stop:
                break
            sp = l.split(os.sep)
            if (len(sp) == 1) or (
                (len(sp) > 1) and
                (sp[-2] not in sarracenia.config.Config.components +
                 ['plugins'])):
                component = 'flow'
                cfg = sp[-1]
            else:
                component = sp[-2]
                cfg = sp[-1]

            iedir = os.path.dirname(inspect.getfile(
                sarracenia.config.Config)) + os.sep + 'examples'

            destdir = self.user_config_dir + os.sep + component

            suggestions = [l, os.path.join(iedir, component, cfg)]
            found = False
            for candidate in suggestions:
                if os.path.exists(candidate):
                    pathlib.Path(destdir).mkdir(parents=True, exist_ok=True)
                    logger.info("copying: %s to %s " %
                                (candidate, destdir + os.sep + cfg))
                    shutil.copyfile(candidate, destdir + os.sep + cfg)
                    found = True
                    break
            if not found:
                logger.info("did not find anything to copy for: %s. creating an empty one." % l)
                if cfg[-5:] not in [ '.inc', '.conf' ]:
                    cfg = cfg + '.conf'
                with open( destdir + os.sep + cfg, 'w' ) as f:
                    f.write('')

    def declare(self):
        '''
        creates users, exchanges, and queues in that order - each one is needed to create
        the subsequent one

        '''

        filtered_users = []

        if len(self.filtered_configurations) < len(self.all_configs):

            for config in self.filtered_configurations:

                (c, cfg) = config.split(os.sep)

                if not 'options' in self.configs[c][cfg]:
                    continue

                o = self.configs[c][cfg]['options']

                if hasattr(o, "broker") and o.broker:
                    filtered_users.append(f"{o.broker.url.username}@{o.broker.url.hostname}")
                if hasattr(o, "post_broker") and o.post_broker:
                    filtered_users.append(f"{o.post_broker.url.username}@{o.post_broker.url.hostname}")
                if hasattr(o, "report_broker") and o.report_broker:
                    filtered_users.append(f"{o.report_broker.url.username}@{o.report_broker.url.hostname}")

        # add users (?)
        if self.users: # check if users exist in the configuration (?)
            for h in self.brokers:
                if self.please_stop:
                    break
                if 'admin' in self.brokers[h]:
                    admin_url = self.brokers[h]['admin'].url
                    with open(
                            self.user_config_dir + os.sep + 'credentials.conf',
                            'r') as config_file:
                        for cfl in config_file.readlines():
                            if not cfl.strip(): continue
                            if cfl.lstrip()[0] == '#': continue
                            u_urlstr = cfl.split()[0]
                            try:
                                u_url = urllib.parse.urlparse(u_urlstr)
                            except:
                                continue
                            if not u_url.username:
                                continue
                            if u_url.scheme != admin_url.scheme:
                                continue
                            if u_url.hostname != h:
                                continue
                            if u_url.username in self.default_cfg.declared_users:
                                #print( 'u_url : user:%s, pw:%s, role: %s netloc: %s, host:%s' % \
                                #    (u_url.username, u_url.password, self.default_cfg.declared_users[u_url.username],
                                #     u_url.netloc, u_url.hostname ))
                                
                                user = f"{u_url.username}@{h}"

                                if filtered_users and user not in filtered_users:
                                    logger.debug(f"not adding {user}")
                                    continue

                                sarracenia.rabbitmq_admin.add_user( \
                                    self.brokers[h]['admin'].url, \
                                    self.default_cfg.declared_users[u_url.username],
                                    u_url.username, u_url.password, self.options.dry_run )

        # declare admin exchanges.
        if hasattr(self,'default_cfg') and self.default_cfg.admin:
            logger.info( f"Declaring exchanges for admin.conf using {self.default_cfg.admin} ")
            if hasattr(self.default_cfg, 'declared_exchanges'):
                xdc = sarracenia.moth.Moth.pubFactory(
                    {
                        'broker': self.default_cfg.admin,
                        'dry_run': self.options.dry_run,
                        'exchange': self.default_cfg.declared_exchanges,
                        'message_strategy': { 'stubborn':True }
                    })
                xdc.putSetup()
                xdc.close()
                
        # declare exchanges first.
        for f in self.filtered_configurations:
            if self.please_stop:
                break
            (c, cfg) = f.split(os.sep)

            if not 'options' in self.configs[c][cfg]:
                continue
            logging.info('looking at %s/%s ' % (c, cfg))
            o = self.configs[c][cfg]['options']
            if hasattr(
                    o,
                    'resolved_exchanges') and o.resolved_exchanges is not None:
                xdc = sarracenia.moth.Moth.pubFactory(
                    {
                        'broker': o.post_broker,
                        'dry_run': self.options.dry_run,
                        'exchange': o.resolved_exchanges,
                        'message_strategy': { 'stubborn':True }
                    })
                xdc.putSetup()
                xdc.close()

        # then declare and bind queues....
        for f in self.filtered_configurations:
            if self.please_stop:
                break

            (c, cfg) = f.split(os.sep)

            if not 'options' in self.configs[c][cfg]:
                continue
            logging.info('looking at %s/%s ' % (c, cfg))
            o = self.configs[c][cfg]['options']
            od = o.dictify()
            if hasattr(o, 'resolved_qname'):
                od['broker'] = o.broker
                od['queueName'] = o.resolved_qname
                od['dry_run'] = self.options.dry_run
                qdc = sarracenia.moth.Moth.subFactory(od)
                qdc.getSetup()
                qdc.close()

        # run on_declare plugins.
        for f in self.filtered_configurations:
            if self.please_stop:
                break

            (c, cfg) = f.split(os.sep)

            if not 'options' in self.configs[c][cfg]:
                continue

            o = self.configs[c][cfg]['options']
            o.no=0
            o.finalize()
            if c not in [ 'cpost', 'cpump' ]:
                flow = sarracenia.flow.Flow.factory(o)
                flow.loadCallbacks()
                flow.runCallbacksTime('on_declare')
                del flow
                flow=None

    def disable(self):
        if len(self.filtered_configurations) == 0:
            logging.error('%s configuration not found', self.leftovers)
            return

        for f in self.filtered_configurations:
            if self.please_stop:
                break
            (c, cfg) = f.split(os.sep)

            if not 'options' in self.configs[c][cfg]:
                continue

            if 'instance_pids' in self.states[c][cfg] and len(self.states[c][cfg]['instance_pids']) > 0:
                logging.error("cannot disable %s while it is running! " % f)
                continue

            state_file_cfg = self.user_cache_dir + os.sep + c + os.sep + cfg
            state_file_cfg_disabled = state_file_cfg + os.sep + 'disabled'
            if os.path.exists(state_file_cfg_disabled):
                logging.error("%s is already disabled! " % f)
                continue
            if os.path.exists(state_file_cfg):
                with open(state_file_cfg_disabled, 'w') as f:
                    f.write('')
                logging.info(c + '/' + cfg)


    def edit(self):

        for f in self.filtered_configurations:
            if self.please_stop:
                break
            (c, cfg) = f.split(os.sep)

            if not 'options' in self.configs[c][cfg]:
                continue

            cfgfile = self.user_config_dir + os.sep + c + os.sep + cfg + '.conf'
            editor = os.environ.get('EDITOR')

            if not editor:
                if sys.platform == 'win32':
                    editor = 'notepad'
                else:
                    editor = 'vi'
                logger.info(
                    'using %s. Set EDITOR variable pick another one.' % editor)

            self.run_command([editor, cfgfile])

    def log(self):

        for f in self.filtered_configurations:
            (c, cfg) = f.split(os.sep)

            if not 'options' in self.configs[c][cfg]:
                continue

            lfn = self.log_dir + os.sep + c + "_" + cfg + "_01" + '.log'

            if sys.platform == 'win32':
                self.run_command(['sr_tailf', lfn])
            else:
                self.run_command(['tail', '-f', lfn])

    def enable(self):
        if len(self.filtered_configurations) == 0:
            logging.error('%s configuration not found', self.leftovers)
            return
        # declare exchanges first.
        for f in self.filtered_configurations:
            if self.please_stop:
                break
            (c, cfg) = f.split(os.sep)

            state_file_cfg = self.user_cache_dir + os.sep + c + os.sep + cfg
            state_file_cfg_disabled = state_file_cfg + os.sep + 'disabled'
            if os.path.exists(state_file_cfg):
                if not os.path.exists(state_file_cfg_disabled):
                    logging.error('%s already enabled' % f)
                    continue
                else:
                    os.remove(state_file_cfg_disabled)
                    logging.info(c + '/' + cfg)

    def features(self):

        # run on_declare plugins.
        for f in self.filtered_configurations:
            if self.please_stop:
                break

            (c, cfg) = f.split(os.sep)

            if not 'options' in self.configs[c][cfg]:
                continue

            o = self.configs[c][cfg]['options']
            o.no=0
            o.finalize()
            if c not in [ 'cpost', 'cpump' ]:
                flow = sarracenia.flow.Flow.factory(o)
                flow.loadCallbacks()
                flow.runCallbacksTime('on_features')
                del flow
                flow=None

        features_present=[]
        print( f"\n{'Status:':10} {'feature:':10} {'python imports:':20} {'Description:'} ")
        features_absent=[]
        for x in sarracenia.features.keys():
            if x == 'all':
                continue
            if sarracenia.features[x]['present']:
                word1="Installed"
                desc=sarracenia.features[x]['rejoice']
            else:
                if 'Needed' in sarracenia.features[x]:
                     word1="MISSING"
                else:
                     word1="Absent"
                desc=sarracenia.features[x]['lament']

            print( f"{word1:10} {x:10} {','.join(sarracenia.features[x]['modules_needed']):20} {desc}" )

        if not (sarracenia.features['amqp']['present'] or sarracenia.features['mqtt']['present'] ):
            print( "ERROR: need at least one of: amqp or mqtt" )

        print( f"\n state dir: {self.user_cache_dir} " )
        print( f" config dir: {self.user_config_dir} " )


    def foreground(self):

        for f in self.filtered_configurations:
            if self.please_stop:
                break
            (c, cfg) = f.split(os.sep)

            component_path = self._find_component_path(c)
            pcount = 0

            if component_path == '':
                continue

            if self.configs[c][cfg]['status'] in ['stopped','missing']:
                numi = self.configs[c][cfg]['instances']
                for i in range(1, numi + 1):
                    if pcount % 10 == 0: print('.', end='', flush=True)
                    pcount += 1

            if pcount != 0:
                if not 'options' in self.configs[c][cfg]:
                    continue

                cfgfile = self.user_config_dir + os.sep + c + os.sep + cfg + '.conf'

                if c in [ 'flow',
                        'poll', 'post', 'report', 'sarra', 'sender', 'shovel', 
                        'subscribe', 'watch', 'winnow'
                ]:
                    component_path = os.path.dirname(
                        component_path) + os.sep + 'instance.py'
                    cmd = [sys.executable, component_path, '--no', "0"]
                    cmd.extend(sys.argv[1:])
                    """
                    FIXME... replace 'sub*/*amis*' on invocation with the resolved thing.
                         this feels hacky... but I can't think of a case that won't work.
                    """
                    if '--config' in cmd:
                        cmd[ cmd.index( '--config' )+1 ] = f
                    elif '-c' in cmd:
                        cmd[ cmd.index( '-c' )+1 ] = f
                    elif c not in [ 'post', 'watch' ]:
                        cmd[-1] = f

                elif c[0] != 'c':  # python components
                    if cfg is None:
                        cmd = [sys.executable, component_path, 'foreground']
                    else:
                        cmd = [sys.executable, component_path, 'foreground', cfg]
                else:  # C components
                    cmd = [component_path, '-a', 'foreground', '-c', cfg]

                self.run_command(cmd)
            else:
                print('foreground: stop other instances of this process first')

    def cleanup(self):

        if len(self.filtered_configurations) > 1 :
            if len(self.filtered_configurations) != self.options.dangerWillRobinson:
                logging.error(
                        f"specify --dangerWillRobinson=<number> of configs to cleanup (actual: {len(self.filtered_configurations)}, given: {self.options.dangerWillRobinson} ) when cleaning more than one")
                return

        queues_to_delete = []
        for f in self.filtered_configurations:
            if self.please_stop:
                break
            (c, cfg) = f.split(os.sep)

            o = self.configs[c][cfg]['options']

            if hasattr(o, 'resolved_qname'):
                #print('deleting: %s is: %s @ %s' % (f, o.resolved_qname, o.broker.url.hostname ))
                qdc = sarracenia.moth.Moth.subFactory(
                    {
                        'broker': o.broker,
                        'dry_run': self.options.dry_run,
                        'echangeDeclare': False,
                        'queueDeclare': False,
                        'queueBind': False,
                        'broker': o.broker,
                        'queueName': o.resolved_qname,
                        'message_strategy': { 'stubborn':True }
                    })
                qdc.getSetup()
                qdc.getCleanUp()
                qdc.close()
                queues_to_delete.append((o.broker, o.resolved_qname))

        for h in self.brokers:
            if self.please_stop:
                break
            for qd in queues_to_delete:
                if self.please_stop:
                    break
                if qd[0].url.hostname != h: continue
                for x in self.brokers[h]['exchanges']:
                    xx = self.brokers[h]['exchanges'][x]
                    if qd[1] in xx:
                        if 'admin' not in self.brokers[h]:
                            continue
                        print(' remove %s from %s subscribers: %s ' %
                              (qd[1], x, xx))
                        xx.remove(qd[1])
                        if o.post_broker and len(xx) < 1:
                            print("No local queues found for exchange %s, attemping to remove it..." % x)
                            qdc = sarracenia.moth.Moth.pubFactory(
                                {
                                    'broker': o.post_broker,
                                    'declare': False,
                                    'exchange': x,
                                    'dry_run': self.options.dry_run,
                                    'broker': self.brokers[h]['admin'],
                                    'message_strategy': { 'stubborn':True }
                                })
                            if qdc:
                                qdc.putSetup()
                                qdc.putCleanUp()
                                qdc.close()

        # run on_cleanup plugins.
        for f in self.filtered_configurations:
            if self.please_stop:
                break

            (c, cfg) = f.split(os.sep)

            if not 'options' in self.configs[c][cfg]:
                continue

            o = self.configs[c][cfg]['options']
            o.no=0
            o.finalize()
            if c not in [ 'cpost', 'cpump' ]:
                flow = sarracenia.flow.Flow.factory(o)
                flow.loadCallbacks()
                flow.runCallbacksTime('on_cleanup')
                del flow
                flow=None
        
        # cleanup statefiles
        for f in self.filtered_configurations:
            if self.please_stop:
                break

            if self.configs[c][cfg]['options'].statehost:
                cache_dir = self.user_cache_dir + os.sep + self.hostname + os.sep + f.replace('/', os.sep)
            else:
                cache_dir = self.user_cache_dir + os.sep + f.replace('/', os.sep)

            if os.path.isdir(cache_dir):
                for state_file in os.listdir(cache_dir):
                    if self.please_stop:
                        break
                    if state_file[0] == '.':
                        continue

                    if state_file in [ 'disabled' ]:
                        continue

                    asf = cache_dir + os.sep + state_file
                    if self.options.dry_run:
                        print('removing state file (dry run): %s' % asf)
                    else:
                        print('removing state file: %s' % asf)
                        if os.path.exists(asf):
                            os.unlink(asf)

    print_column = 0

    def walk_dir(f):
        l = []
        for root, dirs, filenames in os.walk(f):
            if os.path.basename(root) == '__pycache__':
                continue
            for f in filenames:
                if f in ['__init__.py']: continue
                l.append(os.path.join(root, f))

        return l

    def print_configdir2(self, prefix, configdir, component):
        """
           pretty print for v3 plugins.
        """
        if not os.path.isdir(configdir) or (len(os.listdir(configdir)) == 0):
            return

        #print("%s: ( %s )" % (prefix,configdir))
        term = shutil.get_terminal_size((80, 20))
        columns = term.columns
        count = 0
        for confname in sorted(sr_GlobalState.walk_dir(configdir)):
            confname = confname.replace(configdir + os.sep, '')
            if confname[0] == '.' or confname[
                    -1] == '~' or confname == '__init__.py':
                continue
            #if os.path.isdir(configdir + os.sep + confname): continue
            if (((sr_GlobalState.print_column + 1) * 33) >= columns):
                print('')
                sr_GlobalState.print_column = 0
            if (component != ''):
                f = component + os.sep + confname
            else:
                f = confname

            sr_GlobalState.print_column += 1
            count += 1
            print("%-32s " % f, end='')

    def print_configdir(self, prefix, configdir, component):
        """
          pretty print in columns a subdirectory of a configuration directory, respecting selections,
          except for the default ones to always include (admin, default, credentials)
        """

        if not os.path.isdir(configdir) or (len(os.listdir(configdir)) == 0):
            return

        #print("%s: ( %s )" % (prefix,configdir))
        term = shutil.get_terminal_size((80, 20))
        columns = term.columns
        count = 0

        for confname in sorted(os.listdir(configdir)):
            if confname[0] == '.' or confname[-1] == '~': continue
            if os.path.isdir(configdir + os.sep + confname): continue
            if (((sr_GlobalState.print_column + 1) * 33) >= columns):
                print('')
                sr_GlobalState.print_column = 0
            if (component != ''):
                f = component + os.sep + confname[0:confname.rfind('.')]
                if (f not in self.filtered_configurations):
                    continue
                f = component + os.sep + confname
            else:
                f = confname

            sr_GlobalState.print_column += 1
            count += 1
            print("%-32s " % f, end='')

    def config_list(self):
        """
        display all configurations possible for each component
        """

        if hasattr(self, 'leftovers') and (len(self.leftovers) > 0):
            if self.leftovers[0] in ['examples', 'eg', 'ie']:
                print('Sample Configurations: (from: %s )' %
                      (self.package_lib_dir + os.sep + 'examples'))
                for c in sarracenia.config.Config.components:
                    self.print_configdir2(
                        " of %s " % c,
                        os.path.normpath(self.package_lib_dir + os.sep +
                                         'examples' + os.sep + c), c)
            elif self.leftovers[0] in ['flow_callback', 'flowcb', 'fcb']:
                print('Provided callback classes: ( %s ) ' % self.package_lib_dir)
                self.print_configdir2(
                    " of callback classes: ",
                    os.path.normpath(self.package_lib_dir + os.sep + 'flowcb'),
                    'flowcb')
            elif self.leftovers[0] in ['v2plugins', 'v2p']:
                print('Provided v2 plugins: ( %s ) ' % self.package_lib_dir)
                self.print_configdir2(
                    " of plugins: ",
                    os.path.normpath(self.package_lib_dir + os.sep +
                                     'plugins'), 'plugins')
            else:
                print(
                    'Valid things to list: examples,eg,ie flow_callback,flowcb,fcb v2plugins,v2p'
                )
        else:
            print('User Configurations: (from: %s )' % self.user_config_dir)
            for c in sarracenia.config.Config.components:
                self.print_configdir(
                    "for %s" % c,
                    os.path.normpath(self.user_config_dir + os.sep + c), c)

            self.print_configdir("general",
                                 os.path.normpath(self.user_config_dir), '')
            print("\nlogs are in: %s\n" % os.path.normpath(self.log_dir))

    def config_show(self):
        """
        display the resulting settings for selected configurations.
        """
        for f in self.filtered_configurations:
            (c, cfg) = f.split(os.sep)

            if not 'options' in self.configs[c][cfg]:
                continue

            o = self.configs[c][cfg]['options']
            o.no=0
            o.finalize()
            if c not in [ 'cpost', 'cpump' ]:
                flow = sarracenia.flow.Flow.factory(o)
                flow.loadCallbacks()
                print('\nConfig of %s/%s: (with callbacks)' % (c, cfg))
                flow.o.dump()
                del flow
                flow=None
            else:
                print('\nConfig of %s/%s: ' % (c, cfg))
                o.dump()

    def remove(self):

        if len(self.filtered_configurations) == 0:
            logging.error("No configuration matched")
            return

        if len(self.filtered_configurations) > 1 :
            if len(self.filtered_configurations) != self.options.dangerWillRobinson:
                logging.error( f"specify --dangerWillRobinson=<n> of configs to remove "
                   f"when > 1 involved. (actual: {len(self.filtered_configurations)}, "
                   f"given: {self.options.dangerWillRobinson}")
                return

        for f in self.filtered_configurations:
            if self.please_stop:
                break

            (c, cfg) = f.split(os.sep)

            if not 'options' in self.configs[c][cfg]:
                continue

            if not cfg in self.states[c]:
                continue

            if ('instance_pids' in self.states[c][cfg]) and len(
                    self.states[c][cfg]['instance_pids']) > 0:
                running=0
                for p in self.states[c][cfg]['instance_pids'] :
                    if p in self.procs:
                        running +=1
                if running > 0:
                    logging.error("cannot remove %s/%s while it is running! " % ( c, cfg ) )
                    continue

            cfgfile = self.user_config_dir + os.sep + c + os.sep + cfg + '.conf'
            statefile = self.user_cache_dir + os.sep + c + os.sep + cfg

            if self.options.dry_run:
                logging.info('removing (dry run) %s/%s ' % ( c, cfg ))
            else:
                logging.info('removing %s/%s' % ( c, cfg ))
                os.unlink(cfgfile)
                shutil.rmtree(statefile)

    def maint(self, action):
        """
           launch maintenance activity in parallel for all components.
           append outputs separately to stdout as they complete.
        """

        plist = []
        for c in self.components:
            if c not in self.configs:
                continue
            component_path = self._find_component_path(c)
            if component_path == '':
                continue
            for cfg in self.configs[c]:

                f = c + os.sep + cfg
                if f not in self.filtered_configurations:
                    continue

                if c[0] != 'c':  # python components
                    cmd = [sys.executable, component_path, action, cfg]
                else:
                    cmd = [component_path, action, cfg]

                plist.append(
                    subprocess.Popen(cmd,
                                     stdin=subprocess.DEVNULL,
                                     stdout=subprocess.PIPE,
                                     stderr=subprocess.STDOUT))
        print('Done')
        for p in plist:
            (outs, errs) = p.communicate()
            print(outs.decode('utf8'))

 

    def sanity(self):
        """ Run sanity by finding and starting missing instances

        :return:
        """
        pcount = 0
        kill_hung=[]
        for f in self.filtered_configurations:
            (c, cfg) = f.split(os.sep)
            component_path = self._find_component_path(c)
            if component_path == '':
                continue
            if self.configs[c][cfg]['status'] in ['missing', 'partial']:
                numi = self.configs[c][cfg]['instances']
                for i in range(1, numi + 1):
                    if pcount % 10 == 0: print('.', end='', flush=True)
                    pcount += 1
            if 'hung_instances' in self.states[c][cfg] and len(self.states[c][cfg]['hung_instances']) > 0:
                for i in self.states[c][cfg]['hung_instances']:
                    kill_pid=self.states[c][cfg]['instance_pids'][i]
                    print( f'\nfound hung {c}/{cfg}/{i} pid: {kill_pid}' )
                    kill_hung.append(  kill_pid )
                    pcount += 1
        
        if (len(kill_hung) > 0) and not self.options.dry_run :
            print('killing hung processes... (no point in SIGTERM if it is hung)')
            for pid in kill_hung:
                signal_pid(pid, signal.SIGKILL)
            time.sleep(5)
            self._read_procs()
            # next step should identify the missing instances and start them up.

        if pcount != 0:
            self._find_missing_instances()
            self._clean_missing_proc_state()
            self._read_states()
            self._resolve()
            filtered_missing = []
            for m in self.missing:
                if m[0] + os.sep + m[1] in self.filtered_configurations:
                    filtered_missing.append(m)

            print('missing: %s' % filtered_missing)
            print('starting them up...')
            if not self.options.dry_run:
                self._start_missing()

            print('killing strays...')
            for pid in self.procs:
                if not self.procs[pid]['claimed']:
                    print(
                        "pid: %s-%s does not match any configured instance, sending it TERM"
                        % (pid, self.procs[pid]['cmdline'][0:5]))
                    if not self.options.dry_run:
                        signal_pid(pid, signal.SIGTERM)
        else:
            print('no missing processes found')
        for l in sarracenia.features.keys():
            if not sarracenia.features[l]['present']:
                print( f"notice: python module {l} is missing: {sarracenia.features[l]['lament']}" )

        # run on_sanity plugins.
        for f in self.filtered_configurations:
            if self.please_stop:
                break

            (c, cfg) = f.split(os.sep)

            if not 'options' in self.configs[c][cfg]:
                continue

            o = self.configs[c][cfg]['options']
            o.no=0
            o.finalize()
            if c not in [ 'cpost', 'cpump' ]:
                flow = sarracenia.flow.Flow.factory(o)
                flow.loadCallbacks()
                flow.runCallbacksTime('on_sanity')
                del flow
                flow=None
        
    def start(self):
        """ Starting all components

        :return:
        """

        pcount = 0
        for f in self.filtered_configurations:

            (c, cfg) = f.split(os.sep)

            # skip posts that cannot run as daemons
            if c in ['post', 'cpost'] and not self._post_can_be_daemon(c, cfg): continue

            component_path = self._find_component_path(c)
            if component_path == '':
                continue

            if self.configs[c][cfg]['status'] in [ 'missing', 'stopped']:
                numi = self.configs[c][cfg]['instances']
                for i in range(1, numi + 1):
                    if pcount % 10 == 0: print('.', end='', flush=True)
                    pcount += 1
                    self._launch_instance(component_path, c, cfg, i)

        print('( %d ) Done' % pcount)

    def run(self):
        """
            docker compatible run in foreground.
            works best with LogStdout on.
            after doing a start, wait in foreground for children to exit.
        """
        self.start()
        signal.signal(signal.SIGTERM, self._active_stop_signal)
        try:
            waitret = os.wait()
            while waitret is not None:
                print( f'pid {waitret[0]} just exited, waiting for others.')
                time.sleep(2)
                waitret = os.wait()
        except ChildProcessError:
            print( f'All done!')
        except Exception as ex:
            print( f" wait failed: {ex} " )
        
    def stop(self):
        """
           stop all of this users sr_ processes. 
           return 0 on success, non-zero on failure.
        """

        self._clean_missing_proc_state()

        if len(self.procs) == 0:
            print('no procs running...already stopped')
            return

        print('sending SIGTERM ', end='', flush=True)
        pcount = 0
        fg_instances = set()
        pids_signalled=set([])

        for f in self.filtered_configurations:
            (c, cfg) = f.split(os.sep)

            # exclude foreground instances unless --dangerWillRobinson specified
            if (not self.options.dangerWillRobinson) and self._cfg_running_foreground(c, cfg):
                fg_instances.add(f"{c}/{cfg}")
                continue

            if self.configs[c][cfg]['status'] in ['hung', 'running', 'partial', 'waitVip' ]:
                for i in self.states[c][cfg]['instance_pids']:
                    # print( "for %s/%s - %s signal_pid( %s, SIGTERM )" % \
                    #    ( c, cfg, i, self.states[c][cfg]['instance_pids'][i] ) )
                    p=self.states[c][cfg]['instance_pids'][i]
                    if p in self.procs:
                        if self.options.dry_run:
                            print( f"kill -TERM {p} # {c}/{cfg}[{i}] " )
                        else:
                            signal_pid( p, signal.SIGTERM )
                            pids_signalled |= set([p])
                            print('.', end='', flush=True)
                        pcount += 1

        print(' ( %d ) Done' % pcount, flush=True)
        if self.options.dry_run:
            print('dry_run assumes everything works the first time')
            return 0

        attempts = 0
        attempts_max = 5
        now = time.time()

        while attempts < attempts_max:
            for pid in self.procs:
                if (not self.procs[pid]['claimed']) and (
                    (now - self.procs[pid]['create_time']) > 50):
                    print(
                        "pid: %s-%s does not match any configured instance, sending it TERM"
                        % (pid, self.procs[pid]['cmdline'][0:5]))
                    signal_pid(pid, signal.SIGTERM)
                    pids_signalled |= set([pid])
            ttw = 1 << attempts
            print(
                'Waiting %d sec. to check if %d processes stopped (try: %d)' %
                (ttw, len(pids_signalled), attempts))
            time.sleep(ttw)
            # update to reflect killed processes.
            self._read_procs()
            self._find_missing_instances()
            self._clean_missing_proc_state()
            self._read_states()
            self._resolve()

            running_pids = 0
            for f in self.filtered_configurations:
                (c, cfg) = f.split(os.sep)
                # exclude foreground instances unless --dangerWillRobinson specified
                if (not self.options.dangerWillRobinson) and self._cfg_running_foreground(c, cfg):
                    fg_instances.add(f"{c}/{cfg}")
                    continue
                running_pids += len(self.states[c][cfg]['instance_pids'])

            if running_pids == 0:
                print('All stopped after try %d' % attempts)
                if len(fg_instances) > 0:
                    print(f"Foreground instances {fg_instances} are running and were not stopped.")
                    print("Use --dangerWillRobinson=1 to force stop foreground instances with sr3 stop.")
                return 0
            attempts += 1

        print('doing SIGKILL this time')
        
        for f in self.filtered_configurations:
            (c, cfg) = f.split(os.sep)
            # exclude foreground instances unless --dangerWillRobinson specified
            if (not self.options.dangerWillRobinson) and self._cfg_running_foreground(c, cfg):
                fg_instances.add(f"{c}/{cfg}")
                continue
            if self.configs[c][cfg]['status'] in ['hung', 'running', 'partial', 'waitVip' ]:
                for i in self.states[c][cfg]['instance_pids']:
                    if self.states[c][cfg]['instance_pids'][i] in self.procs:
                        p=self.states[c][cfg]['instance_pids'][i]
                        print( f"signal_pid( {p}, SIGKILL )")
                        signal_pid(p, signal.SIGKILL)
                        pids_signalled |= set([p])
                        print('.', end='')

        for pid in self.procs:
            if not self.procs[pid]['claimed']:
                print(
                    "pid: %s-%s does not match any configured instance, killing"
                    % (pid, self.procs[pid]['cmdline']))
                signal_pid(pid, signal.SIGKILL)
                pids_signalled |= set([pid])

        print('Done')
        print('Waiting again...')
        time.sleep(10)
        self._read_procs()
        self._find_missing_instances()
        self._clean_missing_proc_state()
        self._read_states()
        self._resolve()

        for f in self.filtered_configurations:
            (c, cfg) = f.split(os.sep)
            # exclude foreground instances unless --dangerWillRobinson specified
            if (not self.options.dangerWillRobinson) and self._cfg_running_foreground(c, cfg):
                fg_instances.add(f"{c}/{cfg}")
                continue
            if self.configs[c][cfg]['status'] in [ 'hung', 'running', 'partial', 'waitVip' ]:
                for i in self.states[c][cfg]['instance_pids']:
                    print("failed to kill: %s/%s instance: %s, pid: %s )" %
                          (c, cfg, i, self.states[c][cfg]['instance_pids'][i]))

        if len(self.procs) == 0:
            print('All stopped after KILL')
            if len(fg_instances) > 0:
                print(f"Foreground instances {fg_instances} are running and were not stopped.")
                print("Use --dangerWillRobinson=1 to force stop foreground instances with sr3 stop.")
            return 0
        else:
            print('not responding to SIGKILL:')
            for p in self.procs:
                # exclude foreground instances from printing unless --dangerWillRobinson specified
                if not ((not self.options.dangerWillRobinson) and self._pid_running_foreground(p)) and p in pids_signalled: 
                    print('\t%s: %s' % (p, self.procs[p]['cmdline'][0:5]))
            return 1

    def dump(self): 
        """ Printing all running processes, configs, states
        :return:
        """
        print('{\n')
        print('\n\n"Processes" : { \n\n')

        #procs_length = len(self.procs)
        #for index,pid in enumerate(self.procs):
        #    print('\t\"%s\": %s' % (pid, json.dumps(self.procs[pid], sort_keys=True, indent=4)), end='')
        #    if procs_length-1 > index:
        #        print(',')

        print(','.join( map( lambda pid: f'"{pid}": {json.dumps(self.procs[pid], sort_keys=True, indent=1)}' , self.procs.keys() ) ))
        print('},') 

        print('\n\n"Configs\" : {\n\n')
        configLength = len(self.configs)
        for indexConfig,c in enumerate(self.configs):
            lengthSelfConfigC = len(self.configs[c])
            print('\t\"%s\": { ' % c)
            for indexC,cfg in enumerate(self.configs[c]):
                self.configs[c][cfg]['options']={ 'omitted': 'use show' }
                self.configs[c][cfg]['credentials']=[ 'omitted' ]
                print('\t\t\"%s\" : %s ' % (cfg, json.dumps(self.configs[c][cfg])),end="")
                if lengthSelfConfigC-1 > indexC:
                   print(',')
            print('}',end="")
            if configLength-1 > indexConfig or configLength == 0:
               print(',')

        print('},\n\n"States": { \n\n')
        lengthSelfStates = len(self.states)
        for indexSelfStates,c in enumerate(self.states):
            print('\t\"%s\": { ' % c)
            lengthC = len(self.states[c])
            for indexC,cfg in enumerate(self.states[c]):
                print('\t\t\"%s\" :  %s ' % (cfg, json.dumps(self.states[c][cfg])))
                if lengthC -1 > indexC:
                   print(',')
            print( "\t}", end="")
            if lengthSelfStates -1 > indexSelfStates:
                print(',')
        print('},')

        print('\n\n"Bindings": { \n\n')
        lengthSelfBrokers = len(self.brokers)
        print("\n\"host\":{\n\t", end="")
        for indexSelfBrokers,h in enumerate(self.brokers):
            print("\"%s\": { \n" % h)
            print("\n\t\t\"exchanges\": { ", end="")
            lengthExchange = len(self.brokers[h]['exchanges'])
            for indexExchange,x in enumerate(self.brokers[h]['exchanges']):
                print("\"%s\":  %s " % (x, json.dumps(self.brokers[h]['exchanges'][x])), end="")
                if lengthExchange -1 > indexExchange:
                   print(',')
            print("},\n\t\t\"queues\": {")
            lengthBrokersQueues = len(self.brokers[h]['queues'])
            for indexBrokerQueues,q in enumerate(self.brokers[h]['queues']):
                print("\t\"%s\":  \"%s\" " % (q, self.brokers[h]['queues'][q]), end="")
                if lengthBrokersQueues -1 > indexBrokerQueues:
                   print(',')
            print( " \n}\n}",end="")
            if lengthSelfBrokers - 1 > indexSelfBrokers:
               print(',') 

        print('}\n},\n"nbroker summaries": {\n\n')
        lengthSelfBroker = len(self.brokers)
        print('\n\"broker\": {')
        for indexSelfBroker,h in enumerate(self.brokers):
            if 'admin' in self.brokers[h]:
                admin_url = self.brokers[h]['admin'].url
                admin_urlstr = "%s://%s@%s" % ( admin_url.scheme, \
                   admin_url.username, admin_url.hostname)
                if admin_url.port:
                    admin_urlstr += ":" + str(admin_url.port)
                a = 'admin: %s' % admin_urlstr
            else:
                a = 'admin: none'
            print('\"%s\":{' % (h))
            
            print('\n\"URL\": \"%s\",\n\"exchanges\": [ ' %(a), end='')
            lengthExchangeSummary  = len(self.exchange_summary[h])
            for indexSummary,x in enumerate(self.exchange_summary[h]):
                print("\"%s-%d\" " % (x, self.exchange_summary[h][x]), end='')
                if lengthExchangeSummary -1 > indexSummary:
                   print(',')
            print('],"queues\": [', end="")
            lengthBrokersQueues = len(self.brokers[h]['queues'])
            for indexBrokersSummary,q in enumerate(self.brokers[h]['queues']):
                print("\"%s-%d\" " % (q, len(self.brokers[h]["queues"][q])),end="")
                if lengthBrokersQueues -1 > indexBrokersSummary:
                   print(',')
            print(']\n}', end="")
            if lengthSelfBroker -1 > indexSelfBroker:
               print(',')
        print('}\n},\n\n\"Missing instances\" : [\n\n')
        lengthMissing = len(self.missing)
        for indexMissing,instance in enumerate(self.missing):
            (c, cfg, i) = instance
            print('\t\t\"%s/%s_%d\"' % (c, cfg, i),end="")
            if lengthMissing - 1 > indexMissing:
               print(',')
        print('] }')

    def status(self):
        """ v3 Printing prettier statuses for each component/configs found
        """


        line = "%-40s %-11s %7s %10s %19s %14s %38s " % ("Component/Config", "Processes", "Connection", "Lag", "", "Rates", "" )

        if self.options.displayFull:
            line += "%-40s %17s %33s %40s" % ("Counters (per housekeeping)", "", "Data Counters", "" )
            line += "%s %-21s " % (" ", "Memory" ) 

        if self.options.displayFull:
            line += "%10s %10s " % ( " ", "CPU Time" )

        print(line)

        line      = "%-40s %-5s %5s %5s %4s %4s %8s %7s %5s %5s %5s %10s %-10s %-10s %-10s " % ("", "State", "Run", "Retry", "msg", "data", "Queued", "LagMax", "LagAvg", "Last", "%rej", "pubsub", "messages", "RxData", "TxData" )
        underline = "%-40s %-5s %5s %5s %4s %4s %8s %7s %5s %5s %5s %10s %-10s %-10s %-10s " % ("", "-----", "---", "-----", "---", "----", "------", "------", "------", "----", "----", "------", "--------", "------", "------" )

        if self.options.displayFull:
            line      += "%10s %10s %10s %10s %10s %10s %10s %10s %10s %10s %10s %8s" % \
                    ( "subBytes", "Accepted", "Rejected", "Malformed", "pubBytes", "pubMsgs", "pubMal", "rxData", "rxFiles", "txData", "txFiles", "Since" )
            underline += "%10s %10s %10s %10s %10s %10s %10s %10s %10s %10s %8s %10s " % \
                    ( "-------", "--------", "--------", "---------", "-------", "------", "-----", "-----", "-------", "------", "-------", "-----" )

            line      += "%10s %10s %10s " % ( "uss", "rss", "vms"  )
            underline += "%10s %10s %10s " % ( "---", "---", "---"  )

        if self.options.displayFull:
            line      += "%10s %10s " % ( "user", "system" )
            underline += "%10s %10s " % ( "----", "------" )

        print(line)
        print(underline)

        configs_running = 0
        rxCumulativeLagTime=0
        rxCumulativeLagCount=0
        rxCumulativeMessagesQueued=0
        rxCumulativeMessagesRetry=0
        rxCumulativeMessageByteRate=0
        rxCumulativeMessageRate=0
        txCumulativeMessageRate=0
        txCumulativeMessageByteRate=0
        rxCumulativeFileRate=0
        rxCumulativeDataRate=0
        txCumulativeFileRate=0
        txCumulativeDataRate=0
        transferRxByteRate= 0
        transferTxByteRate= 0
        now = time.time()

        for c in sorted(self.configs):
            for cfg in sorted(self.configs[c]):
                f = c + os.sep + cfg
                if f not in self.filtered_configurations:
                    continue
                if self.configs[c][cfg]['status'] == 'include':
                    continue

                if not (c in self.states and cfg in self.states[c]):
                    continue

                #find missing instances for this config.
                m = sum(map(lambda x: c in x and cfg in x, self.missing))
                if self.configs[c][cfg]['status'] != 'stopped':
                    expected = self.configs[c][cfg]['instances']
                    running = expected - m
                    if running > 0:
                        configs_running += 1
                else:
                    running = 0
                    expected = 0
                    m = 0

                cfg_status = self.configs[c][cfg]['status'][0:4]
                if cfg_status == "runn" and self._cfg_running_foreground(c, cfg):
                    cfg_status = "fore"
                if cfg_status == "runn" :
                    cfg_status = "run"
                elif cfg_status == 'wait':
                    cfg_status = 'wVip'

                process_status = "%d/%d" % ( running, expected ) 
                line= "%-40s %-5s %5s" % (f, cfg_status, process_status ) 

                if 'metrics' in self.states[c][cfg]:
                    brokerQdmCount = -1
                    m = self.states[c][cfg]['metrics']
                    if m[ "lagMessageCount" ] > 0:
                        lagMean = m[ "lagTotal" ] / m[ "lagMessageCount" ]
                        rxCumulativeLagTime += m[ "lagTotal" ]
                        rxCumulativeLagCount +=  m[ "lagMessageCount" ]
                    else:
                        lagMean = 0
                    
                    retry = m[ "msgs_in_download_retry" ] + m["msgs_in_post_retry" ]
                    rxCumulativeMessagesRetry += retry

                    if 'brokerQueuedMessageCount' in m:
                        brokerQdmCount = m['brokerQueuedMessageCount']
                        rxCumulativeMessagesQueued += brokerQdmCount

                    latestTransfer = "n/a"
                    if "transferLast" in m:
                        latestTransfer = f"{now - m['transferLast']:4.1f}s"
                    elif "messageLast" in m:
                        latestTransfer = f"{now - m['messageLast']:4.1f}s"

                    if "last_housekeeping" in m and m["last_housekeeping"] > 0:
                        time_base = now - m[ "last_housekeeping" ] 
                        byteTotal = 0
                        if 'rxByteCount' in m:
                            byteTotal += m["rxByteCount"]
        
                        if 'txByteCount' in m:
                            byteTotal += m["txByteCount"]
                            txCumulativeMessageByteRate +=  m["txByteCount"]/time_base
        
                        byteRate= byteTotal/time_base
                        msgRate= (m["rxGoodCount"]+m["rxBadCount"])/time_base

                        transferRxByteRate = m['transferRxBytes']/time_base
                        transferRxFileRate = m['transferRxFiles']/time_base
                        transferTxByteRate = m['transferTxBytes']/time_base
                        transferTxFileRate = m['transferTxFiles']/time_base

                        rxCumulativeFileRate += transferRxFileRate
                        rxCumulativeDataRate += transferRxByteRate
                        txCumulativeFileRate += transferTxFileRate
                        txCumulativeDataRate += transferTxByteRate
                        
                        rxCumulativeMessageByteRate += byteRate 
                        rxCumulativeMessageRate +=  msgRate
                        


                        if 'transferConnectTime' in m:
                            byteConnectPercent= int(100*(m['transferConnectTime'])/time_base)
                        else:
                            byteConnectPercent= 0

                        if 'disconnectTime' in m:
                            connectPercent= int(100*(time_base-m['disconnectTime'])/time_base)
                        else:
                            connectPercent= 0

                        txCumulativeMessageRate +=  (m["txGoodCount"]+m["txBadCount"])/time_base
                    else:
                        time_base = 0
                        byteTotal=0
                        byteRate=0
                        msgRate=0
                        connectPercent=0
                        byteConnectPercent= 0

                    if m["rxGoodCount"] > 0:
                        rejectPercent = ((m['rejectCount']+m['rxBadCount'])/m['rxGoodCount'])*100
                    else:
                        rejectPercent = 0

                    line += " %5d %3d%% %3d%% %6d %7.2fs %7.2fs %-5s %4.1f%% %8s/s %8s/s %8s/s %8s/s" % ( \
                            retry, connectPercent, byteConnectPercent, brokerQdmCount, m['lagMax'], lagMean, \
                            latestTransfer, rejectPercent,\
                            naturalSize(byteRate), \
                            naturalSize(msgRate).replace("B","m").replace("mytes","msgs"), \
                            naturalSize(transferRxByteRate), \
                            naturalSize(transferTxByteRate) 
                            )

                    if self.options.displayFull :
                        line += " %10s %10s %10s %10s %10s %10s %10s %10s %10s %10s %10s %7.2fs" % ( \
                            naturalSize(m['rxByteCount']), \
                            naturalSize(m['rxGoodCount']).replace("B","m").replace("myte","msg"), \
                            naturalSize(m["rejectCount"]).replace("B","m").replace("myte","msg"), \
                            naturalSize(m["rxBadCount"]).replace("B","m").replace("myte","msg"), \
                            naturalSize(m['txByteCount']), 
                            naturalSize(m['txGoodCount']).replace("B","m").replace("myte","msg"), \
                            naturalSize(m["txBadCount"]).replace("B","m").replace("myte","msg"), \
                            naturalSize(m["transferRxBytes"]), \
                            naturalSize(m["transferRxFiles"]).replace("B","F").replace("Fyte","File"), \
                            naturalSize(m["transferTxBytes"]), \
                            naturalSize(m["transferTxFiles"]).replace("B","F").replace("Fyte","File"), \
                            time_base )
                else:
                    line += " %10s %10s %9s %5s %5s %10s %8s" % ( "-", "-", "-", "-", "-", "-", "-" )
                    if self.options.displayFull:
                        line += " %8s %7s %10s %10s %10s %10s %10s %10s %10s %10s %10s %10s" % \
                            ( "-", "-", "-", "-", "-", "-", "-", "-", "-", "-", "-", "-" )

                if ('instance_pids' in self.states[c][cfg]) and (len(self.states[c][cfg]['instance_pids']) >= 0) and ('resource_usage' in self.states[c][cfg]):
                    ru = self.states[c][cfg]['resource_usage'] 

                    
                    if self.options.displayFull:
                        line += " %10s %10s %10s " % (\
                             naturalSize( ru['uss'] ), naturalSize( ru['rss'] ), naturalSize( ru['vms'] )  \
                             )
                        line += " %10.2f %10.2f" % (\
                             ru['user_cpu'], ru['system_cpu'] \
                             )
                else:
                    line += " %10s %10s %10s" % ( "-", "-", "-" )
                    if self.options.displayFull:
                        line += " %10s %10s" % ( "-", "-" )

                print(line)
        stray = 0
        for pid in self.procs:
            if not self.procs[pid]['claimed']:
                stray += 1
                bad = 1
                print("pid: %s-%s is not a configured instance" %
                      (pid, self.procs[pid]['cmdline']))

        print('      Total Running Configs: %3d ( Processes: %d missing: %d stray: %d )' %
            (configs_running, len(self.procs), len(self.missing), stray ) )
        print('                     Memory: uss:%s rss:%s vms:%s ' % ( \
              naturalSize( self.resources['uss'] ), \
              naturalSize( self.resources['rss'] ), naturalSize( self.resources['vms'] )\
              ))
        print('                   CPU Time: User:%.2fs System:%.2fs ' % ( \
              self.resources['user_cpu'] , self.resources['system_cpu'] \
              ))
        if rxCumulativeLagCount  > 0:
            CumulativeMeanLag = rxCumulativeLagTime / rxCumulativeLagCount 
        else:
            CumulativeMeanLag = 0

        print( '\t   Pub/Sub Received: %s/s (%s/s), Sent:  %s/s (%s/s) Queued: %d Retry: %d, Mean lag: %02.2fs' % ( 
                naturalSize(rxCumulativeMessageRate).replace("B","m").replace("myte","msg"), \
                naturalSize(rxCumulativeMessageByteRate),\
                naturalSize(txCumulativeMessageRate).replace("B","m").replace("myte","msg"),\
                naturalSize(txCumulativeMessageByteRate),
                rxCumulativeMessagesQueued, rxCumulativeMessagesRetry, CumulativeMeanLag
            ))
        print( '\t      Data Received: %s/s (%s/s), Sent: %s/s (%s/s) ' % (
               naturalSize(rxCumulativeFileRate).replace("B","F").replace("Fyte","File") ,
               naturalSize(rxCumulativeDataRate),
               naturalSize( txCumulativeFileRate).replace("B","F").replace("Fyte","File"),
               naturalSize(txCumulativeDataRate) ) )

        # FIXME: does not seem to find any stray exchange (with no bindings...) hmm...
        for h in self.brokers:
            for x in self.exchange_summary[h]:
                if self.exchange_summary[h][x] == 0:
                    print("exchange with no bindings: %s-%s " % (h, x), end='')

    def convert(self):

        print( f"v2_config: {self.v2_config}")
        if len(self.v2_config) == 0:
            print("need to specify what to convert from v2")
            return

        conversion_targets = self.v2_config
        if self.options.wololo and len(conversion_targets) > 1:
            if len(conversion_targets) != self.options.dangerWillRobinson :
                print( f" will not overwrite multiple configurations unless really sure" )
                print( f" If you are really sure, use --dangerWillRobinson={len(conversion_targets)}" )
                return

        for c in conversion_targets:
            self.convert1(c)

    def convert1(self,cfg):
        """
          converts one config.
        """
        component = cfg.split('/')[0]
        base_v2 = self.user_config_dir.replace('sr3', 'sarra') + os.sep
        base_v3 = self.user_config_dir + os.sep
        if os.path.exists(base_v2 + cfg):
            v2_config_path = base_v2 + cfg
            v3_config_path = base_v3 + cfg
        else:
            v2_config_path_inc = base_v2 + cfg + '.inc'
            v2_config_path_conf = base_v2 + cfg + '.conf'
            if os.path.exists(v2_config_path_conf):
                v2_config_path = v2_config_path_conf
                v3_config_path = base_v3 + cfg + '.conf'
            elif os.path.exists(v2_config_path_inc):
                v2_config_path = v2_config_path_inc
                v3_config_path = base_v3 + cfg + '.inc'
            else:
                logging.error('Invalid config %s' % cfg)
                return

        if not os.path.isdir(base_v3 + component):
            os.makedirs(base_v3 + component)

        if self.options.wololo:
            logger.warning("Wololo!" )
        elif os.path.exists(v3_config_path): 
            logger.error( f"{component}/{cfg} already exists in v3. To overwrite, use --wololo" )
            return

        synonyms = sarracenia.config.Config.synonyms
        accept_all_seen=False
        acceptUnmatched_explicit=False
        pos_args_present=False
        with open(v3_config_path, 'w') as v3_cfg:
            v3_cfg.write( f'# created by: sr3 convert {cfg}\n')
            if component in [ 'shovel', 'winnow' ]:
                v3_cfg.write('# topicCopy on is only there for bug-for-bug compat with v2. turn it off if you can.\n')
                v3_cfg.write('#topicCopy on\n')

            if component in [ 'sarra', 'sender', 'subscribe' ]:
                v3_cfg.write('#v2 sftp handling is always absolute, sr3 is relative. might need this, remove when all sr3:\n')
                v3_cfg.write('#flowcb accept.sftp_absolute\n')

            with open(v2_config_path, 'r') as v2_cfg:
                for line in v2_cfg.readlines():
                    if len(line.strip()) < 1:
                        v3_cfg.write('\n')
                        continue
                    if line[0].startswith('#'):
                        v3_cfg.write(line)
                        continue
                    line = line.strip().split()
                    k = line[0]
                    if k in synonyms:
                        k = synonyms[k]

                    if k == 'destination':
                        if component == 'poll':
                            k = 'pollUrl'
                            v3_cfg.write('permCopy off\n')
                        else:
                            k = 'sendTo'
                    elif (k == 'get' ) and (component == 'poll'):
                        k = 'accept'
                        if not line[1].startswith('.*'):
                            if line[1][0] == '^':
                                line[1] = '.*/'+line[1][1:]
                            else:
                                line[1] = '.*'+line[1]
                    elif (k == 'broker') and (component == 'poll'):
                        k = 'post_broker'
                    elif (k == 'directory' ) and (component == 'poll'):
                        k = 'path'
                    elif k in [ 'identity', 'integrity' ]:
                        if line[1][0] in sum_algo_v2tov3:
                           method=sum_algo_v2tov3[line[1][0]]
                           if method == 'cod':
                               if line[1][3] in sum_algo_v2tov3:
                                   value=sum_algo_v2tov3[line[1][3]]
                                   line[1]=f"{method},{value}"
                               else:
                                   logger.error( f"unknown checksum spec: {line}")
                                   continue
                        else:
                            logger.error( f"unknown checksum spec: {line}")
                            continue
               
                    if (k == 'accept') :
                        if line[1] == '.*':
                            accept_all_seen=True
                            continue
                    elif ( k == 'acceptUnmatched' ):
                            acceptUnmatched_explicit=line[1]
                            continue
                    elif ( k == 'post_baseUrl' ) and line[1][-1] != '/':
                            line[1]+='/'
                            # see: https://github.com/MetPX/sarracenia/issues/841
                    elif (k == 'sleep' ) and (component == 'poll'):
                        k = 'scheduled_interval'
                    if k in convert_to_v3:
                        if len(line) > 1:
                            v = line[1].replace('.py', '', 1)
                            if v in convert_to_v3[k]:
                                line = convert_to_v3[k][v]
                                if 'continue' in line:
                                    logger.info("obsolete v2: " + v)
                                    continue
                            else:
                                logger.warning( f"unknown {k} {v}, manual conversion required.")
                                v3_cfg.write( f"# PROBLEM: unknown {k} {v}, manual conversion required.\n")
                        else:
                            line = convert_to_v3[k]
                            k = line[0]
                            v = line[1]
                    else:
                        line[0] = k

                    if k in [ 'logEvents', 'fileEvents' ]: # set option semantics changed as per https://github.com/MetPX/sarracenia/issues/608 
                        if 'none' in line[1].lower():
                            v=line[1]
                        else:
                            line[1]= '+' + line[1]
                            v=line[1]

                    if k == 'continue':
                        continue

                    if len(line) > 1:
                        for p in convert_patterns_to_v3:
                            while p in line[1]:
                               line[1] = line[1].replace(p,convert_patterns_to_v3[p])

                    if not pos_args_present and re.search( r'\${[0-9]}', ' '.join(line[1:]) ):
                         pos_args_present=True
                         v3_cfg.write('sundew_compat_regex_first_match_is_zero True\n')
                    v3_cfg.write(' '.join(line)+'\n')
                if accept_all_seen:
                    pass
                    #v3_cfg.write('accept .*\n')
                elif acceptUnmatched_explicit:
                    v3_cfg.write( f"acceptUnmatched {acceptUnmatched_explicit}")
                elif component in [ 'subscribe', 'poll', 'sender' ]: # accomodate change of default from v2 to sr3
                    v3_cfg.write( f"acceptUnmatched False")

        logger.info( f'wrote conversion from v2 {cfg} to sr3' )


    def overview(self):
        """ v2 Printing statuses for each component/configs found

        :return:
        """
        bad = 0


        print('%-10s %-10s %-6s %3s %s' %
              ('Component', 'State', 'Good?', 'Qty',
               'Configurations-i(r/e)-r(Retry)'))
        print('%-10s %-10s %-6s %3s %s' %
              ('---------', '-----', '-----', '---',
               '------------------------------'))

        configs_running = 0
        for c in self.configs:

            status = {}
            for sv in self.status_values:
                status[sv] = []

            for cfg in self.configs[c]:

                f = c + os.sep + cfg
                if f not in self.filtered_configurations:
                    continue

                sfx = ''
                if self.configs[c][cfg]['status'] == 'include':
                    continue

                if not (c in self.states and cfg in self.states[c]):
                    continue

                if self.configs[c][cfg]['status'] != 'stopped':
                    m = sum(map(
                        lambda x: c in x and cfg in x,
                        self.missing))  #perhaps expensive, but I am lazy FIXME
                    sfx += '-i%d/%d' % ( \
                        len(self.states[c][cfg]['instance_pids']) - m, \
                        self.configs[c][cfg]['instances'])
                status[self.configs[c][cfg]['status']].append(cfg + sfx)

            if (len(status['partial']) + len(status['running'])) < 1:
                print('%-10s %-10s %-6s %3d %s' %
                      (c, 'stopped', 'OK', len(status['stopped']), ', '.join(
                          status['stopped'])))
            elif len(status['running']) == len(self.configs[c]):
                print('%-10s %-10s %-6s %3d %s' %
                      (c, 'running', 'OK', len(self.configs[c]), ', '.join(
                          status['running'])))
            elif len(status['running']) == (len(self.configs[c]) -
                                            len(status['disabled'])):
                print('%-10s %-10s %-6s %-3d %s' % (c, 'most', 'OKd', \
                    len(self.configs[c]) - len(status['disabled']),  ', '.join(status['running'] )))
            else:
                print('%-10s %-10s %-6s %3d' %
                      (c, 'mixed', 'mult', len(self.configs[c])))
                bad = 1
                for sv in self.status_values:
                    if len(status[sv]) > 0:
                        print('    %3d %s: %s ' %
                              (len(status[sv]), sv, ', '.join(status[sv])))

            configs_running += len(status['running'])

        stray = 0
        for pid in self.procs:
            if not self.procs[pid]['claimed']:
                stray += 1
                bad = 1
                print("pid: %s-%s is not a configured instance" %
                      (pid, self.procs[pid]['cmdline']))

        print('      total running configs: %3d ( processes: %d missing: %d stray: %d )' % \
            (configs_running, len(self.procs), len(self.missing), stray))

        # FIXME: does not seem to find any stray exchange (with no bindings...) hmm...
        for h in self.brokers:
            for x in self.exchange_summary[h]:
                if self.exchange_summary[h][x] == 0:
                    print("exchange with no bindings: %s-%s " % (h, x), end='')

        return bad

    def _pid_running_foreground(self, pid):
        """Returns True if the specified pid is running in the foreground.
        Possible cases:
          * anything with ``foreground`` in its cmd_line is always foreground.
          * anything with ``start`` in its cmd_line is always a daemon (not foreground).
          * posts and cposts without ``start`` in the cmd_line are always foreground.
          * other components without ``start`` or ``foreground`` will return False.

        Args:
            pid: the pid to check.

        Returns: True if foreground, False if not.
        """
        if not pid in self.procs:   # indicates a process that crashed.
            return False

        if 'foreground' in self.procs[pid]['cmdline']:
            return True
        elif 'start' in self.procs[pid]['cmdline']:
            return False
        # Default behavior for sr3_(c)post is to run in the foreground
        elif 'sr3_cpost' in self.procs[pid]['cmdline'] or 'sr3_post' in self.procs[pid]['cmdline']:
            return True
        else:
            return False

    def _cfg_running_foreground(self, component, config):
        """Returns True if the specified config is running in the foreground.

        Args:
            component: the config's component
            config: config to check

        Returns: True if foreground, False if not.
        """
        for pid_id, pid in self.states[component][config]['instance_pids'].items():
            return self._pid_running_foreground(pid)

    def _post_can_be_daemon(self, component, config):
        """Returns True if a post or cpost config can run as a daemon. Criteria is that a path and sleep value > 0 are
        defined in the config. Configs with no sleep value get set to the default in config.py (0.1).

        Args:
            component: the config's component
            config: config to check

        Returns: True if the config can run as a daemon, False if not.
        """
        return (component in ['post', 'cpost'] and self.configs[component][config]['options'].sleep > 0.1 and
                hasattr(self.configs[component][config]['options'], 'path'))


def main():
    """ Main thread for sr dealing with parsing and action switch

    :return:
    """
    logger = logging.getLogger()
    logging.basicConfig(
        format='%(asctime)s %(process)d [%(levelname)s] %(name)s %(funcName)s %(message)s',
        level=logging.DEBUG)
    logger.setLevel(logging.INFO)

    if len(sys.argv) > 1:
        if sys.argv[1] == '--debug':
            logger.setLevel(logging.DEBUG)
        else:
            logger.setLevel(logging.INFO)

    actions = [
        'convert', 'declare', 'devsnap', 'dump', 'edit', 'features', 'log', 'overview', 'restart', 'run', 'sanity',
        'setup', 'show', 'status', 'start', 'stop'
    ]

    cfg = sarracenia.config.Config({
        'acceptUnmatched': True,
        'exchange': 'xpublic',
        'inline': False,
        'logStdout': False,
        'inlineEncoding': 'auto',
        'inlineByteMax': 4096,
        'subtopic': None
    })

    cfg.parse_args()

    #FIXME... hmm... so...
    #cfg.finalize()

    if not hasattr(cfg, 'action'):
        print('USAGE: %s [ -h ] (%s)' % (sys.argv[0], '|'.join(actions)))
        return

    action = cfg.action

    if cfg.logStdout:
       logging.basicConfig(
           format= '%(asctime)s [%(levelname)s] %(process)d %{processName}s %(name)s %(funcName)s %(message)s' )

    gs = sr_GlobalState(cfg, cfg.configurations)

    #print("filtered_config: %s" % gs.filtered_configurations )
    # testing proc file i/o
    #gs.read_proc_file()

    if action in ['add']:
        print('%s: ' % action, end='', flush=True)
        gs.add()

    if action in ['declare', 'setup']:
        print('%s: ' % action, end='', flush=True)
        gs.declare()

    if action == 'cleanup':
        print('cleanup: ', end='', flush=True)
        gs.cleanup()

    elif action == 'devsnap':
        if len(sys.argv) < 3:
            print('devsnap requires alternate app name as argument')
            sys.exit(1)

        gs.save_states(sys.argv[2])
        gs.save_configs(sys.argv[2])
        gs.appname = sys.argv[2]
        gs.save_procs(gs.user_cache_dir + os.sep + "procs.json")

    if action == 'disable':
        gs.disable()

    if action == 'dump':
        gs.dump()

    if action == 'edit':
        gs.edit()

    if action == 'enable':
        gs.enable()

    if action == 'features':
        gs.features()

    if action == 'foreground':
        gs.foreground()

    if action == 'list':
        gs.config_list()

    if action == 'log':
        gs.log()

    if action == 'convert':
        gs.convert()

    if action == 'remove':
        gs.remove()

    elif action == 'restart':
        print('stopping: ', end='', flush=True)
        gs.stop()
        print('starting: ', end='', flush=True)
        gs.start()

    elif action == 'sanity':
        print('sanity: ', end='', flush=True)
        gs.sanity()

    if action == 'show':
        gs.config_show()

    elif action == 'run':
        print('running:', end='', flush=True)
        gs.run()

    elif action == 'start':
        print('starting:', end='', flush=True)
        gs.start()

    elif action == 'overview':
        print('status: ')
        sys.exit(gs.overview())

    elif action == 'status':
        print('status: ')
        sys.exit(gs.status())

    elif action == 'stop':
        print('Stopping: ', end='', flush=True)
        gs.stop()

    print('')


if __name__ == "__main__":
    main()<|MERGE_RESOLUTION|>--- conflicted
+++ resolved
@@ -1041,11 +1041,7 @@
             self.v2_config = patterns
             return
 
-<<<<<<< HEAD
-        candidates = []
-=======
         candidates=[]
->>>>>>> 4dea8827
         for c in self.components:
             if (c not in self.configs):
                 continue
