#!/usr/bin/env python3

#
# This file is part of sarracenia.
# The sarracenia suite is Free and is proudly provided by the Government of Canada
# Copyright (C) Her Majesty The Queen in Right of Canada, Shared Services Canada, 2019
#
"""
   parallel version of sr. Generates a global state, then performs an action.
   previous version would, recursion style, launch individual components.

   TODO:
       - when number of instances changes, currently have to stop/start individual component.
         would be nice if srp, would notice and fix in sr sanity.

       - perhaps accept subsets of configuration as globs?
         just reduces the set of configs already read that are operated on.

"""

from functools import partial

import copy
import fnmatch
import getpass
import inspect
import json
import logging
import os
import os.path
import pathlib
import platform
import random
import re
import shutil
import signal
import socket
import subprocess
import sys
import threading
import time
import traceback

from sarracenia.flowcb.v2wrapper import sum_algo_v2tov3

from sarracenia import user_config_dir, user_cache_dir, naturalSize, nowstr, timestr2flt, timeflt2str
from sarracenia.config import *
import sarracenia.moth
import sarracenia.rabbitmq_admin

if sarracenia.features['process']['present']:
   import psutil

import urllib.parse

logger = logging.getLogger(__name__)

empty_metrics={ "byteRate":0, "rejectCount":0, "last_housekeeping":0, \
        "rxByteCount":0, "rxGoodCount":0, "rxBadCount":0, "txByteCount":0, "txGoodCount":0, "txBadCount":0, \
        "lagMax":0, "lagTotal":0, "lagMessageCount":0, "disconnectTime":0, "transferConnectTime":0, \
        "transferRxLast": 0, "transferTxLast": 0, "rxLast":0, "txLast":0, \
        "transferRxBytes":0, "transferRxFiles":0, "transferTxBytes": 0, "transferTxFiles": 0, \
        "msgs_in_post_retry": 0, "msgs_in_download_retry":0, "brokerQueuedMessageCount": 0, \
        }

sr3_tools_entry_points = [ "sr3_action_convert", "sr3_action_remove", "sr3_commit", "sr3_pull", "sr3_push", "sr3_remove", "sr3_scp", "sr3_ssh", "sr3_utils", "sr3d", "sr3l", "sr3r" ]

def ageOfFile(lf) -> int:
    """ return number of seconds since a file was modified as a floating point number of seconds.
        FIXME: mocked here for now. 
    """
    st=os.stat(lf)
    return st.st_mtime

def signal_pid( pid, sig ) -> int:
    """
        wrap os.kill in a try/except for cleaner error messages and avoid control jumping somewhere
        unexpected.
    """
    try:
       os.kill(pid, sig)
       return 0
    except ProcessLookupError:
        return -2

    except Exception as ex:
       logger.warning('sending kill signal to pid:%s failed: %s' % ( pid, ex))
       return -1

# noinspection PyArgumentList
class sr_GlobalState:
    """
       build a global state of all sarra processes running on the system for this user.
       makes three data structures:  procs, configs, and states, indexed by component
       and configuration name.

       self.(procs|configs|states)[ component ][ config ]  something...

       naming: routines that start with *read* don't modify anything on disk.
               routines that start with clean do...
          
    """
    def _find_component_path(self, c):
        """
            return the string to be used to run a component in Popen.
        """
        if c in [ 'flow',
                'poll', 'report', 'sarra', 'sender', 'shovel', 'subscribe',
                'watch', 'winnow'
        ]:
            c = 'flow'
        if c[0] != 'c':  # python components
            s = self.bin_dir + os.sep + 'sr_' + c
            if not os.path.exists(s):
                s += '.py'
            if not os.path.exists(s):
                print("don't know where the script files are for: %s" % c)
                return ''
            return s
        else:  # C components
            return 'sr3_' + c

    def _launch_instance(self, component_path, c, cfg, i):
        """
          start up a instance process (always daemonish/background fire & forget type process.)
        """

        if cfg is None:
            lfn = self.log_dir + os.sep + c + "_%02d" % i + '.log'
        else:
            if not self.configs[c][cfg]['options'].logStdout:
                # FIXME: honouring statehost missing.
                if self.configs[c][cfg]['options'].statehost:
                    lfn = self.user_cache_dir + os.sep + self.hostname
                else:
                    lfn = self.user_cache_dir

                lfn += os.sep + 'log' + os.sep + c + '_' + cfg + "_%02d" % i + '.log'

                dir_not_there = not os.path.exists( os.path.dirname(lfn) )

                while dir_not_there:
                    try:
                        os.makedirs(os.path.dirname(lfn), exist_ok=True)
                        dir_not_there = False 
                    except FileExistsError:
                        dir_not_there = False 
                    except Exception as ex:
                        logging.error( "makedirs {} failed err={}".format(os.path.dirname(lfn),ex))
                        logging.debug("Exception details:", exc_info=True)
                        time.sleep(0.1)
                
        if c in [ 'flow',
                'poll', 'post', 'report', 'sarra', 'sender', 'shovel',
                'subscribe', 'watch', 'winnow'
        ]:
            component_path = os.path.dirname(
                component_path) + os.sep + 'instance.py'
            cmd = [sys.executable, component_path, '--no', "%d" % i]

            # would like to forward things like --debug...
            for arg in sys.argv[1:-1]:
                if arg in ['start', 'restart', 'run']:
                    break
                cmd.append(arg)

            cmd.extend(['start', c + os.sep + cfg])
        else:
            if c[0] != 'c':  # python components
                if cfg is None:
                    cmd = [
                        sys.executable, component_path, '--no',
                        "%d" % i, 'start'
                    ]
                else:
                    cmd = [
                        sys.executable, component_path, '--no',
                        "%d" % i, 'start', cfg
                    ]
            else:  # C components
                cmd = [component_path, 'start', cfg]

        #print("launching +%s+  re-directed to: %s" % (cmd, lfn), flush=True)
        if self.options.dry_run:
            print( f"dry_run would launch: {cmd} >{lfn} 2>&1")
            return

        try:
            if self.configs[c][cfg]['options'].logStdout:
                subprocess.Popen(cmd)
            else:
                with open(lfn, "a") as lf:
                    subprocess.Popen(cmd,
                                 stdin=subprocess.DEVNULL,
                                 stdout=lf,
                                 stderr=subprocess.STDOUT)
            #print( f"launched: {cmd}" )
        except Exception as ex:
            print("failed to launch: %s >%s >2&1 (reason: %s) " %
                  (' '.join(cmd), lfn, ex))

    def save_procs(self, File="procs.json"):
        """
           dump image of process table to a file, one process per line, JSON UTF-8 encoded.
        """
        print('save_procs to: %s' % File)
        with open(File, 'a') as f:
            f.seek(0, 0)
            f.truncate()
            f.write(getpass.getuser() + '\n')

            if not features['process']['present']:
                return

            for proc in psutil.process_iter():
                f.write(
                    json.dumps(proc.as_dict(
                        ['pid', 'cmdline', 'name', 'username', 'create_time', 'memory_info', 'cpu_times']),
                               ensure_ascii=False) + '\n')

    def _filter_sr_proc(self, p):

        #print( 'sr0? name=%s, pid=%s, cmdline=%s' % ( p['name'], p['pid'], p['cmdline'] ) )
        if self.me != p['username'] :
            return

        # process name 'python3' is not helpful, so overwrite...
        if 'python' in p['name']:
            if len(p['cmdline']) < 2:
                return
            n = os.path.basename(p['cmdline'][1])
            if n == 'instance.py':
                n = 'sr3_' + p['cmdline'][-1].split(os.sep)[0] + '.py'
            p['name'] = n
        
        if p['name'][0:2] != 'sr' :
            return

        if list(filter(p['name'].startswith, sr3_tools_entry_points)) != []:
            #print( f"skipping sr3_tools process: {p['name']}" )
            return

        #print( 'sr? name=%s, pid=%s, cmdline=%s' % ( p['name'], p['pid'], p['cmdline'] ) )
        if ( sys.platform == 'win32') and ( p['name'][-4:].lower() == '.exe' ):
            # on windows, it seems to fork .exe and then there is a -script.py which is the right pid
            # .e.g sr_subscribe.exe -> sr_subscribe-script.py ... If you kill the -script, the .exe goes away.
            return

        if p['name'].startswith('sr3_'):
            p['memory'] = p['memory_full_info']._asdict()
            p['cpu'] = p['cpu_times']._asdict()
            del p['memory_full_info'] 
            del p['cpu_times']
            self.procs[p['pid']] = p
            self.procs[p['pid']]['claimed'] =   (p['name'][-4:] == 'post') or \
                    any( item in [ 'declare', 'edit', 'foreground', 'sanity', 'setup', 'status' ] for item in  p['cmdline'] )

    def read_proc_file(self, File="procs.json"):
        """
           read process table from a save file, for reproducible testing.
        """
        self.procs = {}
        print('getting procs from %s: ' % File, end='', flush=True)
        pcount = 0
        with open(File, 'r') as f:
            self.me = f.readline().rstrip()
            for pj in f.readlines():
                p = json.loads(pj)
                self._filter_sr_proc(p)
                pcount += 1
                if pcount % 100 == 0: print('.', end='', flush=True)
        print(' Done! Read %d procs' % (pcount), flush=True)

    def _read_procs(self):
        # read process table from the system
        self.procs = {}
        self.me = getpass.getuser()
        if sys.platform == 'win32':
            self.me = os.environ['userdomain'] + '\\' + self.me
        if not features['process']['present']:
            return
        for proc in psutil.process_iter():
            try:
                self._filter_sr_proc(
                    proc.as_dict(
                        ['pid', 'cmdline', 'name', 'username', 'create_time', 'memory_full_info', 'cpu_times']))
            except:
                pass # the process went away while iterating. avoid spurious message.

    def _read_configs(self):
        # read in configurations.
        self.configs = {}
        if not os.path.isdir(self.user_config_dir):
            return

        self.default_cfg = sarracenia.config.default_config()

        os.chdir(self.user_config_dir)

        for c in self.components:
            if os.path.isdir(c):
                os.chdir(c)
                self.configs[c] = {}
                for cfg in os.listdir():
                    if cfg[0] == '.':
                        continue
                    numi = 0
                    if cfg[-5:] == '.conf':
                        cbase = cfg[0:-5]
                        state = 'stopped'
                    elif cfg[-4:] == '.inc':
                        cbase = cfg[0:-5]
                        state = 'include'
                        continue
                    else:
                        continue

                    self.configs[c][cbase] = {}
                    self.configs[c][cbase]['status'] = state
                    if state != 'unknown':
                        cfgbody = copy.deepcopy(self.default_cfg)
                        cfgbody.override({
                            'component': c,
                            'config': cbase,
                            'action': self.options.action,
                            'directory': '${PWD}'
                        })
                        cfgbody.applyComponentDefaults( c )
                        cfgbody.parse_file(cfg,c)
                        cfgbody.finalize(c, cfg)
                        self.configs[c][cbase]['options'] = cfgbody
                        # ensure there is a known value of instances to run.
                        if c in ['poll', 'post', 'cpost']:
                            if hasattr(cfgbody,
                                       'sleep') and cfgbody.sleep not in [
                                           '-', '0'
                                       ]:
                                numi = 1
                        elif hasattr(cfgbody, 'instances'):
                            numi = int(cfgbody.instances)
                        else:
                            numi = 1
                        if ( numi > 1 ) and \
                           hasattr(cfgbody,'exchangeSplit'):
                            print( 'exchange: %s split: %d' % \
                               (cfgbody.exchange, numi) )
                            l = []
                            for i in range(0, numi):
                                l.append(cfgbody.exchange + '%02d' % i)
                            cfgbody.exchange = l

                    self.configs[c][cbase]['instances'] = numi

                os.chdir('..')

    def _cleanse_credentials(self, savename):
        """
           copy credentials to a savename file, replacing actual passwords with a place holder.

        """

        sno = 0

        with open(savename, 'w') as save_config_file:
            with open(self.user_config_dir + os.sep + 'credentials.conf',
                      'r') as config_file:
                for cfl in config_file.readlines():
                    lout = re.compile(':[^/][^/].*?@').sub(
                        ':secret%02d@' % sno, cfl, 1)
                    save_config_file.write(lout)
                    sno += 1

    def save_configs(self, savename):
        """ DEVELOPER only... copy configuration to an alternate tree 
        """
        os.chdir(self.user_config_dir)
        other_config_dir = sarracenia.user_config_dir(savename, self.appauthor)

        if not os.path.exists(other_config_dir):
            os.mkdir(other_config_dir)

        for f in ['default.conf', 'admin.conf']:
            to = other_config_dir + os.sep + f
            print('save_configs copying: %s %s' % (f, to))
            shutil.copyfile(f, to)

        self._cleanse_credentials(other_config_dir + os.sep +
                                  'credentials.conf')

        for c in self.components:
            if os.path.isdir(c):
                os.chdir(c)
                other_c_dir = other_config_dir + os.sep + c
                if not os.path.exists(other_c_dir):
                    os.mkdir(other_c_dir)
                for cfg in os.listdir():
                    if cfg[0] == '.': continue
                    to = other_c_dir + os.sep + cfg
                    print('save_configs copying: %s %s' % (cfg, to))
                    shutil.copyfile(cfg, to)
                os.chdir('..')

    def _save_state_dir(self, savename, dir):
        """ DEVELOPER ONLY.. copy state files to an alternate tree.
        """

        if not os.path.isdir(dir):
            return
        os.chdir(dir)
        other_cache_dir = sarracenia.user_cache_dir(savename, self.appauthor)
        if os.path.basename(dir) == self.hostdir:
            other_cache_dir += os.sep + self.hostdir

        if not os.path.exists(other_cache_dir):
            os.mkdir(other_cache_dir)
        for c in self.components:
            if os.path.isdir(c):
                os.chdir(c)
                other_c_dir = other_cache_dir + os.sep + c
                if not os.path.exists(other_c_dir):
                    os.mkdir(other_c_dir)
                for cfg in os.listdir():
                    if cfg[0] == '.': continue
                    os.chdir(cfg)
                    other_cfg_dir = other_c_dir + os.sep + cfg
                    if not os.path.exists(other_cfg_dir):
                        os.mkdir(other_cfg_dir)
                    for f in os.listdir():
                        if f[0] == '.': continue
                        to = other_cfg_dir + os.sep + f
                        print('save_states copying: %s %s' % (f, to))
                        shutil.copyfile(f, to)
                    os.chdir('..')
                os.chdir('..')
        os.chdir('..')

    def save_states(self, savename):
        self.states = {}
        self._save_state_dir(savename, self.user_cache_dir)
        self._save_state_dir(savename,
                             self.user_cache_dir + os.sep + self.hostdir)

    def _read_state_dir(self):

        # read in state files
        dir1 = self.user_cache_dir
        if not os.path.isdir(dir1):
            return
        os.chdir(dir1)

        for c in self.components:
            if c not in self.configs:
                continue
            for cfg in self.configs[c]:
                    #print( f" {self.configs[c][cfg]['statehost']=} " )
                    if 'options' in self.configs[c][cfg] and self.configs[c][cfg]['options'].statehost:
                        print('statehost')
                        state_dir=self.user_cache_dir + os.sep + self.hostdir + os.sep + c + os.sep + cfg
                    else:
                        state_dir=self.user_cache_dir + os.sep + c + os.sep + cfg

                    if os.path.isdir(state_dir):
                        os.chdir(state_dir)
                        self.states[c][cfg] = {}
                        self.states[c][cfg]['instance_pids'] = {}
                        self.states[c][cfg]['queueName'] = None
                        if c in self.configs:
                            if cfg not in self.configs[c]:
                                self.states[c][cfg]['status'] = 'removed'

                        self.states[c][cfg]['has_state'] = False
                        self.states[c][cfg]['noVip'] = None
                        

                        for pathname in os.listdir():
                            p = pathlib.Path(pathname)
                            if p.suffix in ['.pid', '.qname', '.state', '.noVip']:
                                if sys.version_info[0] > 3 or sys.version_info[
                                        1] > 4:
                                    t = p.read_text().strip()
                                else:
                                    with p.open() as f:
                                        t = f.read().strip()
                                #print( 'read pathname:%s len: %d contents:%s' % ( pathname, len(t), t[0:10] ) )
                                if len(t) == 0:
                                    continue

                                if pathname[-4:] == '.pid':
                                    i = int(pathname[-6:-4])
                                    if t.isdigit():
                                        #print( "%s/%s instance: %s, pid: %s" % ( c, cfg, i, t ) )
                                        self.states[c][cfg]['instance_pids'][i] = int(t)
                                elif pathname[-6:] == '.qname':
                                    self.states[c][cfg]['queueName'] = t
                                elif pathname[-6:] == '.noVip':
                                    self.states[c][cfg]['noVip'] = t
                                elif pathname[-8:] == '.metrics':
                                    i = int(pathname[-10:-8])
                                    if not 'instance_metrics' in self.states[c][cfg]:
                                        self.states[c][cfg]['instance_metrics'] = {}
                                    try:
                                        self.states[c][cfg]['instance_metrics'][i] = json.loads(t)
                                        self.states[c][cfg]['instance_metrics'][i]['status'] = { 'mtime':os.stat(p).st_mtime }
                                    except:
                                        logger.error( f"corrupt metrics file {pathname}: {t}" )


    def _read_metrics_dir(self,metrics_parent_dir):
        # read in metrics files

        dir1 = metrics_parent_dir + os.sep + 'metrics'

        if not os.path.isdir(dir1):
            return
        os.chdir(dir1)

        for l in os.listdir(dir1):

            if not l.endswith('.json'):
                continue

            ll = os.path.basename(l.replace('.json','')).split('_')
            if len(ll) < 3:
                continue

            c= ll[0]
            cfg = '_'.join(ll[1:-1])
            i = int(ll[-1].replace('i',''))

            if (not c in self.components) or (not cfg in self.states[c]):
                continue

            if not 'instance_metrics' in self.states[c][cfg]:
                self.states[c][cfg]['instance_metrics'] = {}

            try:
                p = pathlib.Path(l)
                with p.open() as f:
                    t = f.read().strip()

                self.states[c][cfg]['instance_metrics'][i] = json.loads(t)
                self.states[c][cfg]['instance_metrics'][i]['status'] = { 'mtime':os.stat(p).st_mtime }
            except:
                logger.error( f"corrupt metrics file {dir1+os.sep+l}: {t}" )


    def _read_states(self):
        self.states = {}
        for c in self.components:
            self.states[c] = {}

        self._read_state_dir()
        #self._read_state_dir(self.user_cache_dir + os.sep + self.hostdir)
        self._read_metrics_dir(self.user_cache_dir)
        self._read_metrics_dir(self.user_cache_dir + os.sep + self.hostdir)

    def _find_missing_instances_dir(self, dir):
        """ find processes which are no longer running, based on pidfiles in state, and procs.
        """
        missing = []
        if not os.path.isdir(dir):
            return
        os.chdir(dir)
        for c in self.components:
            c_dir = os.path.join(dir, c)
            if os.path.isdir(c_dir):
                if c not in self.configs: continue
                os.chdir(c_dir)
                for cfg in os.listdir():
                    if cfg[0] == '.': continue
                    
                    if cfg not in self.configs[c]: continue
                    
                    cfg_dir = os.path.join(c_dir, cfg)
                    if os.path.isdir(cfg_dir):
                        os.chdir(cfg_dir)

                        if os.path.exists("disabled"): # double check, if disabled should ignore state.
                            continue

                        for filename in os.listdir():
                            # look at pid files, find ones where process is missing.
                            if filename[-4:] == '.pid':
                                i = int(filename[-6:-4])
                                if i != 0:
                                    p = pathlib.Path(filename)
                                    if sys.version_info[0] > 3 or sys.version_info[
                                            1] > 4:
                                        t = p.read_text().strip()
                                    else:
                                        with p.open() as f:
                                            t = f.read().strip()
                                    if t.isdigit():
                                        pid = int(t)
                                        if pid not in self.procs:
                                            missing.append([c, cfg, i])
                                    else:
                                        missing.append([c, cfg, i])
                        if ( len(self.states[c][cfg]['instance_pids']) > 0 ) or ( len(missing) > 0 ) :
                            # look for instances that should be running, but no pid file exists.
                            for i in range(1, int(self.configs[c][cfg]['instances'])+1 ):
                                if not i in self.states[c][cfg]['instance_pids']:
                                    if i not in self.procs:
                                        if i != 0:
                                            missing.append([c,cfg,i])
                    os.chdir(c_dir) # back to component dir containing configs
                os.chdir(dir) # back to dir containing components

        self.missing.extend(missing)

    def _find_missing_instances(self):
        self.missing = []
        self._find_missing_instances_dir(self.user_cache_dir)
        self._find_missing_instances_dir(self.user_cache_dir + os.sep +
                                         self.hostdir)

    def _clean_missing_proc_state_dir(self, dir):
        """ remove state pid files for process which are not running
        """

        if not os.path.isdir(dir):
            return
        os.chdir(dir)
        for instance in self.missing:
            (c, cfg, i) = instance
            if os.path.isdir(c):
                os.chdir(c)
                for cfg in os.listdir():
                    if os.path.isdir(cfg):
                        os.chdir(cfg)
                        for filename in os.listdir():
                            if filename[-4:] == '.pid':
                                p = pathlib.Path(filename)
                                if sys.version_info[0] > 3 or sys.version_info[
                                        1] > 4:
                                    t = p.read_text().strip()
                                else:
                                    with p.open() as f:
                                        t = f.read().strip()
                                if t.isdigit():
                                    pid = int(t)
                                    if pid not in self.procs:
                                        os.unlink(filename)
                                else:
                                    os.unlink(filename)

                        os.chdir('..')
                os.chdir('..')

    def _clean_missing_proc_state(self):

        self._clean_missing_proc_state_dir(self.user_cache_dir)
        self._clean_missing_proc_state_dir(self.user_cache_dir + os.sep +
                                           self.hostdir)

    def _read_logs_dir(self, dir):

        if not os.path.isdir(dir):
            return
        os.chdir(dir)
        now = time.time()
        if os.path.isdir('log'):
            os.chdir('log')

            # FIXME: known issue... specify a log rotation interval < 1 d, it puts an _ between date and TIME.
            # ISO says this should be a T, but whatever... sr_shovel_t_dd1_f00_03.log.2019-12-27_12-43-01
            # the additional _ breaks this logic, can't be bothered to fix it yet... to unusual a case to worry about.
            # just patched to not crash for now.
            for lf in os.listdir():
                if lf[0] == '.': continue  # hidden, ignore.
                lff = lf.split('_')
                if len(lff) > 2:
                    c = lff[0]
                    if ( c == 'sr' ) or ( c not in self.components): 
                        continue  # old or inapplicable log, ignore.
                    cfg = '_'.join(lff[1:-1])

                    suffix = lff[-1].split('.')

                    if len(suffix) > 1:
                        if (suffix[1] == 'log') and len(suffix) < 3:
                            try:
                                inum = int(suffix[0])
                            except:
                                inum = 0
                            age = ageOfFile(lf)
                            if cfg not in self.states[c]:
                                self.states[c][cfg] = {}
                            if 'logAge' not in self.states[c][cfg]:
                                self.states[c][cfg]['logAge'] = {}
                            self.states[c][cfg]['logAge'][inum] = now-age

    def _read_logs(self):
        self._read_logs_dir(self.user_cache_dir)
        self._read_logs_dir(self.user_cache_dir + os.sep + self.hostdir)

    def _init_broker_host(self, bhost):
        if '@' in bhost:
            host = bhost.split('@')[1]
        else:
            host = bhost

        if not host in self.brokers:

            self.brokers[host] = {}
            self.brokers[host]['exchanges'] = {}
            self.brokers[host]['queues'] = {}
            if hasattr(self, 'admin') and host in self.admin:
                self.brokers[host]['admin'] = self.admin

        return host

    def __resolved_exchanges(self, c, cfg, o):
        """
          Guess the name of an exchange. looking at either a direct setting,
          or an existing queue state file, or lastly just guess based on conventions.
        """
        exl = []
        #if hasattr(o,'declared_exchanges'):
        #    exl.extend(o.declared_exchanges)

        if hasattr(o, 'exchange'):
            if type(o.exchange) == list:
                exl.extend(o.exchange)
            else:
                exl.append(o.exchange)
            return exl

        x = 'xs_%s' % o.broker.url.username

        if hasattr(o, 'exchangeSuffix'):
            x += '_%s' % o.exchangeSuffix

        if hasattr(o, 'exchangeSplit'):
            l = []
            for i in range(0, o.instances):
                y = x + '%02d' % i
                l.append(y)
            return l
        else:
            exl.append(x)
            return exl

    def __resolved_post_exchanges(self, c, cfg, o):
        """
          Guess the name of an exchange. looking at either a direct setting,
          or an existing queue state file, or lastly just guess based on conventions.
        """
        exl = []
        #if hasattr(o,'declared_exchanges'):
        #    exl.extend(o.declared_exchanges)

        if hasattr(o, 'post_exchange'):
            if type(o.post_exchange) == list:
                exl.extend(o.post_exchange)
            else:
                exl.append(o.post_exchange)
            return exl

        x = 'xs_%s' % o.post_broker.url.username

        if hasattr(o, 'post_exchangeSuffix'):
            x += '_%s' % o.post_exchangeSuffix

        if hasattr(o, 'post_exchangeSplit'):
            l = []
            for i in range(0, o.instances):
                y = x + '%02d' % i
                l.append(y)
            return l
        else:
            exl.append(x)
            return exl

    def __guess_queueName(self, c, cfg, o):
        """
          Guess the name of a queue. looking at either a direct setting,
          or an existing queue state file, or lastly just guess based on conventions.
        """
        if hasattr(o, 'queueName'):
            return o.queueName

        if cfg in self.states[c]:
            if self.states[c][cfg]['queueName']:
                return self.states[c][cfg]['queueName']

        n = 'q_' + o.broker.url.username + '.sr3_' + c + '.' + cfg
        n += '.' + str(random.randint(0, 100000000)).zfill(8)
        n += '.' + str(random.randint(0, 100000000)).zfill(8)

        return n

    def _resolve_brokers(self):
        """ make a map of dependencies

            on a given broker, 
                 exchanges exist, 
                      with publishers: [ 'c/cfg', 'c/cfg' ... ]
                      with queues: [ 'qname', 'qname', ... ]
                      for each queue: [ 'c/cfg', 'c/cfg', ... ]
        """
        self.brokers = {}

        o=self.default_cfg
        if hasattr(o, 'admin') and (o.admin is not None):
            # FIXME: sometimes o.admin is a string... no idea why.. upstream cause should be addressed.
            if o.admin.url is not None and type(o.admin.url) == str:
                o.admin.url = urllib.parse(o.admin.url)
            host = self._init_broker_host(o.admin.url.netloc)
            self.brokers[host]['admin'] = o.admin
            if hasattr(o, 'declared_exchanges'):
                for x in o.declared_exchanges:
                    if not x in self.brokers[host]['exchanges']:
                        self.brokers[host]['exchanges'][x] = [
                            'declared'
                        ]
                    else:
                        if not 'declared' in self.brokers[host][
                                'exchanges'][x]:
                            self.brokers[host]['exchanges'][x].append(
                                'declared')

        for c in self.components:
            if (c not in self.states) or (c not in self.configs):
                continue

            for cfg in self.configs[c]:

                if not 'options' in self.configs[c][cfg]:
                    continue

                o = self.configs[c][cfg]['options']
                if not hasattr(o, 'instances'):
                    o.instances = 1
                name = c + os.sep + cfg

                if hasattr(o, 'broker') and o.broker is not None and o.broker.url is not None:
                    host = self._init_broker_host(o.broker.url.netloc)
                    xl = self.__resolved_exchanges(c, cfg, o)
                    q = self.__guess_queueName(c, cfg, o)

                    self.configs[c][cfg]['options'].resolved_qname = q

                    for exch in xl:
                        if exch in self.brokers[host]['exchanges']:
                            self.brokers[host]['exchanges'][exch].append(q)
                        else:
                            self.brokers[host]['exchanges'][exch] = [q]

                    if q in self.brokers[host]['queues']:
                        self.brokers[host]['queues'][q].append(name)
                    else:
                        self.brokers[host]['queues'][q] = [name]

                if hasattr(o, 'post_broker') and o.post_broker is not None and o.post_broker.url is not None:
                    host = self._init_broker_host(o.post_broker.url.netloc)

                    self.configs[c][cfg]['options'].resolved_exchanges = \
                            self.__resolved_post_exchanges(c, cfg, o)

                    if hasattr(o, 'post_exchange'):
                        self.brokers[host]['exchange'] = o.post_exchange

        self.exchange_summary = {}
        for h in self.brokers:
            self.exchange_summary[h] = {}
            allx = []
            if 'exchanges' in self.brokers[h]:
                allx += self.brokers[h]['exchanges'].keys()

            if 'post_exchanges' in self.brokers[h]:
                allx += self.brokers[h]['post_exchanges'].keys()

            for x in allx:
                a = 0
                if x in self.brokers[h]['exchanges']:
                    a += len(self.brokers[h]['exchanges'][x])
                self.exchange_summary[h][x] = a

    def _resolve(self):
        """
           compare configs, states, & logs and fill things in.

           things that could be identified: differences in state, running & configured instances.
        """

        self._resolve_brokers()
        now = time.time()

        if not os.path.exists( self.user_cache_dir ):
            os.makedirs(self.user_cache_dir)

        # comparing states and configs to find missing instances, and correct state.
        self.resources={ 'uss': 0, 'rss': 0, 'vms':0, 'user_cpu': 0, 'system_cpu':0 }
        for c in self.components:
            if not os.path.exists( self.user_cache_dir + os.sep + c ):
                os.mkdir(self.user_cache_dir + os.sep + c )
            if (c not in self.states) or (c not in self.configs):
                continue

            for cfg in self.configs[c]:
                if cfg not in self.states[c]:
                    print('missing state for %s/%s' % (c,cfg))
                    os.mkdir(self.user_cache_dir + os.sep + c + os.sep + cfg)
                    # add config as state in .cache under right directory.
                    self.states[c][cfg] = {}
                    self.states[c][cfg]['instance_pids'] = {}
                    self.states[c][cfg]['queueName'] = None
                    self.states[c][cfg]['status'] = 'stopped'
                    self.states[c][cfg]['has_state'] = False
                    continue
                if os.path.exists(self.user_cache_dir + os.sep + c + os.sep + cfg + os.sep + 'disabled'):
                    self.configs[c][cfg]['status'] = 'disabled'
                if 'instance_metrics' in self.states[c][cfg]:
                    if 'housekeeping' in self.configs[c][cfg]:
                        expiry = now - self.configs[c][cfg]['housekeeping']*1.5
                    else:
                        expiry = now - 300

                    # cumulate per instance metrics into overall ones for the configuration.

                    metrics=copy.deepcopy(empty_metrics)
                    for i in self.states[c][cfg]['instance_metrics']:
                        if self.states[c][cfg]['instance_metrics'][i]['status']['mtime'] < expiry:
                            #print( f"metrics for {c}/{cfg}/ instance {i} too old ignoring." )
                            continue

                        #print( f"states of {c}/{cfg}: {self.states[c][cfg]} " )
                        #print( f"instance metrics states of {c}/{cfg}: {self.states[c][cfg]['instance_metrics']} " )
                        for j in self.states[c][cfg]['instance_metrics'][i]:
                            #print( f"i={i}, j={j}, c={c}, cfg={cfg}" )
                            for k in self.states[c][cfg]['instance_metrics'][i][j]:
                                #print( f"k={k}" )
                                if k in metrics:
                                    newval = self.states[c][cfg]['instance_metrics'][i][j][k]
                                    #print( f"k={k}, newval={newval}" )
                                    if k in [ "lagMax" ]:
                                        if newval > metrics[k]:
                                            metrics[k] = newval
                                    elif k in [ "last_housekeeping" ]:
                                        if metrics[k] == 0 or newval < metrics[k] :
                                            metrics[k] = newval
                                    elif k in [ "transferRxLast", "transferTxLast"  ]:
                                        newval = sarracenia.timestr2flt(newval)
                                        if 'transferLast' not in metrics or (newval > metrics['transferLast']):
                                            metrics['transferLast'] = newval
                                    elif k in [ "rxLast", "txLast"  ]:
                                        newval = sarracenia.timestr2flt(newval)
                                        if 'messageLast' not in metrics or (newval > metrics['messageLast']):
                                            metrics['messageLast'] = newval
                                    else:
                                        metrics[k] += newval
                                #else:
                                #    print( f'skipping {k}')

                        if 'transferConnectTime' in metrics:
                            metrics['transferConnectTime'] = metrics['transferConnectTime'] / len(self.states[c][cfg]['instance_metrics']) 

                        if 'disconnectTime' in metrics:
                            metrics['disconnectTime'] = metrics['disconnectTime'] / len(self.states[c][cfg]['instance_metrics']) 

                    self.states[c][cfg]['metrics'] = metrics
                    
                if ('instance_pids' in self.states[c][cfg]) and (len(self.states[c][cfg]['instance_pids']) >= 0):
                    self.states[c][cfg]['missing_instances'] = []
                    self.states[c][cfg]['hung_instances'] = []
                    observed_instances = 0
                    hung_instances=0
                    resource_usage={ 'uss': 0, 'rss': 0, 'vms':0, 'user_cpu': 0.0, 'system_cpu':0.0 }
                    nvip=False
                    for i in self.states[c][cfg]['instance_pids']:
                        if self.states[c][cfg]['instance_pids'][
                                i] not in self.procs:
                            self.states[c][cfg]['missing_instances'].append(i)
                        else:
                            observed_instances += 1
                            pid = self.states[c][cfg]['instance_pids'][i]
                            self.procs[ pid ]['claimed'] = True
                            resource_usage[ 'uss' ] += self.procs[pid]['memory']['uss'] 
                            self.resources[ 'uss' ] += self.procs[pid]['memory']['uss'] 
                            resource_usage[ 'rss' ] += self.procs[pid]['memory']['rss'] 
                            self.resources[ 'rss' ] += self.procs[pid]['memory']['rss'] 
                            resource_usage[ 'vms' ] += self.procs[pid]['memory']['vms'] 
                            self.resources[ 'vms' ] += self.procs[pid]['memory']['vms'] 
                            resource_usage[ 'user_cpu' ] += self.procs[pid]['cpu']['user'] 
                            self.resources[ 'user_cpu' ] += self.procs[pid]['cpu']['user'] 
                            resource_usage[ 'system_cpu' ] += self.procs[pid]['cpu']['system'] 
                            self.resources[ 'system_cpu' ] += self.procs[pid]['cpu']['system'] 

                            # FIXME: should log hung threshold be a setting? just fixed to 5 minutes here.
                            if ('logAge' in self.states[c][cfg]) and (i in self.states[c][cfg]['logAge'] ) and \
                                    ( self.states[c][cfg]['logAge'][i] > self.configs[c][cfg]['options'].sanity_log_dead ):
                                hung_instances += 1
                                self.states[c][cfg]['hung_instances'].append(i)

                    if hung_instances > 0 and (observed_instances > 0):
                         self.configs[c][cfg]['status'] = 'hung'
                    elif observed_instances < int(self.configs[c][cfg]['instances']):
                        if (c == 'post') and (('sleep' not in self.states[c][cfg]) or self.states[c][cfg]['sleep'] <= 0):
                            if self.configs[c][cfg]['status'] != 'disabled':
                                self.configs[c][cfg]['status'] = 'stopped'
                        else:
                            if observed_instances > 0:
                                self.configs[c][cfg]['status'] = 'partial'
                                for i in range(1, int(self.configs[c][cfg]['instances'])+1 ):
                                    if not i in self.states[c][cfg]['instance_pids']:
                                         self.states[c][cfg]['missing_instances'].append(i)
                            else:
                                if self.configs[c][cfg]['status'] != 'disabled':
                                    if len(self.states[c][cfg]['instance_pids']) == 0 :
                                        self.configs[c][cfg]['status'] = 'stopped' 
                                    else:
                                        self.configs[c][cfg]['status'] = 'missing' 
                                        if not i in self.states[c][cfg]['instance_pids']:
                                             self.states[c][cfg]['missing_instances'].append(i)
                    elif observed_instances == 0:
                        self.configs[c][cfg]['status'] = "stopped" if len(self.states[c][cfg]['instance_pids']) == 0 else "missing"
                    elif self.states[c][cfg]['noVip']:
                        self.configs[c][cfg]['status'] = 'waitVip'
                    else:
                        self.configs[c][cfg]['status'] = 'running'
                    self.states[c][cfg]['resource_usage'] = copy.deepcopy(resource_usage)

        # FIXME: missing check for too many instances.

    def _match_patterns(self, patterns=None):
        """
          identify subset of configurations to operate on.
          fnmatch the patterns from the command line to the list of known configurations.
          put all the ones that do not match in leftovers.
        """

        logging.debug( 'starting match_patterns with: %s' % patterns )
        self.filtered_configurations = []
        self.leftovers = []
        leftover_matches = {}
        if (patterns is None) or (patterns == []):
            patterns = ['*' + os.sep + '*']

        if self.options.action == 'convert':
            self.v2_config = patterns
            return

        candidates=[]
        for c in self.components:
            if (c not in self.configs):
                continue
            for cfg in self.configs[c]:
                fcc = c + os.sep + cfg
                candidates.append(fcc)
    
        self.all_configs = candidates
        logger.debug( f"candidates: {candidates}" )
        new_patterns=[]
        for p in patterns:
            if p in [ 'examples','eg','ie', 'flow_callback','flowcb','fcb','v2plugins','v2p']:
                new_patterns.append(p)         
            elif os.sep not in p:
                p = 'flow/' + p
                new_patterns.append(p)         
            else:
                new_patterns.append(p)         
            leftover_matches[p] = 0
        patterns=new_patterns

        logger.debug( f"patterns: {patterns}" )
        for fcc in candidates:
            if (patterns is None) or (len(patterns) < 1):
                self.filtered_configurations.append(fcc)
            else:
                for p in patterns:
                    if p in [ 'examples','eg','ie','flow_callback','flowcb','fcb','v2plugins','v2p']:
                        continue
                    if fnmatch.fnmatch(fcc, p):
                        self.filtered_configurations.append(fcc)
                        leftover_matches[p] += 1

                    if fcc[-5:] == '.conf' and fcc[0:-5] == p :
                        self.filtered_configurations.append(fcc)
                        leftover_matches[p] += 1
 
                    if fcc[-4:] == '.inc' and fcc[0:-4] == p :
                        self.filtered_configurations.append(fcc)
                        leftover_matches[p] += 1
 
                    # 22/11/01... pas thinks this is wrong and backwards, but not sure..
                    if p[-5:] == '.conf' and fnmatch.fnmatch(fcc, p[0:-5]):
                        self.filtered_configurations.append(fcc)
                        leftover_matches[p] += 1

        for p in patterns:
            if leftover_matches[p] == 0:
                self.leftovers.append(p)

        if len(self.leftovers) > 0:
            if ('examples' == self.leftovers[0]) or (
                    'plugins' == self.leftovers[0]):
                candidates = []
                if len(patterns) == 1:
                    patterns = ['*' + os.sep + '*']
                else:
                    patterns = patterns[1:]
                if self.leftovers[0] == 'examples':
                    for c in self.components:
                        d = self.package_lib_dir + os.sep + 'examples' + os.sep + c
                        if not os.path.exists(d): continue
                        l = os.listdir(d)
                        candidates.extend(
                            list(
                                map(lambda x: c + os.sep + x[0:x.rfind('.')],
                                    l)))
                else:
                    d = self.package_lib_dir + os.sep + 'plugins'
                    if os.path.exists(d):
                        l = os.listdir(d)
                        l.remove('__init__.py')
                        candidates.extend(
                            list(
                                map(
                                    lambda x: 'plugins' + os.sep + x[0:x.rfind(
                                        '.')], l)))

                for fcc in candidates:
                    for p in patterns:
                        if fnmatch.fnmatch(fcc, p):
                            self.filtered_configurations.append(fcc)

        logging.debug( 'match_patterns result filtered_configurations: %s' % self.filtered_configurations )
        logging.debug( 'match_patterns result leftovers: %s' % self.leftovers )

    # FIXME: this should be in config.py
    @property
    def appname(self):
        return self.__appname

    @appname.setter
    def appname(self, n):
        self.__appname = n
        self.user_config_dir = sarracenia.user_config_dir(self.appname,
                                                       self.appauthor)
        self.user_cache_dir = sarracenia.user_cache_dir(self.appname,
                                                     self.appauthor)

    def __init__(self, opt, config_fnmatches=None):
        """
           side effect: changes current working directory FIXME?
        """

        self.invoking_directory = os.getcwd()
        self.bin_dir = os.path.dirname(os.path.realpath(__file__))
        self.package_lib_dir = os.path.dirname(
            inspect.getfile(sarracenia.config.Config))
        self.appauthor = 'MetPX'
        self.options = opt
        self.appname = os.getenv('SR_DEV_APPNAME')
        self.hostname = socket.getfqdn()
        self.hostdir = self.hostname.split('.')[0]
        self.please_stop=False
        self.users = opt.users
        self.declared_users = opt.declared_users

        signal.signal(signal.SIGTERM, self._stop_signal)
        signal.signal(signal.SIGINT, self._stop_signal)

        if self.appname is None:
            self.appname = 'sr3'
        #else:
        #    print(
        #        'DEVELOPMENT using alternate application name: %s, bindir=%s' %
        #        (self.appname, self.bin_dir))


        if not os.path.isdir(self.user_config_dir):
            print( f'INFO: No {self.appname} configuration found. creating an empty one {self.user_config_dir}' )
            os.makedirs(self.user_config_dir)
     
        if not os.path.isdir(self.user_cache_dir):
            print( f'INFO: No {self.appname} state or log files found. Creating an empty one {self.user_cache_dir}' )
            os.makedirs(self.user_cache_dir)

        self.components = [
            'cpost', 'cpump', 'flow', 'poll', 'post', 'report', 'sarra',
            'sender', 'shovel', 'subscribe', 'watch', 'winnow'
        ]
        self.status_values = [
            'disabled', 'hung', 'include', 'missing', 'stopped', 'partial', 'running', 'waitVip', 'unknown'
        ]

        self.bin_dir = os.path.dirname(os.path.realpath(__file__))

        #print('gathering global state: ', flush=True)

        self.log_dir = self.user_cache_dir + os.sep + 'log'
        pf = self.user_cache_dir + os.sep + "procs.json"
        if os.path.exists(pf):
            self.read_proc_file(pf)
        else:
            self._read_procs()

        #print('procs, ', end='', flush=True)
        self._read_configs()
        #print('got configs from %s' % self.user_config_dir, flush=True)
        self._read_states()
        #print('got state files from %s, ' % self.user_cache_dir , flush=True)
        self._read_logs()
        #print('logs, ', end='', flush=True)
        self._resolve()
        self._find_missing_instances()
        #print('analysis - Done. ', flush=True)
        # True if the user did ``sr3 action`` with no configs/components specified
        self._action_all_configs = (config_fnmatches is None or len(config_fnmatches) == 0)
        self._match_patterns(config_fnmatches)
        os.chdir(self.invoking_directory)

    def _start_missing(self):
        for instance in self.missing:
            if self.please_stop:
                break
            (c, cfg, i) = instance
            if not (c + os.sep + cfg in self.filtered_configurations):
                continue
            component_path = self._find_component_path(c)
            if component_path == '':
                continue
            self._launch_instance(component_path, c, cfg, i)

    def _stop_signal(self, signum, stack):
        logging.info('signal %d received' % signum)
        logging.info("Stopping config...")

        # stack trace dump from: https://stackoverflow.com/questions/132058/showing-the-stack-trace-from-a-running-python-application
        if self.options.debug:
            logger.debug("the following stack trace does not mean anything is wrong. When debug is enabled, we print a stack trace to help, even for normal termination")

            id2name = dict([(th.ident, th.name) for th in threading.enumerate()])
            code = []
            for threadId, stack in sys._current_frames().items():
                code.append("\n# Thread: %s(%d)" % (id2name.get(threadId,""), threadId))
                for filename, lineno, name, line in traceback.extract_stack(stack):
                    code.append('File: "%s", line %d, in %s' % (filename, lineno, name))
                    if line:
                        code.append("  %s" % (line.strip()))
            logging.debug('\n'.join(code))
        self.please_stop=True
        # Signal is also sent to subprocesses. Once they exit, subprocess.run returns and sr.py should terminate.

    def _active_stop_signal(self, signum, stack):
        logging.info('signal %d received' % signum)
        logging.info( f"Stopping config... {self.filtered_configurations}")
        # Signal is also sent to subprocesses. Once they exit, subprocess.run returns and sr.py should terminate.
        self._read_procs()
        self._find_missing_instances()
        self._clean_missing_proc_state()
        self._read_states()
        self._resolve()
        self.stop()

    def run_command(self, cmd_list):
        sr_path = os.environ.get('SARRA_LIB')
        sc_path = os.environ.get('SARRAC_LIB')

        try:
            if sc_path and cmd_list[0].startswith("sr3_cp"):
                subprocess.run([sc_path + os.sep + cmd_list[0]] + cmd_list[1:],
                               check=True)
            elif sr_path and cmd_list[0].startswith("sr3"):
                subprocess.run([sr_path + os.sep + cmd_list[0] + '.py'] +
                               cmd_list[1:],
                               check=True)
            else:
                subprocess.run(cmd_list, check=True)
        except subprocess.CalledProcessError as err:
            logging.critical("subprocess.run failed err={}".format(err))
            logging.debug("Exception details:", exc_info=True)
        except KeyboardInterrupt:
            logging.info("KeyboardInterrupt...")
            logging.info("Stopping config...")

    def add(self):

        if not hasattr(self, 'leftovers') or (len(self.leftovers) == 0):
            if len(self.filtered_configurations) > 0:
               logging.info( f"matched existing {self.filtered_configurations}" )
            logging.error("nothing specified to add")

        for l in self.leftovers:
            if self.please_stop:
                break
            sp = l.split(os.sep)
            if (len(sp) == 1) or (
                (len(sp) > 1) and
                (sp[-2] not in sarracenia.config.Config.components +
                 ['plugins'])):
                component = 'flow'
                cfg = sp[-1]
            else:
                component = sp[-2]
                cfg = sp[-1]

            iedir = os.path.dirname(inspect.getfile(
                sarracenia.config.Config)) + os.sep + 'examples'

            destdir = self.user_config_dir + os.sep + component

            suggestions = [l, os.path.join(iedir, component, cfg)]
            found = False
            for candidate in suggestions:
                if os.path.exists(candidate):
                    pathlib.Path(destdir).mkdir(parents=True, exist_ok=True)
                    logger.info("copying: %s to %s " %
                                (candidate, destdir + os.sep + cfg))
                    shutil.copyfile(candidate, destdir + os.sep + cfg)
                    found = True
                    break
            if not found:
                logger.info("did not find anything to copy for: %s. creating an empty one." % l)
                if cfg[-5:] not in [ '.inc', '.conf' ]:
                    cfg = cfg + '.conf'
                with open( destdir + os.sep + cfg, 'w' ) as f:
                    f.write('')

    def declare(self):
        '''
        creates users, exchanges, and queues in that order - each one is needed to create
        the subsequent one

        '''

        filtered_users = []

        if len(self.filtered_configurations) < len(self.all_configs):

            for config in self.filtered_configurations:

                (c, cfg) = config.split(os.sep)

                if not 'options' in self.configs[c][cfg]:
                    continue

                o = self.configs[c][cfg]['options']

                if hasattr(o, "broker") and o.broker:
                    filtered_users.append(f"{o.broker.url.username}@{o.broker.url.hostname}")
                if hasattr(o, "post_broker") and o.post_broker:
                    filtered_users.append(f"{o.post_broker.url.username}@{o.post_broker.url.hostname}")
                if hasattr(o, "report_broker") and o.report_broker:
                    filtered_users.append(f"{o.report_broker.url.username}@{o.report_broker.url.hostname}")

        # add users (?)
        if self.users: # check if users exist in the configuration (?)
            for h in self.brokers:
                if self.please_stop:
                    break
                if 'admin' in self.brokers[h]:
                    admin_url = self.brokers[h]['admin'].url
                    with open(
                            self.user_config_dir + os.sep + 'credentials.conf',
                            'r') as config_file:
                        for cfl in config_file.readlines():
                            if not cfl.strip(): continue
                            if cfl.lstrip()[0] == '#': continue
                            u_urlstr = cfl.split()[0]
                            try:
                                u_url = urllib.parse.urlparse(u_urlstr)
                            except:
                                continue
                            if not u_url.username:
                                continue
                            if u_url.scheme != admin_url.scheme:
                                continue
                            if u_url.hostname != h:
                                continue
                            if u_url.username in self.default_cfg.declared_users:
                                #print( 'u_url : user:%s, pw:%s, role: %s netloc: %s, host:%s' % \
                                #    (u_url.username, u_url.password, self.default_cfg.declared_users[u_url.username],
                                #     u_url.netloc, u_url.hostname ))
                                
                                user = f"{u_url.username}@{h}"

                                if filtered_users and user not in filtered_users:
                                    logger.debug(f"not adding {user}")
                                    continue

                                sarracenia.rabbitmq_admin.add_user( \
                                    self.brokers[h]['admin'].url, \
                                    self.default_cfg.declared_users[u_url.username],
                                    u_url.username, u_url.password, self.options.dry_run )

        # declare admin exchanges.
        if hasattr(self,'default_cfg') and self.default_cfg.admin:
            logger.info( f"Declaring exchanges for admin.conf using {self.default_cfg.admin} ")
            if hasattr(self.default_cfg, 'declared_exchanges'):
                xdc = sarracenia.moth.Moth.pubFactory(
                    {
                        'broker': self.default_cfg.admin,
                        'dry_run': self.options.dry_run,
                        'exchange': self.default_cfg.declared_exchanges,
                        'message_strategy': { 'stubborn':True }
                    })
                xdc.putSetup()
                xdc.close()
                
        # declare exchanges first.
        for f in self.filtered_configurations:
            if self.please_stop:
                break
            (c, cfg) = f.split(os.sep)

            if not 'options' in self.configs[c][cfg]:
                continue
            logging.info('looking at %s/%s ' % (c, cfg))
            o = self.configs[c][cfg]['options']
            if hasattr(
                    o,
                    'resolved_exchanges') and o.resolved_exchanges is not None:
                xdc = sarracenia.moth.Moth.pubFactory(
                    {
                        'broker': o.post_broker,
                        'dry_run': self.options.dry_run,
                        'exchange': o.resolved_exchanges,
                        'message_strategy': { 'stubborn':True }
                    })
                xdc.putSetup()
                xdc.close()

        # then declare and bind queues....
        for f in self.filtered_configurations:
            if self.please_stop:
                break

            (c, cfg) = f.split(os.sep)

            if not 'options' in self.configs[c][cfg]:
                continue
            logging.info('looking at %s/%s ' % (c, cfg))
            o = self.configs[c][cfg]['options']
            od = o.dictify()
            if hasattr(o, 'resolved_qname'):
                od['broker'] = o.broker
                od['queueName'] = o.resolved_qname
                od['dry_run'] = self.options.dry_run
                qdc = sarracenia.moth.Moth.subFactory(od)
                qdc.getSetup()
                qdc.close()

        # run on_declare plugins.
        for f in self.filtered_configurations:
            if self.please_stop:
                break

            (c, cfg) = f.split(os.sep)

            if not 'options' in self.configs[c][cfg]:
                continue

            o = self.configs[c][cfg]['options']
            o.no=0
            o.finalize()
            if c not in [ 'cpost', 'cpump' ]:
                flow = sarracenia.flow.Flow.factory(o)
                flow.loadCallbacks()
                flow.runCallbacksTime('on_declare')
                del flow
                flow=None

    def disable(self):
        if len(self.filtered_configurations) == 0:
            logging.error('%s configuration not found', self.leftovers)
            return

        for f in self.filtered_configurations:
            if self.please_stop:
                break
            (c, cfg) = f.split(os.sep)

            if not 'options' in self.configs[c][cfg]:
                continue

            if 'instance_pids' in self.states[c][cfg] and len(self.states[c][cfg]['instance_pids']) > 0:
                logging.error("cannot disable %s while it is running! " % f)
                continue

            state_file_cfg = self.user_cache_dir + os.sep + c + os.sep + cfg
            state_file_cfg_disabled = state_file_cfg + os.sep + 'disabled'
            if os.path.exists(state_file_cfg_disabled):
                logging.error("%s is already disabled! " % f)
                continue
            if os.path.exists(state_file_cfg):
                with open(state_file_cfg_disabled, 'w') as f:
                    f.write('')
                logging.info(c + '/' + cfg)


    def edit(self):

        for f in self.filtered_configurations:
            if self.please_stop:
                break
            (c, cfg) = f.split(os.sep)

            if not 'options' in self.configs[c][cfg]:
                continue

            cfgfile = self.user_config_dir + os.sep + c + os.sep + cfg + '.conf'
            editor = os.environ.get('EDITOR')

            if not editor:
                if sys.platform == 'win32':
                    editor = 'notepad'
                else:
                    editor = 'vi'
                logger.info(
                    'using %s. Set EDITOR variable pick another one.' % editor)

            self.run_command([editor, cfgfile])

    def log(self):

        for f in self.filtered_configurations:
            (c, cfg) = f.split(os.sep)

            if not 'options' in self.configs[c][cfg]:
                continue

            lfn = self.log_dir + os.sep + c + "_" + cfg + "_01" + '.log'

            if sys.platform == 'win32':
                self.run_command(['sr_tailf', lfn])
            else:
                self.run_command(['tail', '-f', lfn])

    def enable(self):
        if len(self.filtered_configurations) == 0:
            logging.error('%s configuration not found', self.leftovers)
            return
        # declare exchanges first.
        for f in self.filtered_configurations:
            if self.please_stop:
                break
            (c, cfg) = f.split(os.sep)

            state_file_cfg = self.user_cache_dir + os.sep + c + os.sep + cfg
            state_file_cfg_disabled = state_file_cfg + os.sep + 'disabled'
            if os.path.exists(state_file_cfg):
                if not os.path.exists(state_file_cfg_disabled):
                    logging.error('%s already enabled' % f)
                    continue
                else:
                    os.remove(state_file_cfg_disabled)
                    logging.info(c + '/' + cfg)

    def features(self):

        # run on_declare plugins.
        for f in self.filtered_configurations:
            if self.please_stop:
                break

            (c, cfg) = f.split(os.sep)

            if not 'options' in self.configs[c][cfg]:
                continue

            o = self.configs[c][cfg]['options']
            o.no=0
            o.finalize()
            if c not in [ 'cpost', 'cpump' ]:
                flow = sarracenia.flow.Flow.factory(o)
                flow.loadCallbacks()
                flow.runCallbacksTime('on_features')
                del flow
                flow=None

        features_present=[]
        print( f"\n{'Status:':10} {'feature:':10} {'python imports:':20} {'Description:'} ")
        features_absent=[]
        for x in sarracenia.features.keys():
            if x == 'all':
                continue
            if sarracenia.features[x]['present']:
                word1="Installed"
                desc=sarracenia.features[x]['rejoice']
            else:
                if 'Needed' in sarracenia.features[x]:
                     word1="MISSING"
                else:
                     word1="Absent"
                desc=sarracenia.features[x]['lament']

            print( f"{word1:10} {x:10} {','.join(sarracenia.features[x]['modules_needed']):20} {desc}" )

        if not (sarracenia.features['amqp']['present'] or sarracenia.features['mqtt']['present'] ):
            print( "ERROR: need at least one of: amqp or mqtt" )

        print( f"\n state dir: {self.user_cache_dir} " )
        print( f" config dir: {self.user_config_dir} " )


    def foreground(self):

        for f in self.filtered_configurations:
            if self.please_stop:
                break
            (c, cfg) = f.split(os.sep)

            component_path = self._find_component_path(c)
            pcount = 0

            if component_path == '':
                continue

            if self.configs[c][cfg]['status'] in ['stopped','missing']:
                numi = self.configs[c][cfg]['instances']
                for i in range(1, numi + 1):
                    if pcount % 10 == 0: print('.', end='', flush=True)
                    pcount += 1

            if pcount != 0:
                if not 'options' in self.configs[c][cfg]:
                    continue

                cfgfile = self.user_config_dir + os.sep + c + os.sep + cfg + '.conf'

                if c in [ 'flow',
                        'poll', 'post', 'report', 'sarra', 'sender', 'shovel', 
                        'subscribe', 'watch', 'winnow'
                ]:
                    component_path = os.path.dirname(
                        component_path) + os.sep + 'instance.py'
                    cmd = [sys.executable, component_path, '--no', "0"]
                    cmd.extend(sys.argv[1:])
                    """
                    FIXME... replace 'sub*/*amis*' on invocation with the resolved thing.
                         this feels hacky... but I can't think of a case that won't work.
                    """
                    if '--config' in cmd:
                        cmd[ cmd.index( '--config' )+1 ] = f
                    elif '-c' in cmd:
                        cmd[ cmd.index( '-c' )+1 ] = f
                    elif c not in [ 'post', 'watch' ]:
                        cmd[-1] = f

                elif c[0] != 'c':  # python components
                    if cfg is None:
                        cmd = [sys.executable, component_path, 'foreground']
                    else:
                        cmd = [sys.executable, component_path, 'foreground', cfg]
                else:  # C components
                    cmd = [component_path, '-a', 'foreground', '-c', cfg]

                self.run_command(cmd)
            else:
                print('foreground: stop other instances of this process first')

    def cleanup(self):

        if len(self.filtered_configurations) > 1 :
            if len(self.filtered_configurations) != self.options.dangerWillRobinson:
                logging.error(
                        f"specify --dangerWillRobinson=<number> of configs to cleanup (actual: {len(self.filtered_configurations)}, given: {self.options.dangerWillRobinson} ) when cleaning more than one")
                return

        queues_to_delete = []
        for f in self.filtered_configurations:
            if self.please_stop:
                break
            (c, cfg) = f.split(os.sep)

            o = self.configs[c][cfg]['options']

            if hasattr(o, 'resolved_qname'):
                #print('deleting: %s is: %s @ %s' % (f, o.resolved_qname, o.broker.url.hostname ))
                qdc = sarracenia.moth.Moth.subFactory(
                    {
                        'broker': o.broker,
                        'dry_run': self.options.dry_run,
                        'echangeDeclare': False,
                        'queueDeclare': False,
                        'queueBind': False,
                        'broker': o.broker,
                        'queueName': o.resolved_qname,
                        'message_strategy': { 'stubborn':True }
                    })
                qdc.getSetup()
                qdc.getCleanUp()
                qdc.close()
                queues_to_delete.append((o.broker, o.resolved_qname))

        for h in self.brokers:
            if self.please_stop:
                break
            for qd in queues_to_delete:
                if self.please_stop:
                    break
                if qd[0].url.hostname != h: continue
                for x in self.brokers[h]['exchanges']:
                    xx = self.brokers[h]['exchanges'][x]
                    if qd[1] in xx:
                        if 'admin' not in self.brokers[h]:
                            continue
                        print(' remove %s from %s subscribers: %s ' %
                              (qd[1], x, xx))
                        xx.remove(qd[1])
                        if o.post_broker and len(xx) < 1:
                            print("No local queues found for exchange %s, attemping to remove it..." % x)
                            qdc = sarracenia.moth.Moth.pubFactory(
                                {
                                    'broker': o.post_broker,
                                    'declare': False,
                                    'exchange': x,
                                    'dry_run': self.options.dry_run,
                                    'broker': self.brokers[h]['admin'],
                                    'message_strategy': { 'stubborn':True }
                                })
                            if qdc:
                                qdc.putSetup()
                                qdc.putCleanUp()
                                qdc.close()

        # run on_cleanup plugins.
        for f in self.filtered_configurations:
            if self.please_stop:
                break

            (c, cfg) = f.split(os.sep)

            if not 'options' in self.configs[c][cfg]:
                continue

            o = self.configs[c][cfg]['options']
            o.no=0
            o.finalize()
            if c not in [ 'cpost', 'cpump' ]:
                flow = sarracenia.flow.Flow.factory(o)
                flow.loadCallbacks()
                flow.runCallbacksTime('on_cleanup')
                del flow
                flow=None
        
        # cleanup statefiles
        for f in self.filtered_configurations:
            if self.please_stop:
                break

            if self.configs[c][cfg]['options'].statehost:
                cache_dir = self.user_cache_dir + os.sep + self.hostname + os.sep + f.replace('/', os.sep)
            else:
                cache_dir = self.user_cache_dir + os.sep + f.replace('/', os.sep)

            if os.path.isdir(cache_dir):
                for state_file in os.listdir(cache_dir):
                    if self.please_stop:
                        break
                    if state_file[0] == '.':
                        continue

                    if state_file in [ 'disabled' ]:
                        continue

                    asf = cache_dir + os.sep + state_file
                    if self.options.dry_run:
                        print('removing state file (dry run): %s' % asf)
                    else:
                        print('removing state file: %s' % asf)
                        if os.path.exists(asf):
                            os.unlink(asf)

    print_column = 0

    def walk_dir(f):
        l = []
        for root, dirs, filenames in os.walk(f):
            if os.path.basename(root) == '__pycache__':
                continue
            for f in filenames:
                if f in ['__init__.py']: continue
                l.append(os.path.join(root, f))

        return l

    def print_configdir2(self, prefix, configdir, component):
        """
           pretty print for v3 plugins.
        """
        if not os.path.isdir(configdir) or (len(os.listdir(configdir)) == 0):
            return

        #print("%s: ( %s )" % (prefix,configdir))
        term = shutil.get_terminal_size((80, 20))
        columns = term.columns
        count = 0
        for confname in sorted(sr_GlobalState.walk_dir(configdir)):
            confname = confname.replace(configdir + os.sep, '')
            if confname[0] == '.' or confname[
                    -1] == '~' or confname == '__init__.py':
                continue
            #if os.path.isdir(configdir + os.sep + confname): continue
            if (((sr_GlobalState.print_column + 1) * 33) >= columns):
                print('')
                sr_GlobalState.print_column = 0
            if (component != ''):
                f = component + os.sep + confname
            else:
                f = confname

            sr_GlobalState.print_column += 1
            count += 1
            print("%-32s " % f, end='')

    def print_configdir(self, prefix, configdir, component):
        """
          pretty print in columns a subdirectory of a configuration directory, respecting selections,
          except for the default ones to always include (admin, default, credentials)
        """

        if not os.path.isdir(configdir) or (len(os.listdir(configdir)) == 0):
            return

        #print("%s: ( %s )" % (prefix,configdir))
        term = shutil.get_terminal_size((80, 20))
        columns = term.columns
        count = 0

        for confname in sorted(os.listdir(configdir)):
            if confname[0] == '.' or confname[-1] == '~': continue
            if os.path.isdir(configdir + os.sep + confname): continue
            if (((sr_GlobalState.print_column + 1) * 33) >= columns):
                print('')
                sr_GlobalState.print_column = 0
            if (component != ''):
                f = component + os.sep + confname[0:confname.rfind('.')]
                if (f not in self.filtered_configurations):
                    continue
                f = component + os.sep + confname
            else:
                f = confname

            sr_GlobalState.print_column += 1
            count += 1
            print("%-32s " % f, end='')

    def config_list(self):
        """
        display all configurations possible for each component
        """

        if hasattr(self, 'leftovers') and (len(self.leftovers) > 0):
            if self.leftovers[0] in ['examples', 'eg', 'ie']:
                print('Sample Configurations: (from: %s )' %
                      (self.package_lib_dir + os.sep + 'examples'))
                for c in sarracenia.config.Config.components:
                    self.print_configdir2(
                        " of %s " % c,
                        os.path.normpath(self.package_lib_dir + os.sep +
                                         'examples' + os.sep + c), c)
            elif self.leftovers[0] in ['flow_callback', 'flowcb', 'fcb']:
                print('Provided callback classes: ( %s ) ' % self.package_lib_dir)
                self.print_configdir2(
                    " of callback classes: ",
                    os.path.normpath(self.package_lib_dir + os.sep + 'flowcb'),
                    'flowcb')
            elif self.leftovers[0] in ['v2plugins', 'v2p']:
                print('Provided v2 plugins: ( %s ) ' % self.package_lib_dir)
                self.print_configdir2(
                    " of plugins: ",
                    os.path.normpath(self.package_lib_dir + os.sep +
                                     'plugins'), 'plugins')
            else:
                print(
                    'Valid things to list: examples,eg,ie flow_callback,flowcb,fcb v2plugins,v2p'
                )
        else:
            print('User Configurations: (from: %s )' % self.user_config_dir)
            for c in sarracenia.config.Config.components:
                self.print_configdir(
                    "for %s" % c,
                    os.path.normpath(self.user_config_dir + os.sep + c), c)

            self.print_configdir("general",
                                 os.path.normpath(self.user_config_dir), '')
            print("\nlogs are in: %s\n" % os.path.normpath(self.log_dir))

    def config_show(self):
        """
        display the resulting settings for selected configurations.
        """
        for f in self.filtered_configurations:
            (c, cfg) = f.split(os.sep)

            if not 'options' in self.configs[c][cfg]:
                continue

            o = self.configs[c][cfg]['options']
            o.no=0
            o.finalize()
            if c not in [ 'cpost', 'cpump' ]:
                flow = sarracenia.flow.Flow.factory(o)
                flow.loadCallbacks()
                print('\nConfig of %s/%s: (with callbacks)' % (c, cfg))
                flow.o.dump()
                del flow
                flow=None
            else:
                print('\nConfig of %s/%s: ' % (c, cfg))
                o.dump()

    def remove(self):

        if len(self.filtered_configurations) == 0:
            logging.error("No configuration matched")
            return

        if len(self.filtered_configurations) > 1 :
            if len(self.filtered_configurations) != self.options.dangerWillRobinson:
                logging.error( f"specify --dangerWillRobinson=<n> of configs to remove "
                   f"when > 1 involved. (actual: {len(self.filtered_configurations)}, "
                   f"given: {self.options.dangerWillRobinson}")
                return

        for f in self.filtered_configurations:
            if self.please_stop:
                break

            (c, cfg) = f.split(os.sep)

            if not 'options' in self.configs[c][cfg]:
                continue

            if not cfg in self.states[c]:
                continue

            if ('instance_pids' in self.states[c][cfg]) and len(
                    self.states[c][cfg]['instance_pids']) > 0:
                running=0
                for p in self.states[c][cfg]['instance_pids'] :
                    if p in self.procs:
                        running +=1
                if running > 0:
                    logging.error("cannot remove %s/%s while it is running! " % ( c, cfg ) )
                    continue

            cfgfile = self.user_config_dir + os.sep + c + os.sep + cfg + '.conf'
            statefile = self.user_cache_dir + os.sep + c + os.sep + cfg

            if self.options.dry_run:
                logging.info('removing (dry run) %s/%s ' % ( c, cfg ))
            else:
                logging.info('removing %s/%s' % ( c, cfg ))
                os.unlink(cfgfile)
                shutil.rmtree(statefile)

    def maint(self, action):
        """
           launch maintenance activity in parallel for all components.
           append outputs separately to stdout as they complete.
        """

        plist = []
        for c in self.components:
            if c not in self.configs:
                continue
            component_path = self._find_component_path(c)
            if component_path == '':
                continue
            for cfg in self.configs[c]:

                f = c + os.sep + cfg
                if f not in self.filtered_configurations:
                    continue

                if c[0] != 'c':  # python components
                    cmd = [sys.executable, component_path, action, cfg]
                else:
                    cmd = [component_path, action, cfg]

                plist.append(
                    subprocess.Popen(cmd,
                                     stdin=subprocess.DEVNULL,
                                     stdout=subprocess.PIPE,
                                     stderr=subprocess.STDOUT))
        print('Done')
        for p in plist:
            (outs, errs) = p.communicate()
            print(outs.decode('utf8'))

 

    def sanity(self):
        """ Run sanity by finding and starting missing instances

        :return:
        """
        pcount = 0
        kill_hung=[]
        for f in self.filtered_configurations:
            (c, cfg) = f.split(os.sep)
            component_path = self._find_component_path(c)
            if component_path == '':
                continue
<<<<<<< HEAD
            if self.configs[c][cfg]['status'] in ['missing']:
=======
            if self.configs[c][cfg]['status'] in ['missing', 'partial']:
>>>>>>> 67fd4b82
                numi = self.configs[c][cfg]['instances']
                for i in range(1, numi + 1):
                    if pcount % 10 == 0: print('.', end='', flush=True)
                    pcount += 1
            if 'hung_instances' in self.states[c][cfg] and len(self.states[c][cfg]['hung_instances']) > 0:
                for i in self.states[c][cfg]['hung_instances']:
                    kill_pid=self.states[c][cfg]['instance_pids'][i]
                    print( f'\nfound hung {c}/{cfg}/{i} pid: {kill_pid}' )
                    kill_hung.append(  kill_pid )
                    pcount += 1
        
        if (len(kill_hung) > 0) and not self.options.dry_run :
            print('killing hung processes... (no point in SIGTERM if it is hung)')
            for pid in kill_hung:
                signal_pid(pid, signal.SIGKILL)
            time.sleep(5)
            self._read_procs()
            # next step should identify the missing instances and start them up.

        if pcount != 0:
            self._find_missing_instances()
            if not self.options.dry_run:
                self._clean_missing_proc_state()
            self._read_states()
            self._resolve()
            filtered_missing = []
            for m in self.missing:
                if m[0] + os.sep + m[1] in self.filtered_configurations:
                    filtered_missing.append(m)

            print('missing: %s' % filtered_missing)
            print('starting them up...')
            if not self.options.dry_run:
                self._start_missing()

            print('killing strays...')
            for pid in self.procs:
                if not self.procs[pid]['claimed']:
                    print(
                        "pid: %s-%s does not match any configured instance, sending it TERM"
                        % (pid, self.procs[pid]['cmdline'][0:5]))
                    if not self.options.dry_run:
                        signal_pid(pid, signal.SIGTERM)
        else:
            print('no missing processes found')
        for l in sarracenia.features.keys():
            if not sarracenia.features[l]['present']:
                print( f"notice: python module {l} is missing: {sarracenia.features[l]['lament']}" )

        # run on_sanity plugins.
        for f in self.filtered_configurations:
            if self.please_stop:
                break

            (c, cfg) = f.split(os.sep)

            if not 'options' in self.configs[c][cfg]:
                continue

            o = self.configs[c][cfg]['options']
            o.no=0
            o.finalize()
            if c not in [ 'cpost', 'cpump' ]:
                flow = sarracenia.flow.Flow.factory(o)
                flow.loadCallbacks()
                flow.runCallbacksTime('on_sanity')
                del flow
                flow=None
        
    def start(self):
        """ Starting all components

        :return:
        """

        pcount = 0
        for f in self.filtered_configurations:

            (c, cfg) = f.split(os.sep)

            # skip posts that cannot run as daemons
            if c in ['post', 'cpost'] and not self._post_can_be_daemon(c, cfg): continue

            component_path = self._find_component_path(c)
            if component_path == '':
                continue

            if self.configs[c][cfg]['status'] in [ 'missing', 'stopped']:
                numi = self.configs[c][cfg]['instances']
                for i in range(1, numi + 1):
                    if pcount % 10 == 0: print('.', end='', flush=True)
                    pcount += 1
                    self._launch_instance(component_path, c, cfg, i)

        print('( %d ) Done' % pcount)

    def run(self):
        """
            docker compatible run in foreground.
            works best with LogStdout on.
            after doing a start, wait in foreground for children to exit.
        """
        self.start()
        signal.signal(signal.SIGTERM, self._active_stop_signal)
        try:
            waitret = os.wait()
            while waitret is not None:
                print( f'pid {waitret[0]} just exited, waiting for others.')
                time.sleep(2)
                waitret = os.wait()
        except ChildProcessError:
            print( f'All done!')
        except Exception as ex:
            print( f" wait failed: {ex} " )
        
    def stop(self):
        """
           stop all of this users sr_ processes. 
           return 0 on success, non-zero on failure.
        """

        self._clean_missing_proc_state()

        if len(self.procs) == 0:
            print('no procs running...already stopped')
            return

        print('sending SIGTERM ', end='', flush=True)
        pcount = 0
        fg_instances = set()
        pids_signalled=set([])

        for f in self.filtered_configurations:
            (c, cfg) = f.split(os.sep)

            # exclude foreground instances unless --dangerWillRobinson specified
            if (not self.options.dangerWillRobinson) and self._cfg_running_foreground(c, cfg):
                fg_instances.add(f"{c}/{cfg}")
                continue

            if self.configs[c][cfg]['status'] in ['hung', 'running', 'partial', 'waitVip' ]:
                for i in self.states[c][cfg]['instance_pids']:
                    # print( "for %s/%s - %s signal_pid( %s, SIGTERM )" % \
                    #    ( c, cfg, i, self.states[c][cfg]['instance_pids'][i] ) )
                    p=self.states[c][cfg]['instance_pids'][i]
                    if p in self.procs:
                        if self.options.dry_run:
                            print( f"kill -TERM {p} # {c}/{cfg}[{i}] " )
                        else:
                            signal_pid( p, signal.SIGTERM )
                            pids_signalled |= set([p])
                            print('.', end='', flush=True)
                        pcount += 1

        print(' ( %d ) Done' % pcount, flush=True)
        if self.options.dry_run:
            print('dry_run assumes everything works the first time')
            return 0

        attempts = 0
        attempts_max = 5
        now = time.time()

        while attempts < attempts_max:
            for pid in self.procs:
                if (not self.procs[pid]['claimed']) and (
                    (now - self.procs[pid]['create_time']) > 50):
                    print(
                        "pid: %s-%s does not match any configured instance, sending it TERM"
                        % (pid, self.procs[pid]['cmdline'][0:5]))
                    signal_pid(pid, signal.SIGTERM)
                    pids_signalled |= set([pid])
            ttw = 1 << attempts
            print(
                'Waiting %d sec. to check if %d processes stopped (try: %d)' %
                (ttw, len(pids_signalled), attempts))
            time.sleep(ttw)
            # update to reflect killed processes.
            self._read_procs()
            self._find_missing_instances()
            self._clean_missing_proc_state()
            self._read_states()
            self._resolve()

            running_pids = 0
            for f in self.filtered_configurations:
                (c, cfg) = f.split(os.sep)
                # exclude foreground instances unless --dangerWillRobinson specified
                if (not self.options.dangerWillRobinson) and self._cfg_running_foreground(c, cfg):
                    fg_instances.add(f"{c}/{cfg}")
                    continue
                running_pids += len(self.states[c][cfg]['instance_pids'])

            if running_pids == 0:
                print('All stopped after try %d' % attempts)
                if len(fg_instances) > 0:
                    print(f"Foreground instances {fg_instances} are running and were not stopped.")
                    print("Use --dangerWillRobinson=1 to force stop foreground instances with sr3 stop.")
                return 0
            attempts += 1

        print('doing SIGKILL this time')
        
        for f in self.filtered_configurations:
            (c, cfg) = f.split(os.sep)
            # exclude foreground instances unless --dangerWillRobinson specified
            if (not self.options.dangerWillRobinson) and self._cfg_running_foreground(c, cfg):
                fg_instances.add(f"{c}/{cfg}")
                continue
            if self.configs[c][cfg]['status'] in ['hung', 'running', 'partial', 'waitVip' ]:
                for i in self.states[c][cfg]['instance_pids']:
                    if self.states[c][cfg]['instance_pids'][i] in self.procs:
                        p=self.states[c][cfg]['instance_pids'][i]
                        print( f"signal_pid( {p}, SIGKILL )")
                        signal_pid(p, signal.SIGKILL)
                        pids_signalled |= set([p])
                        print('.', end='')

        for pid in self.procs:
            if not self.procs[pid]['claimed']:
                print(
                    "pid: %s-%s does not match any configured instance, killing"
                    % (pid, self.procs[pid]['cmdline']))
                signal_pid(pid, signal.SIGKILL)
                pids_signalled |= set([pid])

        print('Done')
        print('Waiting again...')
        time.sleep(10)
        self._read_procs()
        self._find_missing_instances()
        self._clean_missing_proc_state()
        self._read_states()
        self._resolve()

        for f in self.filtered_configurations:
            (c, cfg) = f.split(os.sep)
            # exclude foreground instances unless --dangerWillRobinson specified
            if (not self.options.dangerWillRobinson) and self._cfg_running_foreground(c, cfg):
                fg_instances.add(f"{c}/{cfg}")
                continue
            if self.configs[c][cfg]['status'] in [ 'hung', 'running', 'partial', 'waitVip' ]:
                for i in self.states[c][cfg]['instance_pids']:
                    print("failed to kill: %s/%s instance: %s, pid: %s )" %
                          (c, cfg, i, self.states[c][cfg]['instance_pids'][i]))

        if len(self.procs) == 0:
            print('All stopped after KILL')
            if len(fg_instances) > 0:
                print(f"Foreground instances {fg_instances} are running and were not stopped.")
                print("Use --dangerWillRobinson=1 to force stop foreground instances with sr3 stop.")
            return 0
        else:
            print('not responding to SIGKILL:')
            for p in self.procs:
                # exclude foreground instances from printing unless --dangerWillRobinson specified
                if not ((not self.options.dangerWillRobinson) and self._pid_running_foreground(p)) and p in pids_signalled: 
                    print('\t%s: %s' % (p, self.procs[p]['cmdline'][0:5]))
            return 1

    def dump(self): 
        """ Printing all running processes, configs, states
        :return:
        """
        print('{\n')
        print('\n\n"Processes" : { \n\n')

        #procs_length = len(self.procs)
        #for index,pid in enumerate(self.procs):
        #    print('\t\"%s\": %s' % (pid, json.dumps(self.procs[pid], sort_keys=True, indent=4)), end='')
        #    if procs_length-1 > index:
        #        print(',')

        print(','.join( map( lambda pid: f'"{pid}": {json.dumps(self.procs[pid], sort_keys=True, indent=1)}' , self.procs.keys() ) ))
        print('},') 

        print('\n\n"Configs\" : {\n\n')
        configLength = len(self.configs)
        for indexConfig,c in enumerate(self.configs):
            lengthSelfConfigC = len(self.configs[c])
            print('\t\"%s\": { ' % c)
            for indexC,cfg in enumerate(self.configs[c]):
                self.configs[c][cfg]['options']={ 'omitted': 'use show' }
                self.configs[c][cfg]['credentials']=[ 'omitted' ]
                print('\t\t\"%s\" : %s ' % (cfg, json.dumps(self.configs[c][cfg])),end="")
                if lengthSelfConfigC-1 > indexC:
                   print(',')
            print('}',end="")
            if configLength-1 > indexConfig or configLength == 0:
               print(',')

        print('},\n\n"States": { \n\n')
        lengthSelfStates = len(self.states)
        for indexSelfStates,c in enumerate(self.states):
            print('\t\"%s\": { ' % c)
            lengthC = len(self.states[c])
            for indexC,cfg in enumerate(self.states[c]):
                print('\t\t\"%s\" :  %s ' % (cfg, json.dumps(self.states[c][cfg])))
                if lengthC -1 > indexC:
                   print(',')
            print( "\t}", end="")
            if lengthSelfStates -1 > indexSelfStates:
                print(',')
        print('},')

        print('\n\n"Bindings": { \n\n')
        lengthSelfBrokers = len(self.brokers)
        print("\n\"host\":{\n\t", end="")
        for indexSelfBrokers,h in enumerate(self.brokers):
            print("\"%s\": { \n" % h)
            print("\n\t\t\"exchanges\": { ", end="")
            lengthExchange = len(self.brokers[h]['exchanges'])
            for indexExchange,x in enumerate(self.brokers[h]['exchanges']):
                print("\"%s\":  %s " % (x, json.dumps(self.brokers[h]['exchanges'][x])), end="")
                if lengthExchange -1 > indexExchange:
                   print(',')
            print("},\n\t\t\"queues\": {")
            lengthBrokersQueues = len(self.brokers[h]['queues'])
            for indexBrokerQueues,q in enumerate(self.brokers[h]['queues']):
                print("\t\"%s\":  \"%s\" " % (q, self.brokers[h]['queues'][q]), end="")
                if lengthBrokersQueues -1 > indexBrokerQueues:
                   print(',')
            print( " \n}\n}",end="")
            if lengthSelfBrokers - 1 > indexSelfBrokers:
               print(',') 

        print('}\n},\n"nbroker summaries": {\n\n')
        lengthSelfBroker = len(self.brokers)
        print('\n\"broker\": {')
        for indexSelfBroker,h in enumerate(self.brokers):
            if 'admin' in self.brokers[h]:
                admin_url = self.brokers[h]['admin'].url
                admin_urlstr = "%s://%s@%s" % ( admin_url.scheme, \
                   admin_url.username, admin_url.hostname)
                if admin_url.port:
                    admin_urlstr += ":" + str(admin_url.port)
                a = 'admin: %s' % admin_urlstr
            else:
                a = 'admin: none'
            print('\"%s\":{' % (h))
            
            print('\n\"URL\": \"%s\",\n\"exchanges\": [ ' %(a), end='')
            lengthExchangeSummary  = len(self.exchange_summary[h])
            for indexSummary,x in enumerate(self.exchange_summary[h]):
                print("\"%s-%d\" " % (x, self.exchange_summary[h][x]), end='')
                if lengthExchangeSummary -1 > indexSummary:
                   print(',')
            print('],"queues\": [', end="")
            lengthBrokersQueues = len(self.brokers[h]['queues'])
            for indexBrokersSummary,q in enumerate(self.brokers[h]['queues']):
                print("\"%s-%d\" " % (q, len(self.brokers[h]["queues"][q])),end="")
                if lengthBrokersQueues -1 > indexBrokersSummary:
                   print(',')
            print(']\n}', end="")
            if lengthSelfBroker -1 > indexSelfBroker:
               print(',')
        print('}\n},\n\n\"Missing instances\" : [\n\n')
        lengthMissing = len(self.missing)
        for indexMissing,instance in enumerate(self.missing):
            (c, cfg, i) = instance
            print('\t\t\"%s/%s_%d\"' % (c, cfg, i),end="")
            if lengthMissing - 1 > indexMissing:
               print(',')
        print('] }')

    def status(self):
        """ v3 Printing prettier statuses for each component/configs found
        """


        line = "%-40s %-11s %7s %10s %19s %14s %38s " % ("Component/Config", "Processes", "Connection", "Lag", "", "Rates", "" )

        if self.options.displayFull:
            line += "%-40s %17s %33s %40s" % ("Counters (per housekeeping)", "", "Data Counters", "" )
            line += "%s %-21s " % (" ", "Memory" ) 

        if self.options.displayFull:
            line += "%10s %10s " % ( " ", "CPU Time" )

        print(line)

        line      = "%-40s %-5s %5s %5s %4s %4s %8s %7s %5s %5s %5s %10s %-10s %-10s %-10s " % ("", "State", "Run", "Retry", "msg", "data", "Queued", "LagMax", "LagAvg", "Last", "%rej", "pubsub", "messages", "RxData", "TxData" )
        underline = "%-40s %-5s %5s %5s %4s %4s %8s %7s %5s %5s %5s %10s %-10s %-10s %-10s " % ("", "-----", "---", "-----", "---", "----", "------", "------", "------", "----", "----", "------", "--------", "------", "------" )

        if self.options.displayFull:
            line      += "%10s %10s %10s %10s %10s %10s %10s %10s %10s %10s %10s %8s" % \
                    ( "subBytes", "Accepted", "Rejected", "Malformed", "pubBytes", "pubMsgs", "pubMal", "rxData", "rxFiles", "txData", "txFiles", "Since" )
            underline += "%10s %10s %10s %10s %10s %10s %10s %10s %10s %10s %8s %10s " % \
                    ( "-------", "--------", "--------", "---------", "-------", "------", "-----", "-----", "-------", "------", "-------", "-----" )

            line      += "%10s %10s %10s " % ( "uss", "rss", "vms"  )
            underline += "%10s %10s %10s " % ( "---", "---", "---"  )

        if self.options.displayFull:
            line      += "%10s %10s " % ( "user", "system" )
            underline += "%10s %10s " % ( "----", "------" )

        print(line)
        print(underline)

        configs_running = 0
        rxCumulativeLagTime=0
        rxCumulativeLagCount=0
        rxCumulativeMessagesQueued=0
        rxCumulativeMessagesRetry=0
        rxCumulativeMessageByteRate=0
        rxCumulativeMessageRate=0
        txCumulativeMessageRate=0
        txCumulativeMessageByteRate=0
        rxCumulativeFileRate=0
        rxCumulativeDataRate=0
        txCumulativeFileRate=0
        txCumulativeDataRate=0
        transferRxByteRate= 0
        transferTxByteRate= 0
        now = time.time()

        for c in sorted(self.configs):
            for cfg in sorted(self.configs[c]):
                f = c + os.sep + cfg
                if f not in self.filtered_configurations:
                    continue
                if self.configs[c][cfg]['status'] == 'include':
                    continue

                if not (c in self.states and cfg in self.states[c]):
                    continue

                #find missing instances for this config.
                m = sum(map(lambda x: c in x and cfg in x, self.missing))
                if self.configs[c][cfg]['status'] != 'stopped':
                    expected = self.configs[c][cfg]['instances']
                    running = expected - m
                    if running > 0:
                        configs_running += 1
                else:
                    running = 0
                    expected = 0
                    m = 0

                cfg_status = self.configs[c][cfg]['status'][0:4]
                if cfg_status == "runn" and self._cfg_running_foreground(c, cfg):
                    cfg_status = "fore"
                if cfg_status == "runn" :
                    cfg_status = "run"
                elif cfg_status == 'wait':
                    cfg_status = 'wVip'

                process_status = "%d/%d" % ( running, expected ) 
                line= "%-40s %-5s %5s" % (f, cfg_status, process_status ) 

                if 'metrics' in self.states[c][cfg]:
                    brokerQdmCount = -1
                    m = self.states[c][cfg]['metrics']
                    if m[ "lagMessageCount" ] > 0:
                        lagMean = m[ "lagTotal" ] / m[ "lagMessageCount" ]
                        rxCumulativeLagTime += m[ "lagTotal" ]
                        rxCumulativeLagCount +=  m[ "lagMessageCount" ]
                    else:
                        lagMean = 0
                    
                    retry = m[ "msgs_in_download_retry" ] + m["msgs_in_post_retry" ]
                    rxCumulativeMessagesRetry += retry

                    if 'brokerQueuedMessageCount' in m:
                        brokerQdmCount = m['brokerQueuedMessageCount']
                        rxCumulativeMessagesQueued += brokerQdmCount

                    latestTransfer = "n/a"
                    if "transferLast" in m:
                        latestTransfer = f"{now - m['transferLast']:4.1f}s"
                    elif "messageLast" in m:
                        latestTransfer = f"{now - m['messageLast']:4.1f}s"

                    if "last_housekeeping" in m and m["last_housekeeping"] > 0:
                        time_base = now - m[ "last_housekeeping" ] 
                        byteTotal = 0
                        if 'rxByteCount' in m:
                            byteTotal += m["rxByteCount"]
        
                        if 'txByteCount' in m:
                            byteTotal += m["txByteCount"]
                            txCumulativeMessageByteRate +=  m["txByteCount"]/time_base
        
                        byteRate= byteTotal/time_base
                        msgRate= (m["rxGoodCount"]+m["rxBadCount"])/time_base

                        transferRxByteRate = m['transferRxBytes']/time_base
                        transferRxFileRate = m['transferRxFiles']/time_base
                        transferTxByteRate = m['transferTxBytes']/time_base
                        transferTxFileRate = m['transferTxFiles']/time_base

                        rxCumulativeFileRate += transferRxFileRate
                        rxCumulativeDataRate += transferRxByteRate
                        txCumulativeFileRate += transferTxFileRate
                        txCumulativeDataRate += transferTxByteRate
                        
                        rxCumulativeMessageByteRate += byteRate 
                        rxCumulativeMessageRate +=  msgRate
                        


                        if 'transferConnectTime' in m:
                            byteConnectPercent= int(100*(m['transferConnectTime'])/time_base)
                        else:
                            byteConnectPercent= 0

                        if 'disconnectTime' in m:
                            connectPercent= int(100*(time_base-m['disconnectTime'])/time_base)
                        else:
                            connectPercent= 0

                        txCumulativeMessageRate +=  (m["txGoodCount"]+m["txBadCount"])/time_base
                    else:
                        time_base = 0
                        byteTotal=0
                        byteRate=0
                        msgRate=0
                        connectPercent=0
                        byteConnectPercent= 0

                    if m["rxGoodCount"] > 0:
                        rejectPercent = ((m['rejectCount']+m['rxBadCount'])/m['rxGoodCount'])*100
                    else:
                        rejectPercent = 0

                    line += " %5d %3d%% %3d%% %6d %7.2fs %7.2fs %-5s %4.1f%% %8s/s %8s/s %8s/s %8s/s" % ( \
                            retry, connectPercent, byteConnectPercent, brokerQdmCount, m['lagMax'], lagMean, \
                            latestTransfer, rejectPercent,\
                            naturalSize(byteRate), \
                            naturalSize(msgRate).replace("B","m").replace("mytes","msgs"), \
                            naturalSize(transferRxByteRate), \
                            naturalSize(transferTxByteRate) 
                            )

                    if self.options.displayFull :
                        line += " %10s %10s %10s %10s %10s %10s %10s %10s %10s %10s %10s %7.2fs" % ( \
                            naturalSize(m['rxByteCount']), \
                            naturalSize(m['rxGoodCount']).replace("B","m").replace("myte","msg"), \
                            naturalSize(m["rejectCount"]).replace("B","m").replace("myte","msg"), \
                            naturalSize(m["rxBadCount"]).replace("B","m").replace("myte","msg"), \
                            naturalSize(m['txByteCount']), 
                            naturalSize(m['txGoodCount']).replace("B","m").replace("myte","msg"), \
                            naturalSize(m["txBadCount"]).replace("B","m").replace("myte","msg"), \
                            naturalSize(m["transferRxBytes"]), \
                            naturalSize(m["transferRxFiles"]).replace("B","F").replace("Fyte","File"), \
                            naturalSize(m["transferTxBytes"]), \
                            naturalSize(m["transferTxFiles"]).replace("B","F").replace("Fyte","File"), \
                            time_base )
                else:
                    line += " %10s %10s %9s %5s %5s %10s %8s" % ( "-", "-", "-", "-", "-", "-", "-" )
                    if self.options.displayFull:
                        line += " %8s %7s %10s %10s %10s %10s %10s %10s %10s %10s %10s %10s" % \
                            ( "-", "-", "-", "-", "-", "-", "-", "-", "-", "-", "-", "-" )

                if ('instance_pids' in self.states[c][cfg]) and (len(self.states[c][cfg]['instance_pids']) >= 0) and ('resource_usage' in self.states[c][cfg]):
                    ru = self.states[c][cfg]['resource_usage'] 

                    
                    if self.options.displayFull:
                        line += " %10s %10s %10s " % (\
                             naturalSize( ru['uss'] ), naturalSize( ru['rss'] ), naturalSize( ru['vms'] )  \
                             )
                        line += " %10.2f %10.2f" % (\
                             ru['user_cpu'], ru['system_cpu'] \
                             )
                else:
                    line += " %10s %10s %10s" % ( "-", "-", "-" )
                    if self.options.displayFull:
                        line += " %10s %10s" % ( "-", "-" )

                print(line)
        stray = 0
        for pid in self.procs:
            if not self.procs[pid]['claimed']:
                stray += 1
                bad = 1
                print("pid: %s-%s is not a configured instance" %
                      (pid, self.procs[pid]['cmdline']))

        print('      Total Running Configs: %3d ( Processes: %d missing: %d stray: %d )' %
            (configs_running, len(self.procs), len(self.missing), stray ) )
        print('                     Memory: uss:%s rss:%s vms:%s ' % ( \
              naturalSize( self.resources['uss'] ), \
              naturalSize( self.resources['rss'] ), naturalSize( self.resources['vms'] )\
              ))
        print('                   CPU Time: User:%.2fs System:%.2fs ' % ( \
              self.resources['user_cpu'] , self.resources['system_cpu'] \
              ))
        if rxCumulativeLagCount  > 0:
            CumulativeMeanLag = rxCumulativeLagTime / rxCumulativeLagCount 
        else:
            CumulativeMeanLag = 0

        print( '\t   Pub/Sub Received: %s/s (%s/s), Sent:  %s/s (%s/s) Queued: %d Retry: %d, Mean lag: %02.2fs' % ( 
                naturalSize(rxCumulativeMessageRate).replace("B","m").replace("myte","msg"), \
                naturalSize(rxCumulativeMessageByteRate),\
                naturalSize(txCumulativeMessageRate).replace("B","m").replace("myte","msg"),\
                naturalSize(txCumulativeMessageByteRate),
                rxCumulativeMessagesQueued, rxCumulativeMessagesRetry, CumulativeMeanLag
            ))
        print( '\t      Data Received: %s/s (%s/s), Sent: %s/s (%s/s) ' % (
               naturalSize(rxCumulativeFileRate).replace("B","F").replace("Fyte","File") ,
               naturalSize(rxCumulativeDataRate),
               naturalSize( txCumulativeFileRate).replace("B","F").replace("Fyte","File"),
               naturalSize(txCumulativeDataRate) ) )

        # FIXME: does not seem to find any stray exchange (with no bindings...) hmm...
        for h in self.brokers:
            for x in self.exchange_summary[h]:
                if self.exchange_summary[h][x] == 0:
                    print("exchange with no bindings: %s-%s " % (h, x), end='')

    def convert(self):

        print( f"v2_config: {self.v2_config}")
        if len(self.v2_config) == 0:
            print("need to specify what to convert from v2")
            return

        conversion_targets = self.v2_config
        if self.options.wololo and len(conversion_targets) > 1:
            if len(conversion_targets) != self.options.dangerWillRobinson :
                print( f" will not overwrite multiple configurations unless really sure" )
                print( f" If you are really sure, use --dangerWillRobinson={len(conversion_targets)}" )
                return

        for c in conversion_targets:
            self.convert1(c)

    def convert1(self,cfg):
        """
          converts one config.
        """
        component = cfg.split('/')[0]
        base_v2 = self.user_config_dir.replace('sr3', 'sarra') + os.sep
        base_v3 = self.user_config_dir + os.sep
        if os.path.exists(base_v2 + cfg):
            v2_config_path = base_v2 + cfg
            v3_config_path = base_v3 + cfg
        else:
            v2_config_path_inc = base_v2 + cfg + '.inc'
            v2_config_path_conf = base_v2 + cfg + '.conf'
            if os.path.exists(v2_config_path_conf):
                v2_config_path = v2_config_path_conf
                v3_config_path = base_v3 + cfg + '.conf'
            elif os.path.exists(v2_config_path_inc):
                v2_config_path = v2_config_path_inc
                v3_config_path = base_v3 + cfg + '.inc'
            else:
                logging.error('Invalid config %s' % cfg)
                return

        if not os.path.isdir(base_v3 + component):
            os.makedirs(base_v3 + component)

        if self.options.wololo:
            logger.warning("Wololo!" )
        elif os.path.exists(v3_config_path): 
            logger.error( f"{component}/{cfg} already exists in v3. To overwrite, use --wololo" )
            return

        synonyms = sarracenia.config.Config.synonyms
        accept_all_seen=False
        acceptUnmatched_explicit=False
        pos_args_present=False
        with open(v3_config_path, 'w') as v3_cfg:
            v3_cfg.write( f'# created by: sr3 convert {cfg}\n')
            if component in [ 'shovel', 'winnow' ]:
                v3_cfg.write('# topicCopy on is only there for bug-for-bug compat with v2. turn it off if you can.\n')
                v3_cfg.write('#topicCopy on\n')

            if component in [ 'sarra', 'sender', 'subscribe' ]:
                v3_cfg.write('#v2 sftp handling is always absolute, sr3 is relative. might need this, remove when all sr3:\n')
                v3_cfg.write('#flowcb accept.sftp_absolute\n')

            with open(v2_config_path, 'r') as v2_cfg:
                for line in v2_cfg.readlines():
                    if len(line.strip()) < 1:
                        v3_cfg.write('\n')
                        continue
                    if line[0].startswith('#'):
                        v3_cfg.write(line)
                        continue
                    line = line.strip().split()
                    k = line[0]
                    if k in synonyms:
                        k = synonyms[k]

                    if k == 'destination':
                        if component == 'poll':
                            k = 'pollUrl'
                            v3_cfg.write('permCopy off\n')
                        else:
                            k = 'sendTo'
                    elif (k == 'get' ) and (component == 'poll'):
                        k = 'accept'
                        if not line[1].startswith('.*'):
                            if line[1][0] == '^':
                                line[1] = '.*/'+line[1][1:]
                            else:
                                line[1] = '.*'+line[1]
                    elif (k == 'broker') and (component == 'poll'):
                        k = 'post_broker'
                    elif (k == 'directory' ) and (component == 'poll'):
                        k = 'path'
                    elif k in [ 'identity', 'integrity' ]:
                        if line[1][0] in sum_algo_v2tov3:
                           method=sum_algo_v2tov3[line[1][0]]
                           if method == 'cod':
                               if line[1][3] in sum_algo_v2tov3:
                                   value=sum_algo_v2tov3[line[1][3]]
                                   line[1]=f"{method},{value}"
                               else:
                                   logger.error( f"unknown checksum spec: {line}")
                                   continue
                        else:
                            logger.error( f"unknown checksum spec: {line}")
                            continue
               
                    if (k == 'accept') :
                        if line[1] == '.*':
                            accept_all_seen=True
                            continue
                    elif ( k == 'acceptUnmatched' ):
                            acceptUnmatched_explicit=line[1]
                            continue
                    elif ( k == 'post_baseUrl' ) and line[1][-1] != '/':
                            line[1]+='/'
                            # see: https://github.com/MetPX/sarracenia/issues/841
                    elif (k == 'sleep' ) and (component == 'poll'):
                        k = 'scheduled_interval'
                    if k in convert_to_v3:
                        if len(line) > 1:
                            v = line[1].replace('.py', '', 1)
                            if v in convert_to_v3[k]:
                                line = convert_to_v3[k][v]
                                if 'continue' in line:
                                    logger.info("obsolete v2: " + v)
                                    continue
                            else:
                                logger.warning( f"unknown {k} {v}, manual conversion required.")
                                v3_cfg.write( f"# PROBLEM: unknown {k} {v}, manual conversion required.\n")
                        else:
                            line = convert_to_v3[k]
                            k = line[0]
                            v = line[1]
                    else:
                        line[0] = k

                    if k in [ 'logEvents', 'fileEvents' ]: # set option semantics changed as per https://github.com/MetPX/sarracenia/issues/608 
                        if 'none' in line[1].lower():
                            v=line[1]
                        else:
                            line[1]= '+' + line[1]
                            v=line[1]

                    if k == 'continue':
                        continue

                    if len(line) > 1:
                        for p in convert_patterns_to_v3:
                            while p in line[1]:
                               line[1] = line[1].replace(p,convert_patterns_to_v3[p])

                    if not pos_args_present and re.search( r'\${[0-9]}', ' '.join(line[1:]) ):
                         pos_args_present=True
                         v3_cfg.write('sundew_compat_regex_first_match_is_zero True\n')
                    v3_cfg.write(' '.join(line)+'\n')
                if accept_all_seen:
                    pass
                    #v3_cfg.write('accept .*\n')
                elif acceptUnmatched_explicit:
                    v3_cfg.write( f"acceptUnmatched {acceptUnmatched_explicit}")
                elif component in [ 'subscribe', 'poll', 'sender' ]: # accomodate change of default from v2 to sr3
                    v3_cfg.write( f"acceptUnmatched False")

        logger.info( f'wrote conversion from v2 {cfg} to sr3' )


    def overview(self):
        """ v2 Printing statuses for each component/configs found

        :return:
        """
        bad = 0


        print('%-10s %-10s %-6s %3s %s' %
              ('Component', 'State', 'Good?', 'Qty',
               'Configurations-i(r/e)-r(Retry)'))
        print('%-10s %-10s %-6s %3s %s' %
              ('---------', '-----', '-----', '---',
               '------------------------------'))

        configs_running = 0
        for c in self.configs:

            status = {}
            for sv in self.status_values:
                status[sv] = []

            for cfg in self.configs[c]:

                f = c + os.sep + cfg
                if f not in self.filtered_configurations:
                    continue

                sfx = ''
                if self.configs[c][cfg]['status'] == 'include':
                    continue

                if not (c in self.states and cfg in self.states[c]):
                    continue

                if self.configs[c][cfg]['status'] != 'stopped':
                    m = sum(map(
                        lambda x: c in x and cfg in x,
                        self.missing))  #perhaps expensive, but I am lazy FIXME
                    sfx += '-i%d/%d' % ( \
                        len(self.states[c][cfg]['instance_pids']) - m, \
                        self.configs[c][cfg]['instances'])
                status[self.configs[c][cfg]['status']].append(cfg + sfx)

            if (len(status['partial']) + len(status['running'])) < 1:
                print('%-10s %-10s %-6s %3d %s' %
                      (c, 'stopped', 'OK', len(status['stopped']), ', '.join(
                          status['stopped'])))
            elif len(status['running']) == len(self.configs[c]):
                print('%-10s %-10s %-6s %3d %s' %
                      (c, 'running', 'OK', len(self.configs[c]), ', '.join(
                          status['running'])))
            elif len(status['running']) == (len(self.configs[c]) -
                                            len(status['disabled'])):
                print('%-10s %-10s %-6s %-3d %s' % (c, 'most', 'OKd', \
                    len(self.configs[c]) - len(status['disabled']),  ', '.join(status['running'] )))
            else:
                print('%-10s %-10s %-6s %3d' %
                      (c, 'mixed', 'mult', len(self.configs[c])))
                bad = 1
                for sv in self.status_values:
                    if len(status[sv]) > 0:
                        print('    %3d %s: %s ' %
                              (len(status[sv]), sv, ', '.join(status[sv])))

            configs_running += len(status['running'])

        stray = 0
        for pid in self.procs:
            if not self.procs[pid]['claimed']:
                stray += 1
                bad = 1
                print("pid: %s-%s is not a configured instance" %
                      (pid, self.procs[pid]['cmdline']))

        print('      total running configs: %3d ( processes: %d missing: %d stray: %d )' % \
            (configs_running, len(self.procs), len(self.missing), stray))

        # FIXME: does not seem to find any stray exchange (with no bindings...) hmm...
        for h in self.brokers:
            for x in self.exchange_summary[h]:
                if self.exchange_summary[h][x] == 0:
                    print("exchange with no bindings: %s-%s " % (h, x), end='')

        return bad

    def _pid_running_foreground(self, pid):
        """Returns True if the specified pid is running in the foreground.
        Possible cases:
          * anything with ``foreground`` in its cmd_line is always foreground.
          * anything with ``start`` in its cmd_line is always a daemon (not foreground).
          * posts and cposts without ``start`` in the cmd_line are always foreground.
          * other components without ``start`` or ``foreground`` will return False.

        Args:
            pid: the pid to check.

        Returns: True if foreground, False if not.
        """
        if not pid in self.procs:   # indicates a process that crashed.
            return False

        if 'foreground' in self.procs[pid]['cmdline']:
            return True
        elif 'start' in self.procs[pid]['cmdline']:
            return False
        # Default behavior for sr3_(c)post is to run in the foreground
        elif 'sr3_cpost' in self.procs[pid]['cmdline'] or 'sr3_post' in self.procs[pid]['cmdline']:
            return True
        else:
            return False

    def _cfg_running_foreground(self, component, config):
        """Returns True if the specified config is running in the foreground.

        Args:
            component: the config's component
            config: config to check

        Returns: True if foreground, False if not.
        """
        for pid_id, pid in self.states[component][config]['instance_pids'].items():
            return self._pid_running_foreground(pid)

    def _post_can_be_daemon(self, component, config):
        """Returns True if a post or cpost config can run as a daemon. Criteria is that a path and sleep value > 0 are
        defined in the config. Configs with no sleep value get set to the default in config.py (0.1).

        Args:
            component: the config's component
            config: config to check

        Returns: True if the config can run as a daemon, False if not.
        """
        return (component in ['post', 'cpost'] and self.configs[component][config]['options'].sleep > 0.1 and
                hasattr(self.configs[component][config]['options'], 'path'))


def main():
    """ Main thread for sr dealing with parsing and action switch

    :return:
    """
    logger = logging.getLogger()
    logging.basicConfig(
        format='%(asctime)s %(process)d [%(levelname)s] %(name)s %(funcName)s %(message)s',
        level=logging.DEBUG)
    logger.setLevel(logging.INFO)

    if len(sys.argv) > 1:
        if sys.argv[1] == '--debug':
            logger.setLevel(logging.DEBUG)
        else:
            logger.setLevel(logging.INFO)

    actions = [
        'convert', 'declare', 'devsnap', 'dump', 'edit', 'features', 'log', 'overview', 'restart', 'run', 'sanity',
        'setup', 'show', 'status', 'start', 'stop'
    ]

    cfg = sarracenia.config.Config({
        'acceptUnmatched': True,
        'exchange': 'xpublic',
        'inline': False,
        'logStdout': False,
        'inlineEncoding': 'auto',
        'inlineByteMax': 4096,
        'subtopic': None
    })

    cfg.parse_args()

    #FIXME... hmm... so...
    #cfg.finalize()

    if not hasattr(cfg, 'action'):
        print('USAGE: %s [ -h ] (%s)' % (sys.argv[0], '|'.join(actions)))
        return

    action = cfg.action

    if cfg.logStdout:
       logging.basicConfig(
           format= '%(asctime)s [%(levelname)s] %(process)d %{processName}s %(name)s %(funcName)s %(message)s' )

    gs = sr_GlobalState(cfg, cfg.configurations)

    #print("filtered_config: %s" % gs.filtered_configurations )
    # testing proc file i/o
    #gs.read_proc_file()

    if action in ['add']:
        print('%s: ' % action, end='', flush=True)
        gs.add()

    if action in ['declare', 'setup']:
        print('%s: ' % action, end='', flush=True)
        gs.declare()

    if action == 'cleanup':
        print('cleanup: ', end='', flush=True)
        gs.cleanup()

    elif action == 'devsnap':
        if len(sys.argv) < 3:
            print('devsnap requires alternate app name as argument')
            sys.exit(1)

        gs.save_states(sys.argv[2])
        gs.save_configs(sys.argv[2])
        gs.appname = sys.argv[2]
        gs.save_procs(gs.user_cache_dir + os.sep + "procs.json")

    if action == 'disable':
        gs.disable()

    if action == 'dump':
        gs.dump()

    if action == 'edit':
        gs.edit()

    if action == 'enable':
        gs.enable()

    if action == 'features':
        gs.features()

    if action == 'foreground':
        gs.foreground()

    if action == 'list':
        gs.config_list()

    if action == 'log':
        gs.log()

    if action == 'convert':
        gs.convert()

    if action == 'remove':
        gs.remove()

    elif action == 'restart':
        print('stopping: ', end='', flush=True)
        gs.stop()
        print('starting: ', end='', flush=True)
        gs.start()

    elif action == 'sanity':
        print('sanity: ', end='', flush=True)
        gs.sanity()

    if action == 'show':
        gs.config_show()

    elif action == 'run':
        print('running:', end='', flush=True)
        gs.run()

    elif action == 'start':
        print('starting:', end='', flush=True)
        gs.start()

    elif action == 'overview':
        print('status: ')
        sys.exit(gs.overview())

    elif action == 'status':
        print('status: ')
        sys.exit(gs.status())

    elif action == 'stop':
        print('Stopping: ', end='', flush=True)
        gs.stop()

    print('')


if __name__ == "__main__":
    main()<|MERGE_RESOLUTION|>--- conflicted
+++ resolved
@@ -1997,11 +1997,7 @@
             component_path = self._find_component_path(c)
             if component_path == '':
                 continue
-<<<<<<< HEAD
-            if self.configs[c][cfg]['status'] in ['missing']:
-=======
             if self.configs[c][cfg]['status'] in ['missing', 'partial']:
->>>>>>> 67fd4b82
                 numi = self.configs[c][cfg]['instances']
                 for i in range(1, numi + 1):
                     if pcount % 10 == 0: print('.', end='', flush=True)
