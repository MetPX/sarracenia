--- conflicted
+++ resolved
@@ -33,13 +33,8 @@
 
         self.brokers=[]
         for binding in self.o.bindings:
-<<<<<<< HEAD
-            if len(binding) >= 4 and binding[0] not in self.brokers:
-               self.brokers.append(binding[0])
-=======
             if type(binding) is dict:
                self.brokers.append(binding['broker'])
->>>>>>> 8ddeeae5
 
         if len(self.brokers) == 0:
             self.brokers=[ self.o.broker ]
