# This file is part of sarracenia.
# The sarracenia suite is Free and is proudly provided by the Government of Canada
# Copyright (C) His Majesty The King in Right of Canada, Environment Canada, 2008-2020
#

"""
Description:
    AM Server         

    This is a sr3 plugin built to migrate the reception of ECCC's
    proprietary Alpha Manager(AM) socket protocol.

    For more information on the origins of AM and Sundew visit https://github.com/MetPX/Sundew/blob/main/doc/historical/Origins.rst

    Code overview:
        To start, when on_start is called, the socket binds, listens and afterwards accepts a connection when one is received from a remote host.
        The receiver acts like an amtcp server. Instances are split into child/parent once an outbound connection is accepted.
        The child proceeds to the receiver service while the parent stays and keeps accepting connections.   
        In the service, bulletins are received and are stored in a newly built sarracenia message from the contents field.
        With the `download` option set to true, the file contents can then be ingested through the sarracenia main flow.

    Options:
        AllowIPs (list): 
            Filters outbound connections with provided IPs. All other IPs won't be accepted. 
            If unselected, accept all IPs. 

        inputCharset (string):
            Option to personalize the character set encoding advertised to consumers. 
            Default value is utf-8

        MissingAMHeaders (string):
            Specify headers to be added inside of the file contents. Applies only for CA,MA,RA first chars of bulletin.
            Default is CN00 CWAO

        binaryInitialCharacters (list):
            Binary bulletins are characterised by having certain sets of characters on its second line.
            This option allows to customise which binary strings to look for to determine if a bulletin is binary or not.

        mapStations2AHL (list):
            Some bulletins need to get their header constructed based on a bulletin station mapping file. In sr3, this file would normally be included as stations.inc.
            The format of a station mapping is the following, and is in relation to what was found on Sundew

            mapStations2AHL T1T2A1A2ii CCCC station1 station2 station3 ...
            i.e.
            mapStations2AHL USCN21 CTST 71126 71156 71396 ...

        directory (string): 
            Specifies the directory where the bulletin files are to be stored. 

    NOTE: AM protocol cannot correct data corruption and cannot be stopped without data loss.
    Precautions should be taken during maintenance interventions    

Platform:
    Linux/Mac: because of process forking, this will not work on Windows. 

Usage:
    flowcb amserver
    See sarracenia/examples/flow/amserver.conf for an example config file.

Author:
    André LeBlanc, ANL, Autumn 2022
"""

import logging, socket, struct, time, sys, os, signal, ipaddress, urllib.parse
from base64 import b64encode
from random import randint
from typing import NoReturn

import sarracenia
from sarracenia.bulletin import Bulletin
from sarracenia.flowcb.rename.raw2bulletin import Raw2bulletin
import sarracenia.config
from sarracenia.flowcb import FlowCB

logger = logging.getLogger(__name__)

class Am(FlowCB):

    def __init__(self, options):
        
        super().__init__(options,logger)
        self.bulletinHandler = Bulletin()
        self.renamer = Raw2bulletin(self.o)

        self.url = urllib.parse.urlparse(self.o.sendTo)

        self.inBuffer = bytes()
        self.limit = 32678
        self.patternAM = '80sII4siIII20s'
        self.sizeAM = struct.calcsize(self.patternAM)

        self.o.add_option('AllowIPs', 'list', [])
        self.o.add_option('inputCharset', 'str', 'utf-8')
        self.o.add_option('MissingAMHeaders', 'str', 'CN00 CWAO')
        self.o.add_option('mapStations2AHL', 'list', [])
        self.o.add_option('binaryInitialCharacters', 'list', [b'BUFR' , b'GRIB', b'\211PNG'])

        self.host = self.url.netloc.split(':')[0]
        self.port = int(self.url.netloc.split(':')[1])
        self.minnum = 00000
        self.maxnum = 99999 
        self.remoteHost = None
        self.timeout = 0.1

        # Initialise socket
        ## Create a TCP socket
        self.s = socket.socket(socket.AF_INET, socket.SOCK_STREAM)
        self.s.setsockopt(socket.SOL_SOCKET, socket.SO_REUSEADDR, 1)

        # Add signal handler
        ## Override outer signal handler with a default one to exit correctly.
        signal.signal(signal.SIGTERM, signal.SIG_DFL)

 
    def __WaitForRemoteConnections__(self) -> NoReturn:

        if self.host == 'None':
            raise Exception("No host was specified. Exiting.")

        try:
            # Bind socket to specified host and listen
            self.s.bind((self.host, self.port)) 
            self.s.listen(1)
            # Set timeout higher so that exponential backoff isn't triggered on startup.
            self.s.settimeout(self.timeout*100)
            logger.info("Socket listening on host %s and port %d.", self.host, self.port)
            logger.info("Trying to accept connection.")
        except socket.error as e:
                logger.error(f"Bind failed. Retrying. Error message: {e.args}")
                time.sleep(5)
        
        child_inst = 1
        n = 1

        while True:
            
                try:
                    # Accept the connection from socket

                    try:
                        conn, self.remoteHost = self.s.accept()

                        # Write out file descriptor of the connected socket so that the child can pick it up.
                        n = 1
                        child_inst += 1
                        conn_filename = sarracenia.config.get_pid_filename(
                             None, self.o.component, self.o.config, child_inst)
                        conn_filename = conn_filename.replace('pid','conn')
                        conn_fd = open(conn_filename, 'w')
                        conn_fd.write(str(conn.fileno()))
                        conn_fd.close()

                        os.set_inheritable(conn.fileno(), True)
                        time.sleep(1)

                    except TimeoutError:
                        n = n * 2 
                        if n > 64: n = 64
                        logger.info(f"No new connections. Waiting {n} seconds.")
                        time.sleep(n)
                        continue

                    except Exception as e:
                        logger.error(f"Stopping accept. Exiting. Error message: {e}")
                        sys.exit(0)   

                    if self.o.AllowIPs:
                        if self.remoteHost[0] not in self.o.AllowIPs:
                            logger.debug(f"Connection to IP {self.remoteHost[0]} rejected. Not a part of the Accepted IPs list.")
                            conn.close()
                            continue
                    
                    # Instance forks
                    ## Instance 1 (Parent, pid=child_pid): Stays in the loop trying to accept other connections. 
                    ## Insys.argv[2] = str(child_instance)
                    sys.argv[2] = str(child_inst)
                    pid = os.fork()

                    if pid == 0:
                        ## Close the unconnected socket instance as it is unused in the service.
                        self.s.close()

                        self.o.no = child_inst

                        ## Set the logfiles properly
                        sarracenia.config.cfglogs(self.o, self.o.component, self.o.config, self.o.logLevel, child_inst)

                        logger.info(f"Starting up service with host {self.remoteHost[0]}")

                        os.execl(sys.executable , sys.executable , *sys.argv )   

                        logger.critical(f"Failed to launch child! sys.argv={sys.argv}. Exiting")
                        sys.exit(1)
                        
                    elif pid == -1:
                        raise logger.exception("Connection could not fork. Exiting.")
        
                    else:
                        pidfilename = sarracenia.config.get_pid_filename(
                        None, self.o.component, self.o.config, child_inst)

                        with open(pidfilename, 'w') as pfn:
                            pfn.write('%d' % pid)

                        ## Close the connected socket instance as it is unused in the parent
                        conn.close()
                        logger.info(f"Forked child from host {self.remoteHost[0]} with instance number {child_inst} and pid {pid}")

                        # Check if any children processes are zombies (children are killed and waiting to be terminated by parent)
                        os.waitpid(-1, os.WNOHANG)

                except Exception:
                    logger.error(f"Couldn't accept connection. Parent or child failed. Retrying to accept.")
                    time.sleep(1)

        logger.critical("Exited infinite server forking loop! Exiting.")
        sys.exit(1)


    def on_start(self):

        if self.o.no == 1:
            # Set ipadresses in proper format
            for IP in self.o.AllowIPs:
                IP = ipaddress.ip_address(IP)

            self.conn = self.__WaitForRemoteConnections__()
        else:
            # Recreate the socket from the connection state file, created by the parent.
            conn_filename = sarracenia.config.get_pid_filename(None, self.o.component, self.o.config, self.o.no)
            conn_filename = conn_filename.replace('pid','conn')
            conn_fd = open(conn_filename)
            conn_fd_str = conn_fd.read()
            conn_fd.close()
            # Remove the .conn file as we don't need it anymore
            os.unlink(conn_filename)
            self.conn = socket.fromfd(int(conn_fd_str), socket.AF_INET, socket.SOCK_STREAM) 
            self.conn.settimeout(self.timeout)

    def on_stop(self):
        logger.info("On stop called. Exiting.")

        # Close all socket connections (from parent and children) and exit.
        self.s.close()
        if self.o.no == 1:
            pass
        else:
            self.conn.close()
        sys.exit(0)
        

    def addBuffer(self):
        # try:
        try:
            tmp = self.conn.recv(self.limit)

            # Socket returns b'' on disconnect.
            if tmp == b'':
                raise Exception()

        # We don't want to wait on a hanging connection. We use the timeout error to exit out of the reception if there is nothing.
        # This in turn makes the whole flow the same as any other sarracenia flow.
        except TimeoutError:
            return

        except Exception as e:
            logger.error(f"Reception has been interrupted. Closing connection and exiting. Error message: {e}")
            self.stop_requested = True
            self.conn.close()
            sys.exit(1)
        
        self.inBuffer = self.inBuffer + tmp

        # except socket.error:
            # (type, value, tb) = sys.exc_info()
            # logger.warning("Type: %s, Value: %s, [socket.recv(%d)]" % (type, value, self.limit))
            
            
    def checkNextMsgStatus(self):

        # Only unpack data if a bulletin is received
        ## When unpacking, the length of the header is vital since it allows the receiver to extract the bulletin contents from the buffer.
        ## AND it determines if all the bulletin contents are available inside the buffer.
        if len(self.inBuffer) >= self.sizeAM:
            (header, src_inet, dst_inet, threads, start, length, firsttime, timestamp, future) = \
                    struct.unpack(self.patternAM,self.inBuffer[0:self.sizeAM])
        else:
            return 'INCOMPLETE'

        length = socket.ntohl(length)

        # logger.debug(f"Buffer contents: {self.inBuffer}")
        
        if len(self.inBuffer) >= self.sizeAM + length:
            return 'OK'
        else:
            return 'INCOMPLETE'


    def unwrapmsg(self):

        status = self.checkNextMsgStatus()

        if status == 'OK':
            (self.header,src_inet,dst_inet,threads,start,length,firsttime,timestamp,future) = \
                    struct.unpack(self.patternAM,self.inBuffer[0:self.sizeAM])

            length = socket.ntohl(length)

            bulletin = self.inBuffer[self.sizeAM:self.sizeAM + length]
            longlen = self.sizeAM + length

            logger.debug("Gather successful.")

            return (bulletin, longlen)
        
        else:
            return '', 0


    def correctContents(self, bulletin, bulletin_firstchars, lines, missing_ahl, bulletin_station, charset):
        """ Correct the bulletin contents, either of these ways
            1. Verify the received bulletin header.
            2. Add missing AHL headers for CA,MA,RA bulletins
            3. Add missing AHL headers by mapping station codes
            4. Add an extra line for SM/SI bulletins
        """

        # We need to get the BBB from the header, to properly rewrite it.
        # FIXME: Does this only apply for the station mapping? (Not sure - ANL, 2024/02/19)

        reconstruct = 0
        ddhhmm = ''
        new_bulletin = b''
        isProblem = False
        
        # Ported from Sundew. Complete missing headers from bulletins starting with the first characters below.
        if bulletin_firstchars in [ "CA", "RA", "MA" ]:

            logger.debug("Adding missing headers in file contents for CA,RA or MA bulletin")

            # We also need to get the timestamp to complete the CA,RA,MA headers
            ddhhmm = self.bulletinHandler.getTime(bulletin.decode(charset))
            # If None is returned, the bulletin is invalid
            if ddhhmm != None:
                missing_ahl += " " + ddhhmm

            lines[0] += missing_ahl.encode(charset)
            reconstruct = 1

        # FIXME: Is this too expensive in time?
        if self.o.mapStations2AHL:
            for map in self.o.mapStations2AHL:
                
                map_elements = map.split(' ')
                # First two elements of the list are the missing AHL headers that we would want to add.
                ahl_from_station = map_elements[:2] 

                # Check if the bulletin station is included in the mapStations2AHL options
                # Also we need the first characters of the bulletin to match the ones from the mapping header.
                if bulletin_station in map_elements[2:] and bulletin_firstchars == map_elements[0][:2]:

                    # Make sure the whole T1T2AiA2ii is correct when present in the bulletin
                    if len(lines[0].split(b' ')[0]) > 2 and lines[0][:6].decode(charset) != ahl_from_station[0]:
                        continue

                    # We want to append the new AHL without removing the timestamp nor the BBB.
                    bulletin_ahl = lines[0].split(b' ')
                    bulletin_ahl[0] = ahl_from_station[0] + ' ' + ahl_from_station[1]

                    # These bulletins should already have two elements of the header. Maybe three if the BBB is there.
                    if len(bulletin_ahl) == 2:
                        lines[0] = bulletin_ahl[0].encode(charset) + b" " + bulletin_ahl[1]
                    elif len(bulletin_ahl) == 3:
                        lines[0] = bulletin_ahl[0].encode(charset) + b" " + bulletin_ahl[1] + b" " + bulletin_ahl[2]
                    else:
                        logger.error("Not able to add new station AHLs.")

                    logger.debug("Adding missing headers in file contents for station mappings")

                    # We found the station. We can leave the loop now.
                    reconstruct = 1
                    break

        # From Sundew ->  https://github.com/MetPX/Sundew/blob/main/lib/bulletinAm.py#L114-L115
        # AddSMHeader is set to True on all operational Sundew configs so no need to add an option
        if bulletin_firstchars in ["SM", "SI"]:

            logger.debug("Adding missing line in SI/SM bulletin")

            ddhh = lines[0].split(b' ')[2][0:4]
            line2add = b"AAXX " + ddhh + b"4"
            lines.insert(1, line2add)

            reconstruct = 1

        if reconstruct == 1:
           new_bulletin, lines = self.reconstruct_bulletin(lines, new_bulletin)

        # Check if the header is okay before proceeding to correcting rest of bulletin.
<<<<<<< HEAD
        # We want to verify the header AFTER all the contents have been corrected
        verified_header , isProblem = self.bulletinHandler.verifyHeader(lines[0]) 
=======
        verified_header , isProblem = self.bulletinHandler.verifyHeader(lines[0], charset) 
>>>>>>> 6ad476d5
        if verified_header != lines[0]:
            lines[0] = verified_header
            reconstruct = 1

            if reconstruct == 1:
                new_bulletin, lines = self.reconstruct_bulletin(lines, new_bulletin)

        return new_bulletin , isProblem

    def reconstruct_bulletin(self, lines, new_bulletin):
        """
        Reconstruct the bulletin once contents have been modified
        """
        # Reconstruct the bulletin
        for i in lines:
            new_bulletin += i + b'\n'

        new_lines = new_bulletin.splitlines()

        logger.debug("Missing contents added")

        return new_bulletin, new_lines




    def gather(self, messageCountMax):

        self.addBuffer()

        newmsg = []

        while True:
            status = self.checkNextMsgStatus()
            
            if status == 'INCOMPLETE':
                break

            if status == 'OK':
                (bulletin, longlen) = self.unwrapmsg()
                charset = self.o.inputCharset

                # Set buffer for next bulletin ingestion
                self.inBuffer = self.inBuffer[longlen:]

                logger.debug(f"Bulletin contents: {bulletin}")

                parse = self.header.split(b'\0',1)
                
                # We only want the first two letters of the bulletin.
                bulletinHeader = parse[0].decode(charset).replace(' ', '_')
                firstchars = bulletinHeader[0:2]
                
                # Treat bulletin contents and compose file name
                try:
                    ## NOTE: Bulletin filenames have the following naming scheme
                    ##   1. Bulletin header (composed of bulletin type, Issuing office, timestamp)
                    ##   2. BBB, for amendments
                    ##   3. Station (sometimes omitted, depending on the bulletin)
                    ##   4. Counter (makes filename unique for each bulletin)
                    ##
                    ##   Example: SXVX65_KWNB_181800_RRB_WVR_99705
                    ##            Type   |    |      |   |   |
                    ##                   Issuing office  |   |
                    ##                        Timestamps |   |
                    ##                               Amendment
                    ##                                   Station
                    ##                                       Random Integer

                    binary = 0
                    isProblem = False

                    missing_ahl = self.o.MissingAMHeaders

                    # Fill in temporary filename for the timebeing
                    filename = bulletinHeader + '__' +  f"{randint(self.minnum, self.maxnum)}".zfill(len(str(self.maxnum)))
                    filepath = self.o.directory + os.sep + filename

                    lines = bulletin.splitlines()

                    # Determine if bulletin is binary or not
                    # From sundew source code
                    if lines[1][:4] in self.o.binaryInitialCharacters:
                        binary = 1
                    
                    # Correct the bulletin contents, the Sundew way
                    if not binary:
                        station = self.bulletinHandler.getStation(bulletin.decode(charset))
                        new_bulletin, isProblem = self.correctContents(bulletin, firstchars, lines, missing_ahl, station, charset)
                        if new_bulletin != b'':
                            bulletin = new_bulletin
                    

                except Exception as e:
                    logger.error(f"Unable to add AHL headers. Error message: {e}")

                # Create sarracenia message
                try:

                    msg = sarracenia.Message.fromFileInfo(filepath, self.o)

                    # Store the bulletin contents inside of the message.
                    if not binary:
                        
                        # Data can't be binary. Post method fails with binary data, with JSON parser.
                        decoded_bulletin = bulletin.decode(charset)

                        msg['content'] = {
                        "encoding":f"{charset}", 
                        "value":decoded_bulletin 
                        }

                    else:

                        decoded_bulletin = b64encode(bulletin).decode('ascii')

                        msg['content'] = {
                        "encoding":"base64", 
                        "value":decoded_bulletin
                        }

                    # Receiver is looking for raw message.
                    msg['size'] = len(bulletin)

                    msg['new_file'] = filename
                    msg['new_dir'] = self.o.directory
                    msg.updatePaths(self.o, msg['new_dir'], msg['new_file'])

                    # Calculate the checksum
                    # There is always a default value given
                    ident = sarracenia.identity.Identity.factory(method=self.o.identity_method)
                    ident.set_path("") # the argument isn't used
                    ident.update(bulletin)
                    msg['identity'] = {'method':self.o.identity_method, 'value':ident.value}

                    # Call renamer
                    msg = self.renamer.rename(msg,isProblem)
                    if msg == None:
                        continue
                    logger.debug(f"New sarracenia message: {msg}")

                    newmsg.append(msg)


                except Exception as e:
                    logger.error(f"Unable to generate bulletin file. Error message: {e}")

        return (True, newmsg) <|MERGE_RESOLUTION|>--- conflicted
+++ resolved
@@ -398,12 +398,8 @@
            new_bulletin, lines = self.reconstruct_bulletin(lines, new_bulletin)
 
         # Check if the header is okay before proceeding to correcting rest of bulletin.
-<<<<<<< HEAD
         # We want to verify the header AFTER all the contents have been corrected
         verified_header , isProblem = self.bulletinHandler.verifyHeader(lines[0]) 
-=======
-        verified_header , isProblem = self.bulletinHandler.verifyHeader(lines[0], charset) 
->>>>>>> 6ad476d5
         if verified_header != lines[0]:
             lines[0] = verified_header
             reconstruct = 1
