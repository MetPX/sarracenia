--- conflicted
+++ resolved
@@ -366,31 +366,6 @@
                 
                 if msg_count == -2: continue
 
-<<<<<<< HEAD
-                if self.o['queueBind'] and self.o['queueName']:
-                    for tup in self.o['bindings']:
-                        if len(tup) == 4:
-                            broker, exchange, prefix, subtopic = tup
-                        elif len(tup) == 3:
-                            exchange, prefix, subtopic = tup
-                            broker = self.o['broker']
-                        else:
-                            logger.critical( f"binding \"{tup}\" should be a list of tuples ( broker, exchange, prefix, subtopic )" )
-                            continue
-                        logger.critical( f"{broker=} {self.o['broker']=} ")
-                        if broker != self.o['broker']:
-                            continue
-                        topic = '.'.join(prefix + subtopic)
-                        if self.o['dry_run']:
-                            logger.info('binding (dry run) %s with %s to %s (as: %s)' % \
-                                ( self.o['queueName'], topic, exchange, broker_str ) )
-                        else:
-                            logger.info('binding %s with %s to %s (as: %s)' % \
-                                ( self.o['queueName'], topic, exchange, broker_str ) )
-                            if exchange:
-                                self.management_channel.queue_bind(self.o['queueName'], exchange,
-                                                topic)
-=======
                 if binding['queueBind'] and binding['queueName']:
                     topic = '.'.join(binding['topicPrefix'] + binding['subtopic'])
                     if self.o['dry_run']:
@@ -402,7 +377,6 @@
                         if binding['exchange']:
                             self.management_channel.queue_bind(binding['queueName'], 
                                binding['exchange'], topic)
->>>>>>> 8ddeeae5
 
                 # Setup Successfully Complete!
                 self.metricsConnect()
