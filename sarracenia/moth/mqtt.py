--- conflicted
+++ resolved
@@ -671,12 +671,9 @@
 
         # The caller probably doesn't expect the message to get modified by this method, so use a copy of the message
         body = copy.deepcopy(body)
-<<<<<<< HEAD
-=======
 
         # The caller probably doesn't expect the message to get modified by this method, so use a copy of the message
         body = copy.deepcopy(body)
->>>>>>> 4fffe9cc
 
         postFormat = body['_format']
 
