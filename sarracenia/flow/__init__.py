import copy
import glob
import importlib
import logging
import os
import re

# v3 plugin architecture...
import sarracenia.flowcb
import sarracenia.identity
import sarracenia.transfer

import stat
import time
import types
import urllib.parse

import sarracenia

import sarracenia.filemetadata


# for v2 subscriber routines...
import json, os, sys, time

from sys import platform as _platform

from base64 import b64decode, b64encode
from mimetypes import guess_type

# end v2 subscriber

from sarracenia.featuredetection import features

if features['reassembly']['present']:
    import sarracenia.blockmanifest

from sarracenia import nowflt

logger = logging.getLogger(__name__)

allFileEvents = set(['create', 'delete', 'link', 'mkdir', 'modify','rmdir'])

default_options = {
    'accelThreshold': 0,
    'acceptUnmatched': True,
    'byteRateMax': None,
    'discard': False,
    'download': False,
    'fileEvents': allFileEvents,
    'housekeeping': 300,
    'logReject': False,
    'logLevel': 'info',
    'mirror': True,
    'permCopy': True,
    'timeCopy': True,
    'messageCountMax': 0,
    'messageRateMax': 0,
    'messageRateMin': 0,
    'sleep': 0.1,
    'topicPrefix': ['v03'],
    'topicCopy': False,
    'vip': []
}

if features['filetypes']['present']:
    import magic

if features['vip']['present']:
    import netifaces


class Flow:
    """
      Implement the General Algorithm from the Concepts Guide.

      All of the component types (e.g. poll, subscribe, sarra, winnow, shovel ) are implemented 
      as sub-classes of Flow. The constructor/factory accept a configuration 
      (sarracenia.config.Config class) with all the settings in it.

      This class takes care of starting up, running with callbacks, and clean shutdown.

      need to know whether to sleep between passes  
      o.sleep - an interval (floating point number of seconds)
      o.housekeeping - 

      A flow processes worklists of messages

      worklist given to callbacks...

      * worklist.incoming --> new messages to continue processing
      * worklist.ok       --> successfully processed
      * worklist.rejected --> messages to not be further processed.
      * worklist.failed   --> messages for which processing failed.
      * worklist.dirrectories_ok --> directories created.

      Initially all messages are placed in incoming.
      if a callback decides:
      
      - a message is not relevant, it is moved to rejected.
      - all processing has been done, it moves it to ok.
      - an operation failed and it should be retried later, move to retry

      callbacks must not remove messages from all worklists, re-classify them.
      it is necessary to put rejected messages in the appropriate worklist
      so they can be acknowledged as received.

      interesting data structure:
      self.plugins  -- dict of modular functionality metadata. 

      * self.plugins[ "load" ] contains a list of (v3) flow_callbacks to load.

      * self.plugins[ entry_point ]  - one for each invocation times of callbacks. examples:
        "on_start", "after_accept", etc...  contains routines to run at each *entry_point*
     
    """
    @staticmethod
    def factory(cfg):

        if cfg.flowMain:
              flowMain=cfg.flowMain
        else:
              flowMain=cfg.component

        for sc in Flow.__subclasses__():
            if flowMain == sc.__name__.lower():
                return sc(cfg)

        if cfg.component == 'flow':
            return Flow(cfg)
        return None

    def __init__(self, cfg=None):
        """
       The cfg is should be an sarra/config object.
       """

        self._stop_requested = False

        me = 'flow'
        logging.basicConfig(
            format=
            '%(asctime)s [%(levelname)s] %(name)s %(funcName)s %(message)s',
            level=logging.DEBUG)

        self.o = cfg

        if 'sarracenia.flow.Flow' in self.o.settings and 'logLevel' in self.o.settings['sarracenia.flow.Flow']:
            logger.setLevel(
                getattr(
                    logging,
                    self.o.settings['sarracenia.flow.Flow']['logLevel'].upper()))
        else:
            logger.setLevel(getattr(logging, self.o.logLevel.upper()))

        if not hasattr(self.o, 'post_topicPrefix'):
            self.o.post_topicPrefix = self.o.topicPrefix

        logging.basicConfig(format=self.o.logFormat,
                            level=getattr(logging, self.o.logLevel.upper()))

        self.plugins = {}
        for entry_point in sarracenia.flowcb.entry_points:
            self.plugins[entry_point] = []

        # FIXME: open new worklist
        self.worklist = types.SimpleNamespace()
        self.worklist.ok = []
        self.worklist.incoming = []
        self.worklist.rejected = []
        self.worklist.failed = []
        self.worklist.directories_ok = []

        # for poll only, mark if we are catching up on posted messages
        #
        self.worklist.poll_catching_up = False

        # Witness the creation of this list
        self.plugins['load'] = self.o.plugins_early + [
            'sarracenia.flowcb.retry.Retry',
            'sarracenia.flowcb.housekeeping.resources.Resources'
        ]

        # open cache, get masks.
        if self.o.nodupe_ttl > 0:
            if self.o.nodupe_driver.lower() == "redis":
                self.plugins['load'].append('sarracenia.flowcb.nodupe.redis.Redis')
            else:
                self.plugins['load'].append('sarracenia.flowcb.nodupe.disk.Disk')
            

        if (( hasattr(self.o, 'delete_source') and self.o.delete_source ) or \
            ( hasattr(self.o, 'delete_destination') and self.o.delete_destination )) and \
            ('sarracenia.flowcb.work.delete.Delete' not in self.o.plugins_late):
            self.o.plugins_late.append('sarracenia.flowcb.work.delete.Delete')

        # transport stuff.. for download, get, put, etc...
        self.scheme = None
        self.cdir = None
        self.proto = {}

        # initialize plugins.
        if hasattr(self.o, 'v2plugins') and len(self.o.v2plugins) > 0:
            self.plugins['load'].append(
                'sarracenia.flowcb.v2wrapper.V2Wrapper')

        self.plugins['load'].extend(self.o.plugins_late)

        self.plugins['load'].extend(self.o.destfn_scripts)

        # metrics - dictionary with names of plugins as the keys
        self.metrics_lastWrite=0
        self.metricsFlowReset()

        self.had_vip = not os.path.exists( self.o.novipFilename )

    def metricsFlowReset(self) -> None:

        self.new_metrics = { 'flow': { 'stop_requested': False, 'last_housekeeping': 0,  
              'transferConnected': False, 'transferConnectStart': 0, 'transferConnectTime':0, 
              'transferRxBytes': 0, 'transferTxBytes': 0, 'transferRxFiles': 0, 'transferTxFiles': 0 } }

        # carry over some metrics... that don't reset.
        if hasattr(self,'metrics'):
            if 'transferRxLast' in self.metrics:
                self.new_metrics['transferRxLast'] = self.metrics['transferRxLast']

            if 'transferTxLast' in self.metrics:
                self.new_metrics['transferTxLast'] = self.metrics['transferTxLast']

        self.metrics=self.new_metrics

        # removing old metrics files
        logger.info( f"looking for old metrics for {self.o.metricsFilename}" )
        old_metrics=sorted(glob.glob(self.o.metricsFilename+'.*'))[0:-self.o.logRotateCount]
        for o in old_metrics:
            logger.info( f"removing old metrics file: {o} " )
            os.unlink(o)

    def loadCallbacks(self, plugins_to_load=None):

        if not plugins_to_load:
            plugins_to_load=self.plugins['load']

        for m in self.o.imports:
            try:
                importlib.import_module(m)
            except Exception as ex:
                logger.critical( f"python module import {m} load failed: {ex}" )
                logger.debug( "details:", exc_info=True )
                return False

        logger.debug( f'flowCallback plugins to load: {plugins_to_load}' )
        for c in plugins_to_load:
            try:
                plugin = sarracenia.flowcb.load_library(c, self.o)
            except Exception as ex:
                logger.critical( f"flowCallback plugin {c} did not load: {ex}" )
                logger.debug( "details:", exc_info=True )
                return False

            #logger.debug( f'flowCallback plugin loading: {c} an instance of: {plugin}' )
            for entry_point in sarracenia.flowcb.entry_points:
                if hasattr(plugin, entry_point):
                    fn = getattr(plugin, entry_point)
                    if callable(fn):
                        #logger.debug( f'registering {c}/{entry_point}' )
                        if entry_point in self.plugins:
                            self.plugins[entry_point].append(fn)
                        else:
                            self.plugins[entry_point] = [fn]

            if not (hasattr(plugin, 'registered_as')
                    and callable(getattr(plugin, 'registered_as'))):
                continue

        logger.debug('complete')
        self.o.check_undeclared_options()
        return True

    def _runCallbacksWorklist(self, entry_point):

        if hasattr(self, entry_point):
            if self.o.logLevel.lower() == 'debug' :
                eval( f"self.{entry_point}(self.worklist)")
            else:
                try:
                    eval( f"self.{entry_point}(self.worklist)")
                except Exception as ex:
                    logger.error( f'flow {entry_point} crashed: {ex}' )
                    logger.debug( "details:", exc_info=True )

        if hasattr(self, 'plugins') and (entry_point in self.plugins):
            for p in self.plugins[entry_point]:
                if self.o.logLevel.lower() == 'debug' :
                    p(self.worklist)
                else:
                    try:
                        p(self.worklist)
                    except Exception as ex:
                        logger.error( f'flowCallback plugin {p}/{entry_point} crashed: {ex}' )
                        logger.debug( "details:", exc_info=True )

    def runCallbacksTime(self, entry_point):

        if hasattr(self, entry_point):
            if self.o.logLevel.lower() == 'debug' :
                eval( f"self.{entry_point}()")
            else:
                try:
                    eval( f"self.{entry_point}()")
                except Exception as ex:
                    logger.error( f'flow {entry_point} crashed: {ex}' )
                    logger.debug( "details:", exc_info=True )

        for p in self.plugins[entry_point]:
            if self.o.logLevel.lower() == 'debug' :
                p()
            else:
                try:
                    p()
                except Exception as ex:
                    logger.error( f'flowCallback plugin {p}/{entry_point} crashed: {ex}' )
                    logger.debug( "details:", exc_info=True )

    def _runCallbackMetrics(self):
        """Collect metrics from plugins with a ``metricsReport`` entry point.

        Expects the plugin to return a dictionary containing metrics, which is saved to ``self.metrics[plugin_name]``.
        """
        
        if hasattr(self, "metricsReport"):
            if self.o.logLevel.lower() == 'debug' :
                self.metricsReport()
            else:
                try:
                    self.metricsReport()
                except Exception as ex:
                    logger.error( f'flow metricsReport() crashed: {ex}' )
                    logger.debug( "details:", exc_info=True )

        if 'transferConnected' in self.metrics['flow'] and self.metrics['flow']['transferConnected']: 
            now=nowflt()
            self.metrics['flow']['transferConnectTime'] += now - self.metrics['flow']['transferConnectStart']
            self.metrics['flow']['transferConnectStart']=now

        modules=self.plugins["metricsReport"]

        if hasattr(self,'proto'): # gets re-spawned every batch, so not a permanent thing...
            for scheme in self.proto:
                if hasattr(self.proto[scheme], 'metricsReport'):
                    fn = getattr(self.proto[scheme], 'metricsReport')
                    if callable(fn):
                       modules.append( fn )

        for p in modules:
            if self.o.logLevel.lower() == 'debug' :
                module_name = str(p.__module__).replace('sarracenia.flowcb.', '' )
                self.metrics[module_name] = p()
            else:
                try:
                    module_name = str(p.__module__).replace('sarracenia.flowcb.', '' )
                    self.metrics[module_name] = p()
                except Exception as ex:
                    logger.error( f'flowCallback plugin {p}/metricsReport crashed: {ex}' )
                    logger.debug( "details:", exc_info=True )

    def _runCallbackPoll(self):
        if hasattr(self, "Poll"):
            if self.o.logLevel.lower() == 'debug' :
                self.Poll()
            else:
                try:
                    self.Poll()
                except Exception as ex:
                    logger.error( f'flow Poll crashed: {ex}' )
                    logger.debug( "details:", exc_info=True )

        for plugin in self.plugins['poll']:
            if self.o.logLevel.lower() == 'debug' :
                new_incoming = plugin()
                if len(new_incoming) > 0:
                    self.worklist.incoming.extend(new_incoming)
            else:
                try:
                    new_incoming = plugin()
                    if len(new_incoming) > 0:
                        self.worklist.incoming.extend(new_incoming)
                except Exception as ex:
                    try:
                        logger.error(f'flowCallback plugin {plugin.__module__}.{plugin.__qualname__} crashed: {ex}' )
                    except:
                        # just in case
                        logger.error(f'flowCallback plugin {plugin} crashed: {ex}' )
                    logger.debug("details:", exc_info=True )

    def _runHousekeeping(self, now) -> float:
        """ Run housekeeping callbacks
            Return the time when housekeeping should be run next
        """
        logger.info(f'on_housekeeping pid: {os.getpid()} {self.o.component}/{self.o.config} instance: {self.o.no}')
        if hasattr(self, "on_housekeeping"):
            if self.o.logLevel.lower() == 'debug' :
                self.on_housekeeping()
            else:
                try:
                    self.on_housekeeping()
                except Exception as ex:
                    logger.error( f'flow on_housekeeping crashed: {ex}' )
                    logger.debug( "details:", exc_info=True )

        self.runCallbacksTime('on_housekeeping')
        self.metricsFlowReset()
        self.metrics['flow']['last_housekeeping'] = now

        next_housekeeping = now + self.o.housekeeping
        self.metrics['flow']['next_housekeeping'] = next_housekeeping
        return next_housekeeping

    def has_vip(self) -> list:
        """
            return list of vips which are active on the current machine, or an empty list.
        """

        if not features['vip']['present']: return True

        # no vip given... standalone always has vip.
        if self.o.vip == []:
            return [ 'AnyAddressIsFine' ]

        try:
            for i in netifaces.interfaces():
                for a in netifaces.ifaddresses(i):
                    j = 0
                    while (j < len(netifaces.ifaddresses(i)[a])):
                        k=netifaces.ifaddresses(i)[a][j].get('addr')
                        if k in self.o.vip:
                            return k
                        j += 1
        except Exception as ex:
            logger.error(
                f'error while looking for interfaces to compare with vip {self.o.vip}: {ex}' )
            logger.debug('Exception details: ', exc_info=True)

        return []

    def reject(self, m, code, reason) -> None:
        """
            reject a message.
        """
        self.worklist.rejected.append(m)
        m.setReport(code, reason)

    def please_stop(self) -> None:
        logger.info( f'ok, telling {len(self.plugins["please_stop"])} callbacks about it.')
        self._stop_requested = True
        self.metrics["flow"]['stop_requested'] = True


    def close(self) -> None:

        self.runCallbacksTime('on_stop')
        if os.path.exists( self.o.novipFilename ):
            os.unlink( self.o.novipFilename )
        logger.info(
            f'flow/close completed cleanly pid: {os.getpid()} {self.o.component}/{self.o.config} instance: {self.o.no}'
        )

    def ack(self, mlist) -> None:
        if "ack" in self.plugins:
            for p in self.plugins["ack"]:
                if self.o.logLevel.lower() == 'debug' :
                    p(mlist)
                else:
                    try:
                        p(mlist)
                    except Exception as ex:
                        logger.error( f'flowCallback plugin {p}/ack crashed: {ex}' )
                        logger.debug( "details:", exc_info=True )

    def _run_vip_update(self) -> bool:

        self.have_vip = self.has_vip()
        if (self.o.component == 'poll') and not self.have_vip:
            if self.had_vip:
                logger.info("now passive on vips %s" % self.o.vip )
                with open( self.o.novipFilename, 'w' ) as f:
                    f.write(str(nowflt()) + '\n' )
                self.had_vip=False
        else:
            if not self.had_vip:
                logger.info("now active on vip %s" % self.have_vip )
                self.had_vip=True
                if os.path.exists( self.o.novipFilename ):
                    os.unlink( self.o.novipFilename )

    def run(self):
        """
          This is the core routine of the algorithm, with most important data driven
          loop in it. This implements the General Algorithm (as described in the Concepts Explanation Guide) 
          check if stop_requested once in a while, but never return otherwise.
        """


        if hasattr(self.o, 'metricsFilename' ):
            mdir=os.path.dirname(self.o.metricsFilename)
            if not os.path.isdir(mdir):
                os.makedirs(mdir, self.o.permDirDefault, True)

        pidfilename = sarracenia.config.get_pid_filename(
                self.o.hostdir if self.o.statehost else None,
                self.o.component, self.o.config, self.o.no)
        pdir=os.path.dirname(pidfilename)
        if not os.path.isdir(pdir):
            os.makedirs(mdir, self.o.permDirDefault, True)


        if not self.loadCallbacks(self.plugins['load']):
           return

        logger.debug( f"working directory: {os.getpid()}" )

        next_housekeeping = nowflt() + self.o.housekeeping

        current_rate = 0
        total_messages = 1
        start_time = nowflt()
        now=start_time
        current_sleep = self.o.sleep
        last_time = start_time
        self.metrics['flow']['last_housekeeping'] = start_time

        if self.o.logLevel == 'debug':
            logger.debug("options:")
            self.o.dump()

        logger.debug("callbacks loaded: %s" % self.plugins['load'])
        logger.debug(
            f'pid: {os.getpid()} {self.o.component}/{self.o.config} instance: {self.o.no}'
        )

        spamming = True
        last_gather_len = 0
        stopping = False

        while True:

            if self._stop_requested:
                if stopping:
                    logger.debug('clean stop from run loop')
                    self.close()
                    break
                else:
                    logger.debug( 'starting last pass (without gather) through loop for cleanup.')
                    stopping = True

            self._run_vip_update()

            if now > next_housekeeping or stopping:
                next_housekeeping = self._runHousekeeping(now)
            elif now == start_time:
                self.runCallbacksTime(f'on_start')

            self.worklist.incoming = []

            if (self.o.component == 'poll') or self.have_vip:

                if ( self.o.messageRateMax > 0 ) and (current_rate > 0.8*self.o.messageRateMax ):
                    logger.debug("current_rate (%.2f) vs. messageRateMax(%.2f)) " % (current_rate, self.o.messageRateMax))

                if not stopping:
                    self.gather()

                last_gather_len = len(self.worklist.incoming)
                if (last_gather_len == 0):
                    spamming = True
                else:
                    current_sleep = self.o.sleep
                    spamming = False

                self.filter()

                # this for duplicate cache synchronization.
                if self.worklist.poll_catching_up:
                    self.ack(self.worklist.incoming)
                    self.worklist.incoming = []

                else: # normal processing, when you are active.
                    self.work()
                    self.post(now)

            now = nowflt()
            run_time = now - start_time
            total_messages += last_gather_len

            if (self.o.messageCountMax > 0) and (total_messages > self.o.messageCountMax):
                self.runCallbacksTime('please_stop')

            current_rate = total_messages / run_time
            elapsed = now - last_time

            self.metrics['flow']['msgRate'] = current_rate

            if (last_gather_len == 0) and (self.o.sleep < 0):
                if (self.o.retryEmptyBeforeExit and "retry" in self.metrics
                    and self.metrics['retry']['msgs_in_post_retry'] > 0):
                    logger.debug("Not exiting because there are still messages in the post retry queue.")
                    # Sleep for a while. Messages can't be retried before housekeeping has run...
                    current_sleep = 60
                else:
                    self.runCallbacksTime('please_stop')

            if spamming and (current_sleep < 5):
                current_sleep *= 2

            self.metrics['flow']['current_sleep'] = current_sleep

            # Run housekeeping based on time, and before stopping to ensure it's run at least once
            if now > next_housekeeping or stopping:
                next_housekeeping = self._runHousekeeping(now)

            if (self.o.messageRateMin > 0) and (current_rate <
                                                self.o.messageRateMin):
                logger.warning("receiving below minimum message rate")

            if (self.o.messageRateMax > 0) and (current_rate >=
                                                self.o.messageRateMax):
                stime = 1 + 2 * ((current_rate - self.o.messageRateMax) /
                                 self.o.messageRateMax)
                logger.info(
                    "current_rate/2 (%.2f) above messageRateMax(%.2f): throttling"
                    % (current_rate, self.o.messageRateMax))
            else:
                logger.debug( f" not throttling: limit: {self.o.messageRateMax} " )
                stime = 0

            if (current_sleep > 0):
                if elapsed < current_sleep:
                    stime += current_sleep - elapsed
                    if stime > 60:  # if sleeping for a long time, debug output is good...
                        logger.debug(
                            "sleeping for more than 60 seconds: %.2f seconds. Elapsed since wakeup: %.2f Sleep setting: %.2f "
                            % (stime, elapsed, self.o.sleep))
                else:
                    logger.debug('worked too long to sleep!')
                    last_time = now
                    continue

            if not self._stop_requested and (stime > 0):
                # dividing into small sleeps so exit processing happens faster
                # bug #595, still relatively low cpu usage in increment sized chunks.
                if 5 < stime:
                    increment=5
                else:
                    increment=stime
                while (stime > 0):
                    logger.debug( f"sleeping for {increment:.2f}" )
                    time.sleep(increment)
                    if self._stop_requested:
                        break
                    else:
                        stime -= 5 
                    # Run housekeeping during long sleeps
                    now_for_hk = nowflt()
                    if now_for_hk > next_housekeeping:
                        next_housekeeping = self._runHousekeeping(now_for_hk)

                last_time = now


    def sundew_getDestInfos(self, msg, currentFileOption, filename):
        """
        modified from sundew client

        WHATFN         -- First part (':') of filename 
        HEADFN         -- Use first 2 fields of filename
        NONE           -- Use the entire filename
        TIME or TIME:  -- TIME stamp appended
        DESTFN=fname   -- Change the filename to fname

        ex: mask[2] = 'NONE:TIME'
        """
        if currentFileOption is None or currentFileOption == 'None': return filename

        timeSuffix = ''
        satnet = ''
        parts = filename.split(':')
        firstPart = parts[0]

        if 'sundew_extension' in msg.keys():
            parts = [parts[0]] + msg['sundew_extension'].split(':')
            filename = ':'.join(parts)

        destFileName = filename

        for spec in currentFileOption.split(':'):
            if spec == 'WHATFN':
                destFileName = firstPart
            elif spec == 'HEADFN':
                headParts = firstPart.split('_')
                if len(headParts) >= 2:
                    destFileName = headParts[0] + '_' + headParts[1]
                else:
                    destFileName = headParts[0]
            elif spec == 'SENDER' and 'SENDER=' in filename:
                i = filename.find('SENDER=')
                if i >= 0: destFileName = filename[i + 7:].split(':')[0]
                if destFileName[-1] == ':': destFileName = destFileName[:-1]
            elif spec == 'NONE':
                if 'SENDER=' in filename:
                    i = filename.find('SENDER=')
                    destFileName = filename[:i]
                else:
                    if len(parts) >= 6:
                        # PX default behavior : keep 6 first fields
                        destFileName = ':'.join(parts[:6])
                        #  PDS default behavior  keep 5 first fields
                        if len(parts[4]) != 1:
                            destFileName = ':'.join(parts[:5])
                # extra trailing : removed if present
                if destFileName[-1] == ':': destFileName = destFileName[:-1]
            elif spec == 'NONESENDER':
                if 'SENDER=' in filename:
                    i = filename.find('SENDER=')
                    j = filename.find(':', i)
                    destFileName = filename[:i + j]
                else:
                    if len(parts) >= 6:
                        # PX default behavior : keep 6 first fields
                        destFileName = ':'.join(parts[:6])
                        #  PDS default behavior  keep 5 first fields
                        if len(parts[4]) != 1:
                            destFileName = ':'.join(parts[:5])
                # extra trailing : removed if present
                if destFileName[-1] == ':': destFileName = destFileName[:-1]
            elif re.compile('SATNET=.*').match(spec):
                satnet = ':' + spec
            elif re.compile('DESTFN=.*').match(spec):
                destFileName = spec[7:]
            elif re.compile('DESTFNSCRIPT=.*').match(spec):
                scriptclass = spec[13:].split('.')[-1]
                for dfm in self.plugins['destfn']:
                    classname =  dfm.__qualname__.split('.')[0]
                    if (scriptclass == classname) or (scriptclass.capitalize() == classname): 
                         destFileName = dfm(msg)
            elif spec == 'TIME':
                timeSuffix = ':' + time.strftime("%Y%m%d%H%M%S", time.gmtime())
                if 'pubTime' in msg:
                    timeSuffix = ":" + msg['pubTime'].split('.')[0]
                if 'pubTime' in msg:
                    timeSuffix = ":" + msg['pubTime'].split('.')[0]
                    timeSuffix = timeSuffix.replace('T', '')
                # check for PX or PDS behavior ...
                # if file already had a time extension keep his...
                if len(parts[-1]) == 14 and parts[-1][0] == '2':
                    timeSuffix = ':' + parts[-1]

            else:
                logger.error("Don't understand this DESTFN parameter: %s" %
                             spec)
                return filename
        return destFileName + satnet + timeSuffix


    # ==============================================
    # how will the download file land on this server
    # with all options, this is really tricky
    # ==============================================
    """
        to test changes to updateFieldsAccepted, run:  make test_shim in the SarraC package...
        because it tickles a lot of these settings, in addition to the flow_tests before
        trying to PR changes here.

    """
    def updateFieldsAccepted(self, msg, urlstr, pattern, maskDir,
                             maskFileOption, mirror, path_strip_count, pstrip, flatten) -> None:
        """
           Set new message fields according to values when the message is accepted.
           
           * urlstr: the urlstr being matched (baseUrl+relPath+sundew_extension)
           * pattern: the regex that was matched.
           * maskDir: the current directory to base the relPath from.
           * maskFileOption: filename option value (sundew compatibility options.)
           * strip: number of path entries to strip from the left side of the path.
           * pstrip: pattern strip regexp to apply instead of a count.
           * flatten: a character to replace path separators with toe change a multi-directory 
             deep file name into a single long file name

        """

        # relative path by default mirror

        relPath = '%s' % msg['relPath']

        if self.o.baseUrl_relPath:
            u = sarracenia.baseUrlParse(msg['baseUrl'])
            relPath = u.path[1:] + '/' + relPath

        if self.o.download and 'rename' in msg: 
            # FIXME... why the % ? why not just assign it to copy the value?
            relPath = '%s' % msg['rename']

            # after download we dont propagate renaming... once used, get rid of it
            del msg['rename']
            # FIXME: worry about publishing after a rename.
            # the relpath should be replaced by rename value for downstream
            # because the file was written to rename.
            # not sure if this happens or not.


        token = relPath.split('/')
        filename = token[-1]

        # resolve a current base directory to which the relative path will eventually be added.
        #  update fileOp fields to replace baseDir.
        #if self.o.currentDir : new_dir = self.o.currentDir

        new_dir=''
        if maskDir:
            new_dir = self.o.variableExpansion(maskDir, msg)
        else:
            if self.o.post_baseDir:
                new_dir = self.o.variableExpansion(self.o.post_baseDir, msg)
        d=None
        if self.o.baseDir:
            if new_dir:
                d = new_dir
            elif self.o.post_baseDir:
                d = self.o.variableExpansion(self.o.post_baseDir, msg)

        # to get locally resolvable links and renames, need to mangle the pathnames.
        # to get something to restore for downstream consumers, need to put the original
        # names back.

        if 'fileOp' in msg:
            msg['post_fileOp'] = copy.deepcopy(msg['fileOp'])
            msg['_deleteOnPost'] |= set( [ 'post_fileOp' ] )

        # if provided, strip (integer) ... strip N heading directories
        #         or  pstrip (pattern str) strip regexp pattern from relPath
        # cannot have both (see setting of option strip in sr_config)

        if path_strip_count > 0:

            logger.warning( f"path_strip_count:{path_strip_count}   ")
            strip=path_strip_count 
            if strip < len(token):
                token = token[strip:]

            if 'fileOp' in msg:
                """
                   files are written with cwd being the directory containing the file written.
                   when stripping the root of the tree off, the path must be rendered relative to the
                   directory containing the file: the values are modified to create relative paths.
                """
                for f in ['link', 'hlink', 'rename']:
                    if f in msg['fileOp']:
                        fopv = msg['fileOp'][f].split('/') 
                        # an absolute path file posted is relative to '/' (in relPath) but the values in
                        # the link and rename fields may be absolute, requiring and adjustmeent when stripping
                        if fopv[0] == '':
                            strip += 1
                        elif len(fopv) == 1:
                            toclimb=len(token)-1
                            msg['fileOp'][f] = '../'*(toclimb) + fopv[0]
                        if len(fopv) > strip:
                            rest=fopv[strip:]
                            toclimb=len(token)-rest.count('..')-1
                            msg['fileOp'][f] = '../'*(toclimb)+'/'.join(rest)
                            
        # strip using a pattern
        elif pstrip:

            #MG FIXME Peter's wish to have replacement in pstrip (ex.:${SOURCE}...)

            relstrip = re.sub(pstrip, '', relPath, 1)

            if not filename in relstrip: relstrip = filename
            token = relstrip.split('/')

            if 'fileOp' in msg:
                for f in ['link', 'hlink', 'rename']:
                    if f in msg['fileOp']:
                        msg['fileOp'][f] = re.sub(pstrip, '', msg['fileOp'][f] )
                            
        # if flatten... we flatten relative path
        # strip taken into account

        if flatten != '/':
            filename = flatten.join(token)
            token[-1] = filename

            if 'fileOp' in msg:
                for f in ['link', 'hlink', 'rename']:
                    if f in msg['fileOp']:
                        msg['fileOp'][f] = flatten.join(msg['fileOp'][f].split('/'))
                            
        if self.o.baseDir:
            # remove baseDir from relPath if present.
            token_baseDir = self.o.baseDir.split('/')[1:]
            remcnt=0
            if len(token) > len(token_baseDir):
                for i in range(0,len(token_baseDir)):
                    if token_baseDir[i] == token[i]:
                        remcnt+=1
                    else:
                        break
                if remcnt == len(token_baseDir):
                    token=token[remcnt:] 

            if d:
                if 'fileOp' in msg and len(self.o.baseDir) > 1:
                    for f in ['link', 'hlink', 'rename']:
                        if (f in msg['fileOp']) :
                            if msg['fileOp'][f].startswith(self.o.baseDir):
                                msg['fileOp'][f] = msg['fileOp'][f].replace(self.o.baseDir, d, 1)
                            elif os.sep not in msg['fileOp'][f]:
                                toclimb=len(token)-1
                                msg['fileOp'][f] = '../'*(toclimb) + msg['fileOp'][f]

        elif 'fileOp' in msg and new_dir:
            u = sarracenia.baseUrlParse(msg['baseUrl'])
            for f in ['link', 'hlink', 'rename']:
                if (f in msg['fileOp']):
                    if (len(u.path) > 1):
                        if msg['fileOp'][f].startswith(u.path):
                            msg['fileOp'][f] = msg['fileOp'][f].replace(u.path, new_dir, 1)
                        elif '/' not in msg['fileOp'][f]:
                            toclimb=len(token)-1
                            msg['fileOp'][f] = '../'*(toclimb) + msg['fileOp'][f]
                            
        if self.o.mirror and len(token) > 1:
            new_dir = new_dir + '/' + '/'.join(token[:-1])

        new_dir = self.o.variableExpansion(new_dir, msg)
        # resolution of sundew's dirPattern

        tfname = filename
        # when sr_sender did not derived from sr_subscribe it was always called
        new_dir = self.o.sundew_dirPattern(pattern, urlstr, tfname, new_dir)
        msg.updatePaths(self.o, new_dir, filename)

        if maskFileOption:
            msg['new_file'] = self.sundew_getDestInfos(msg, maskFileOption, filename)
            msg['new_relPath'] = '/'.join(  msg['new_relPath'].split('/')[0:-1] + [ msg['new_file'] ]  )


    def filter(self) -> None:

        logger.debug(
            'start len(incoming)=%d, rejected=%d' %
            (len(self.worklist.incoming), len(self.worklist.rejected)))
        filtered_worklist = []

        if hasattr(self.o, 'directory'):
            default_accept_directory = self.o.directory
        elif hasattr(self.o, 'post_baseDir'):
            default_accept_directory = self.o.post_baseDir
        elif hasattr(self.o, 'baseDir'):
            default_accept_directory = self.o.baseDir

        now = nowflt()
        for m in self.worklist.incoming:
            then = sarracenia.timestr2flt(m['pubTime'])
            lag = now - then
            if self.o.messageAgeMax != 0 and lag > self.o.messageAgeMax:
                self.reject(
                    m, 504,
                    "Excessive lag: %g sec. Skipping download of: %s, " %
                    (lag, m['new_file']))
                continue

            if 'fileOp' in m and 'rename' in m['fileOp']:
                url = self.o.variableExpansion(m['baseUrl'],
                                             m) + os.sep + m['fileOp']['rename']
                if 'sundew_extension' in m and url.count(":") < 1:
                    urlToMatch = url + ':' + m['sundew_extension']
                else:
                    urlToMatch = url
                oldname_matched = False
                for mask in self.o.masks:
                    pattern, maskDir, maskFileOption, mask_regexp, accepting, mirror, strip, pstrip, flatten = mask
                    if (pattern == '.*'):
                        oldname_matched = accepting
                        break
                    matches = mask_regexp.match(urlToMatch)
                    if matches:
                            m[ '_matches'] = matches
                            m['_deleteOnPost'] |= set(['_matches'])
                            oldname_matched = accepting
                    break

            url = self.o.variableExpansion(m['baseUrl'], m)
            if (m['baseUrl'][-1] == '/') or (len(m['relPath']) > 0 and (m['relPath'][0] == '/')):
                if (m['baseUrl'][-1] == '/') and (len(m['relPath'])>0) and (m['relPath'][0] == '/'):
                    url += m['relPath'][1:]
                else:
                    url += m['relPath']
            else:
                url += '/' + m['relPath']

            if 'sundew_extension' in m and url.count(":") < 1:
                urlToMatch = url + ':' + m['sundew_extension']
            else:
                urlToMatch = url

            logger.debug( f" urlToMatch: {urlToMatch} " )
            # apply masks for accept/reject options.
            matched = False
            for mask in self.o.masks:
                pattern, maskDir, maskFileOption, mask_regexp, accepting, mirror, strip, pstrip, flatten = mask
                if (pattern != '.*') :
                    matches = mask_regexp.match(urlToMatch)
                    if matches:
                        m[ '_matches'] = matches
                        m['_deleteOnPost'] |= set(['_matches'])

                if (pattern == '.*') or matches:
                    matched = True
                    if not accepting:
                        if 'fileOp' in m and 'rename' in m['fileOp'] and oldname_matched:
                            # deletion rename case... need to accept with an extra field...
                            if not 'renameUnlink' in m:
                                m['renameUnlink'] = True
                                m['_deleteOnPost'] |= set(['renameUnlink'])
                            logger.debug("rename deletion 1 %s" %
                                         (m['fileOp']['rename']))
                        else:
                            self.reject(
                                m, 304, "mask=%s strip=%s url=%s" %
                                (str(mask), strip, urlToMatch))
                        break

                    self.updateFieldsAccepted(m, url, pattern, maskDir,
                                           maskFileOption, mirror, strip,
                                           pstrip, flatten)

                    filtered_worklist.append(m)
                    break

            if not matched:
                if 'fileOp' in m and ('rename' in m['fileOp']) and oldname_matched:
                    if not 'renameUnlink' in m:
                        m['renameUnlink'] = True
                        m['_deleteOnPost'] |= set(['renameUnlink'])
                    logger.debug("rename deletion 2 %s" % (m['fileOp']['rename']))
                    filtered_worklist.append(m)
                    self.updateFieldsAccepted(m, url, None,
                                           default_accept_directory,
                                           self.o.filename, self.o.mirror,
                                           self.o.strip, self.o.pstrip,
                                           self.o.flatten)
                    continue

                if self.o.acceptUnmatched:
                    logger.debug("accept: unmatched pattern=%s" % (url))
                    # FIXME... missing dir mapping with mirror, strip, etc...
                    self.updateFieldsAccepted(m, url, None,
                                           default_accept_directory,
                                           self.o.filename, self.o.mirror,
                                           self.o.strip, self.o.pstrip,
                                           self.o.flatten)
                    filtered_worklist.append(m)
                else:
                    self.reject(m, 304, "unmatched pattern %s" % url)

        self.worklist.incoming = filtered_worklist

        logger.debug( 'end len(incoming)=%d, rejected=%d' % (len(self.worklist.incoming), len(self.worklist.rejected)))

        self._runCallbacksWorklist('after_accept')

        logger.debug( 'B filtered incoming: %d, ok: %d (directories: %d), rejected: %d, failed: %d stop_requested: %s have_vip: %s'
            % (len(self.worklist.incoming), len(self.worklist.ok), len(self.worklist.directories_ok),
               len(self.worklist.rejected), len(self.worklist.failed), self._stop_requested, self.have_vip))

        self.ack(self.worklist.ok)
        self.worklist.ok = []
        self.ack(self.worklist.rejected)
        self.worklist.rejected = []
        self.ack(self.worklist.failed)


    def gather(self) -> None:
        so_far=0
        keep_going=True
        for p in self.plugins["gather"]:
            try:
                retval = p(self.o.batch-so_far)

                # To avoid having to modify all existing gathers, support old API.
                if type(retval) == tuple:
                    keep_going, new_incoming = retval
                elif type(retval) == list:
                    new_incoming = retval
                else:
                    logger.error( f"flowCallback plugin gather routine {p} returned unexpected type: {type(retval)}. Expected tuple of boolean and list of new messages" )
            except Exception as ex:
                logger.error( f'flowCallback plugin {p} crashed: {ex}' )
                logger.debug( "details:", exc_info=True )
                continue

            if len(new_incoming) > 0:
                self.worklist.incoming.extend(new_incoming)
                so_far += len(new_incoming) 

            # if we gathered enough with a subset of plugins then return.
            if not keep_going or (so_far >= self.o.batch):
                if (self.o.component == 'poll' ):
                    self.worklist.poll_catching_up=True

                return

        # gather is an extended version of poll.
        if self.o.component != 'poll':
            return

        if len(self.worklist.incoming) > 0:
            logger.debug('ingesting %d postings into duplicate suppression cache' % len(self.worklist.incoming) )
            self.worklist.poll_catching_up = True
            return
        else:
            self.worklist.poll_catching_up = False

        if self.have_vip:
            self._runCallbackPoll()

    def do(self) -> None:

        if self.o.download:
            self.do_download()
        else:
            # mark all remaining messages as done.
            self.worklist.ok = self.worklist.incoming
            self.worklist.incoming = []

        logger.debug('processing %d messages worked!' % len(self.worklist.ok))

    def work(self) -> None:

        self.do()

        # need to acknowledge here, because posting will delete message-id
        self.ack(self.worklist.ok)
        self.ack(self.worklist.rejected)
        self.ack(self.worklist.failed)

        # adjust message after action is done, but before 'after_work' so adjustment is possible.
        for m in self.worklist.ok:
            if ('new_baseUrl' in m) and (m['baseUrl'] !=
                                         m['new_baseUrl']):
                m['old_baseUrl'] = m['baseUrl']
                m['_deleteOnPost'] |= set(['old_baseUrl'])
                m['baseUrl'] = m['new_baseUrl']
            if ('new_retrievePath' in m) :
                m['old_retrievePath'] = m['retrievePath']
                m['retrievePath'] = m['new_retrievePath']
                m['_deleteOnPost'] |= set(['old_retrievePath'])

            # if new_file does not match relPath, then adjust relPath so it does.
            if 'relPath' in m and m['new_file'] != m['relPath'].split('/')[-1]:
                if not 'new_relPath' in m:
                    if len(m['relPath']) > 1:
                        m['new_relPath'] = '/'.join( m['relPath'].split('/')[0:-1] + [ m['new_file'] ])
                    else:
                        m['new_relPath'] = m['new_file']
                else:
                    if len(m['new_relPath']) > 1:
                        m['new_relPath'] = '/'.join( m['new_relPath'].split('/')[0:-1] + [ m['new_file'] ] )
                    else:
                        m['new_relPath'] = m['new_file']

            if ('new_relPath' in m) and (m['relPath'] != m['new_relPath']):
                m['old_relPath'] = m['relPath']
                m['_deleteOnPost'] |= set(['old_relPath'])
                m['relPath'] = m['new_relPath']
                m['old_subtopic'] = m['subtopic']
                m['_deleteOnPost'] |= set(['old_subtopic','subtopic'])
                m['subtopic'] = m['new_subtopic']

            if '_format' in m:
                m['old_format'] = m['_format']
                m['_deleteOnPost'] |= set(['old_format'])

            if 'post_format' in m:
                m['_format'] = m['post_format']

            # restore adjustment to fileOp
            if 'post_fileOp' in m:
                m['fileOp'] = m['post_fileOp']

            if self.o.download and 'retrievePath' in m:
                # retrieve paths do not propagate after download.
                del m['retrievePath'] 

        self._runCallbacksWorklist('after_work')

        self.ack(self.worklist.rejected)
        self.worklist.rejected = []
        self.ack(self.worklist.failed)



    def post(self,now) -> None:

        if len(self.plugins["post"]) > 0:

            # work-around for python3.5 not being able to copy re.match issue: 
            # https://github.com/MetPX/sarracenia/issues/857 
            if sys.version_info.major == 3 and sys.version_info.minor <= 6:
                for m in self.worklist.ok:
                    if '_matches' in m:
                        del m['_matches']

            for p in self.plugins["post"]:
                try:
                    p(self.worklist)
                except Exception as ex:
                    logger.error( f'flowCallback plugin {p} crashed: {ex}' )
                    logger.debug( "details:", exc_info=True )

        self._runCallbacksWorklist('after_post')
        self._runCallbacksWorklist('report')
        self._runCallbackMetrics()

        if hasattr(self.o, 'metricsFilename' ) \
                and now > self.metrics_lastWrite+self.o.metrics_writeInterval:

            # assume dir always exist... should check on startup, not here.
            # if os.path.isdir(os.path.dirname(self.o.metricsFilename)):
            metrics=json.dumps(self.metrics)
            with open(self.o.metricsFilename, 'w') as mfn:
                 mfn.write(metrics+"\n")
            self.metrics_lastWrite=now

            if self.o.logMetrics:
                if self.o.logRotateInterval >= 24*60*60:
                    tslen=8
                elif self.o.logRotateInterval > 60:
                    tslen=14
                else:
                    tslen=16
                timestamp=time.strftime("%Y%m%d-%H%M%S", time.gmtime())
                with open(self.o.metricsFilename + '.' + timestamp[0:tslen], 'a') as mfn:
                    mfn.write( f'\"{timestamp}\" : {metrics},\n')

<<<<<<< HEAD
            # removing old metrics files
            logger.debug( f"looking for old metrics for {self.o.metricsFilename}" )
            old_metrics=sorted(glob.glob(self.o.metricsFilename+'.*'))[0:-self.o.logRotateCount]
            for o in old_metrics:
                logger.info( f"removing old metrics file: {o} " )
                os.unlink(o)
=======
>>>>>>> d0954850

        self.worklist.ok = []
        self.worklist.directories_ok = []
        self.worklist.failed = []

    def write_inline_file(self, msg) -> bool:
        """
           write local file based on a message with inlined content.

        """
        # make sure directory exists, create it if not
        if not os.path.isdir(msg['new_dir']):
            try:
                self.worklist.directories_ok.append(msg['new_dir'])
                os.makedirs(msg['new_dir'], 0o775, True)
            except Exception as ex:
                logger.error("failed to make directory %s: %s" %
                             (msg['new_dir'], ex))
                return False

        logger.debug("data inlined with message, no need to download")
        path = msg['new_dir'] + os.path.sep + msg['new_file']
        #path = msg['new_relPath']

        try:
            f = os.fdopen(os.open(path, os.O_RDWR | os.O_CREAT), 'rb+')
        except Exception as ex:
            logger.warning("could not open %s to write: %s" % (path, ex))
            return False

        if msg['content']['encoding'] == 'base64':
            data = b64decode(msg['content']['value'])
        else:
            data = msg['content']['value'].encode(msg['content']['encoding'])

        if self.o.identity_method.startswith('cod,'):
            algo_method = self.o.identity_method[4:]
        elif msg['identity']['method'] == 'cod':
            algo_method = msg['identity']['value']
        else:
            algo_method = msg['identity']['method']

        onfly_algo = sarracenia.identity.Identity.factory(algo_method)
        data_algo = sarracenia.identity.Identity.factory(algo_method)
        onfly_algo.set_path(path)
        data_algo.set_path(path)

        if algo_method == 'arbitrary':
            onfly_algo.value = msg['identity']['value']
            data_algo.value = msg['identity']['value']

        onfly_algo.update(data)

        msg['onfly_checksum'] = {
            'method': algo_method,
            'value': onfly_algo.value
        }

        if ((msg['size'] > 0) and len(data) != msg['size']):
            if self.o.acceptSizeWrong:
                logger.warning(
                    "acceptSizeWrong data size is (%d bytes) vs. expected: (%d bytes)"
                    % (len(data), msg['size']))
            else:
                logger.warning(
                    "decoded data size (%d bytes) does not have expected size: (%d bytes)"
                    % (len(data), msg['size']))
                return False

        #try:
        #    for p in self.plugins['on_data']:
        #        data = p(data)

        #except Exception as ex:
        #    logger.warning("plugin failed: %s" % (p, ex))
        #    return False

        data_algo.update(data)

        #FIXME: If data is changed by plugins, need to update content header.
        #       current code will reproduce the upstream message without mofification.
        #       need to think about whether that is OK or not.

        msg['data_checksum'] = {
            'method': algo_method,
            'value': data_algo.value
        }

        msg['_deleteOnPost'] |= set(['onfly_checksum'])

        msg['_deleteOnPost'] |= set(['data_checksum'])

        try:
            f.write(data)
            f.truncate()
            f.close()
            self.set_local_file_attributes(path, msg)

        except Exception as ex:
            logger.warning("failed writing and finalizing: %s" % (path, ex))
            return False

        return True

    def compute_local_checksum(self, msg) -> None:

        if sarracenia.filemetadata.supports_extended_attributes:
            try:
                x = sarracenia.filemetadata.FileMetadata(msg['new_path'])
                s = x.get('identity')

                if s:
                    metadata_cached_mtime = x.get('mtime')
                    if ((metadata_cached_mtime >= msg['mtime'])):
                        # file has not been modified since checksum value was stored.

                        if (( 'identity' in msg ) and ( 'method' in msg['identity']  ) and \
                            ( msg['identity']['method'] == s['method'] )) or  \
                            ( s['method'] ==  self.o.identity_method ) :
                            # file
                            # cache good.
                            msg['local_identity'] = s
                            msg['_deleteOnPost'] |= set(['local_identity'])
                            b = x.get('blocks')
                            msg['local_blocks'] = b
                            msg['_deleteOnPost'] |= set(['local_blocks'])
                            return
            except:
                pass

        local_identity = sarracenia.identity.Identity.factory(
            msg['identity']['method'])

        if msg['identity']['method'] == 'arbitrary':
            local_identity.value = msg['identity']['value']

        local_identity.update_file(msg['new_path'])
        msg['local_identity'] = {
            'method': msg['identity']['method'],
            'value': local_identity.value
        }
        msg['_deleteOnPost'] |= set(['local_identity'])

    def file_should_be_downloaded(self, msg) -> bool:
        """
          determine whether a comparison of local_file and message metadata indicates that it is new enough
          that writing the file locally is warranted.

          return True to say downloading is warranted.

             False if the file in the message represents the same or an older version that what is corrently on disk.

          origin: refactor & translation of v2: content_should_not_be downloaded

          Assumptions:
                 new_path exists... there is a file to compare against.
        """
        # assert

        lstat = sarracenia.stat(msg['new_path'])
        fsiz = lstat.st_size

        # FIXME... local_offset... offset within the local file... partitioned... who knows?
        #   part of partitioning deferral.
        #end   = self.local_offset + self.length
        if 'size' in msg:
            end = msg['size']
            # compare sizes... if (sr_subscribe is downloading partitions into taget file) and (target_file isn't fully done)
            # This check prevents random halting of subscriber (inplace on) if the messages come in non-sequential order
            # target_file is the same as new_file unless the file is partitioned.
            # FIXME If the file is partitioned, then it is the new_file with a partition suffix.
            #if ('self.target_file == msg['new_file'] ) and ( fsiz != msg['size'] ):
            if (fsiz != msg['size']):
                logger.debug("%s file size different, so cannot be the same" %
                             (msg['new_path']))
                return True
        else:
            end = 0

        # compare dates...

        if 'mtime' in msg:
            new_mtime = sarracenia.timestr2flt(msg['mtime'])
            old_mtime = 0.0

            if self.o.timeCopy:
                old_mtime = lstat.st_mtime
            elif sarracenia.filemetadata.supports_extended_attributes:
                try:
                    x = sarracenia.filemetadata.FileMetadata(msg['new_path'])
                    old_mtime = sarracenia.timestr2flt(x.get('mtime'))
                except:
                    pass

            if new_mtime <= old_mtime:
                self.reject(msg, 304,
                            "mtime not newer %s " % (msg['new_path']))
                return False
            else:
                logger.debug(
                    "{} new version is {} newer (new: {} vs old: {} )".format(
                        msg['new_path'], new_mtime - old_mtime, new_mtime,
                        old_mtime))

        if 'identity' in msg and msg['identity']['method'] in ['random', 'cod']:
            logger.debug("content_match %s sum 0/z never matches" %
                         (msg['new_path']))
            return True

        if end > fsiz:
            logger.debug(
                "new file not big enough... considered different")
            return True

        if not 'identity' in msg: 
            # FIXME... should there be a setting to assume them the same? use cases may vary.
            logger.debug( "no checksum available, assuming different" )
            return True

        try:
            self.compute_local_checksum(msg)
        except:
            logger.debug(
                "something went wrong when computing local checksum... considered different"
            )
            return True

        logger.debug("checksum in message: %s vs. local: %s" %
                     (msg['identity'], msg['local_identity']))

        if msg['local_identity'] == msg['identity']:
            self.reject(msg, 304, "same checksum %s " % (msg['new_path']))
            return False
        else:
            return True

    def removeOneFile(self, path) -> bool:
        """
          process an unlink event, returning boolean success.
        """

        logger.debug("path to remove: %s" % path)

        ok = True
        try:
            if os.path.isfile(path): os.unlink(path)
            if os.path.islink(path): os.unlink(path)
            if os.path.isdir(path): os.rmdir(path)
            logger.debug("removed %s" % path)
        except:
            logger.error("could not remove %s." % path)
            logger.debug('Exception details: ', exc_info=True)
            ok = False

        return ok

    def renameOneItem(self, old, path) -> bool:
        """
            for messages with an rename file operation, it is to rename a file.
        """
        ok = True
        if not os.path.exists(old):
            logger.info(
                "old file %s not found, if destination (%s) missing, then fall back to copy"
                % (old, path))
            # if the destination file exists, assume rename already happenned,
            # otherwis return false so that caller falls back to downloading/sending the file.
            # return os.path.isfile(path) 
            # PAS 2022/12/01 ... only 1 message to interpret, will never be a previous rename.
            return False

        try:

            if os.path.isfile(path): os.unlink(path)
            if os.path.islink(path): os.unlink(path)
            if os.path.isdir(path): os.rmdir(path)
            os.rename(old, path)
            logger.info("renamed %s -> %s" % (old, path))
        except:
            logger.error(
                "sr_subscribe/doit_download: could not rename %s to %s " %
                (old, path))
            logger.debug('Exception details: ', exc_info=True)
            ok = False
        return ok

    def mkdir(self, msg) -> bool:
        """
            perform an mkdir.
        """

        ok=False
        path = msg['new_dir'] + '/' + msg['new_file']
        logger.debug( f"message is to mkdir {path}" )

        if not os.path.isdir(msg['new_dir']):
            try:
                os.makedirs(msg['new_dir'], self.o.permDirDefault, True)
            except Exception as ex:
                logger.warning("making %s: %s" % (msg['new_dir'], ex))
                logger.debug('Exception details:', exc_info=True)

        if os.path.isdir(path):
            logger.debug( f"no need to mkdir {path} as it exists" )
            return True

        if 'mode' in msg:
            mode=msg['mode']
        else:
            mode=self.o.permDirDefault

        if type(mode) is not int:
            mode=int(mode,base=8)

        try:
            os.mkdir(path,mode=mode)
            ok=True
        except Exception as ex:
            logger.error( f"mkdir {path} failed." )
            logger.debug('Exception details:', exc_info=True)
        return ok

    def link1file(self, msg, symbolic=True) -> bool:
        """        
          perform a link of a single file, based on a message, returning boolean success
          if it's Symbolic, then do that. else do a hard link.

          imported from v2/subscribe/doit_download "link event, try to link the local product given by message"
        """
        logger.debug("message is to link %s to %s" %
                     (msg['new_file'], msg['fileOp']['link']))

        # redundant, check is done in caller.
        #if not 'link' in self.o.fileEvents:
        #    logger.info("message to link %s to %s ignored (events setting)" %  \
        #                                    ( msg['new_file'], msg['fileOp'][ 'link' ] ) )
        #    return False

        if not os.path.isdir(msg['new_dir']):
            try:
                self.worklist.directories_ok.append(msg['new_dir'])
                os.makedirs(msg['new_dir'], self.o.permDirDefault, True)
            except Exception as ex:
                logger.warning("making %s: %s" % (msg['new_dir'], ex))
                logger.debug('Exception details:', exc_info=True)

        ok = True
        try:
            path = msg['new_dir'] + '/' + msg['new_file']

            if os.path.isfile(path): os.unlink(path)
            if os.path.islink(path): os.unlink(path)
            #if os.path.isdir(path): os.rmdir(path)

            if 'hlink' in msg['fileOp'] :
                os.link(msg['fileOp']['hlink'], path)
                logger.info("%s hard-linked to %s " % (msg['new_file'], msg['fileOp']['hlink']))
            else:
                os.symlink(msg['fileOp']['link'], path)
                logger.info("%s sym-linked to %s " % (msg['new_file'], msg['fileOp']['link']))

        except:
            ok = False
            logger.error("link of %s %s failed." %
                         (msg['new_file'], msg['fileOp']))
            logger.debug('Exception details:', exc_info=True)

        return ok

    def do_download(self) -> None:
        """
           do download work for self.worklist.incoming, placing files:
                successfully downloaded in worklist.ok
                temporary failures in worklist.failed
                permanent failures (or files not to be downloaded) in worklist.rejected

        """

        if not self.o.download:
            self.worklist.ok = self.worklist.incoming
            self.worklist.incoming = []
            return

        for msg in self.worklist.incoming:

            if 'newname' in msg:
                """
                  revamped rename algorithm requires only 1 message, ignore newname.
                """
                self.worklist.ok.append(msg)
                continue

            new_path = msg['new_dir'] + os.path.sep + msg['new_file']
            new_file = msg['new_file']

            if not os.path.isdir(msg['new_dir']):
                try:
                    logger.debug( f"missing destination directories, makedirs: {msg['new_dir']} " )
                    self.worklist.directories_ok.append(msg['new_dir'])
                    os.makedirs(msg['new_dir'], 0o775, True)
                except Exception as ex:
                    logger.warning("making %s: %s" % (msg['new_dir'], ex))
                    logger.debug('Exception details:', exc_info=True)
        
            os.chdir(msg['new_dir'])
            logger.debug( f"chdir {msg['new_dir']}")

            if 'fileOp' in msg :
                if 'rename' in msg['fileOp']:

                    if 'renameUnlink' in msg:
                        self.removeOneFile(msg['fileOp']['rename'])
                        msg.setReport(201, 'old unlinked %s' % msg['fileOp']['rename'])
                        self.worklist.ok.append(msg)
                        self.metrics['flow']['transferRxFiles'] += 1
                        self.metrics['flow']['transferRxLast'] = msg['report']['timeCompleted']

                    else:
                        # actual rename...
                        ok = self.renameOneItem(msg['fileOp']['rename'], new_path)
                        # if rename succeeds, fall through to download object to find if the file renamed
                        # actually matches the one advertised, and potentially download it.
                        # if rename fails, recover by falling through to download the data anyways.
                        if ok:
                            self.worklist.ok.append(msg)
                            self.metrics['flow']['transferRxFiles'] += 1
                            msg.setReport(201, 'renamed')
                            self.metrics['flow']['transferRxLast'] = msg['report']['timeCompleted']
                            continue

                elif ('directory' in msg['fileOp']) and ('remove' in msg['fileOp'] ): 
                    if  'rmdir' not in self.o.fileEvents:
                        self.reject(msg, 202, "skipping rmdir %s" % new_path)
                        continue

                    if self.removeOneFile(new_path):
                        msg.setReport(201, 'rmdired')
                        self.worklist.ok.append(msg)
                        self.metrics['flow']['transferRxFiles'] += 1
                        self.metrics['flow']['transferRxLast'] = msg['report']['timeCompleted']
                    else:
                        #FIXME: should this really be queued for retry? or just permanently failed?
                        # in rejected to avoid retry, but wondering if failed and deferred
                        # should be separate lists in worklist...
                        self.reject(msg, 500, "rmdir %s failed" % new_path)
                    continue

                elif ('remove' in msg['fileOp']):
                    if 'delete' not in self.o.fileEvents:
                        self.reject(msg, 202, "skipping delete %s" % new_path)
                        continue

                    if self.removeOneFile(new_path):
                        msg.setReport(201, 'removed')
                        self.worklist.ok.append(msg)
                        self.metrics['flow']['transferRxFiles'] += 1
                        self.metrics['flow']['transferRxLast'] = msg['report']['timeCompleted']
                    else:
                        #FIXME: should this really be queued for retry? or just permanently failed?
                        # in rejected to avoid retry, but wondering if failed and deferred
                        # should be separate lists in worklist...
                        self.reject(msg, 500, "remove %s failed" % new_path)
                    continue

                # no elif because if rename fails and operation is an mkdir or a symlink..
                # need to retry as ordinary creation, similar to normal file copy case.
                if 'directory' in msg['fileOp']:
                    if 'mkdir' not in self.o.fileEvents:
                        self.reject(msg, 202, "skipping mkdir %s" % new_path)
                        continue

                    if self.mkdir(msg):
                        msg.setReport(201, 'made directory')
                        self.worklist.ok.append(msg)
                        self.metrics['flow']['transferRxFiles'] += 1
                        self.metrics['flow']['transferRxLast'] = msg['report']['timeCompleted']
                    else:
                        # as above...
                        self.reject(msg, 500, "mkdir %s failed" % msg['new_file'])
                    continue

                elif 'link' in msg['fileOp'] or 'hlink' in msg['fileOp']:
                    if 'link' not in self.o.fileEvents:
                        self.reject(msg, 202, "skipping link %s" % new_path)
                        continue

                    if self.link1file(msg):
                        msg.setReport(201, 'linked')
                        self.worklist.ok.append(msg)
                        self.metrics['flow']['transferRxFiles'] += 1
                        self.metrics['flow']['transferRxLast'] = msg['report']['timeCompleted']
                    else:
                        # as above...
                        self.reject(msg, 500, "link %s failed" % msg['fileOp'])
                    continue

            # establish new_inflight_path which is the file to download into initially.
            if self.o.inflight == None or (
                ('blocks' in msg) and (msg['blocks']['method'] == 'inplace')):
                new_inflight_path = msg['new_file']
            elif type(self.o.inflight) == str:
                if self.o.inflight == '.':
                    new_inflight_path = '.' + new_file
                elif (self.o.inflight[-1] == '/') or (self.o.inflight[0] == '/'):
                    if not self.o.dry_run and not os.path.isdir(self.o.inflight):
                        try:
                            os.mkdir(self.o.inflight)
                            os.chmod(self.o.inflight, self.o.permDirDefault)
                        except:
                            pass
                    new_inflight_path = self.o.inflight + new_file
                elif self.o.inflight[0] == '.':
                    new_inflight_path = new_file + self.o.inflight
            else:
                #inflight is interval: minimum the age of the source file, as per message.
                logger.error('interval inflight setting: %s, not appropriate for downloads.' %
                             self.o.inflight)
                # FIXME... what to do?
                self.reject(
                    msg, 503, "invalid inflight %s settings %s" %
                    (self.o.inflight, new_path))
                continue

            msg['new_inflight_path'] = new_inflight_path
            msg['new_path'] = new_path

            msg['_deleteOnPost'] |= set(['new_path'])
            msg['_deleteOnPost'] |= set(['new_inflight_path'])

            # assert new_inflight_path is set.

            if os.path.exists(msg['new_inflight_path']):

                if self.o.inflight:
                    how_old = time.time() - os.path.getmtime(msg['new_inflight_path'])
                    #FIXME: if mtime > 5 minutes, perhaps rm it, and continue? what if transfer crashed?
                    #       Added this with fixed value, should it be a setting?
                    if how_old > 300:
                        os.unlink( msg['new_inflight_path'] )
                        logger.info(
                            f"inflight file is {how_old}s old. Removed previous attempt {msg['new_path']}" )
                    else:
                        logger.warning(
                            'inflight file already exists. race condition, deferring transfer of %s'
                            % msg['new_path'])
                    self.worklist.failed.append(msg)
                    continue
                # overwriting existing file.

            # FIXME: decision of whether to download, goes here.
            if os.path.isfile(new_path):
                if not self.o.overwrite:
                    self.reject(msg, 204,
                                "not overwriting existing file %s" % new_path)
                    continue

                if not self.file_should_be_downloaded(msg):
                    continue

            # download content
            if 'content' in msg.keys():
                if self.write_inline_file(msg):
                    msg.setReport(201, "Download successful (inline content)")
                    self.worklist.ok.append(msg)
                    self.metrics['flow']['transferRxLast'] = msg['report']['timeCompleted']
                    continue
                logger.warning(
                    "failed to write inline content %s, falling through to download"
                    % new_path)

            parsed_url = sarracenia.baseUrlParse(msg['baseUrl'])
            self.scheme = parsed_url.scheme

            i = 1
            while i <= self.o.attempts:

                if i > 1:
                    logger.warning("downloading again, attempt %d" % i)

                ok = self.download(msg, self.o)
                if ok:
                    logger.debug("downloaded ok: %s" % new_path)
                    msg.setReport(201, "Download successful" )
                    # if content is present, but downloaded anyways, then it is no good, and should not be forwarded.
                    if 'content' in msg:
                        del msg['content']
                    self.worklist.ok.append(msg)
                    self.metrics['flow']['transferRxLast'] = msg['report']['timeCompleted']
                    break
                else:
                    logger.info("attempt %d failed to download %s/%s to %s" \
                        % ( i, msg['baseUrl'], msg['relPath'], new_path) )
                i = i + 1

            if not ok:
                logger.error(
                    "gave up downloading for now, appending to retry queue")
                self.worklist.failed.append(msg)
            # FIXME: file reassembly missing?
            #if self.inplace : file_reassemble(self)

        self.worklist.incoming = []

    # v2 sr_util.py ... generic sr_transport imported here...

    # generalized download...
    def download(self, msg, options) -> bool:
        """
           download/transfer one file based on message, return True if successful, otherwise False.
        """

        self.o = options

        if 'retrievePath' in msg:
            logger.debug("%s_transport download override retrievePath=%s" % (self.scheme, msg['retrievePath']))
            remote_file = msg['retrievePath']
            cdir = None
            if msg['relPath'][0] == '/' or msg['baseUrl'][-1] == '/':
                urlstr = msg['baseUrl'] + msg['relPath']
            else:
                urlstr = msg['baseUrl'] + '/' + msg['relPath']
        else:
            logger.debug("%s_transport download relPath=%s" % (self.scheme, msg['relPath']))

            # split the path to the file and the file
            # if relPath is just the file remote_path will return empty
            remote_path, remote_file = os.path.split(msg['relPath'])

            u = sarracenia.baseUrlParse(msg['baseUrl']) 
            logger.debug( f"baseUrl.path= {u.path} ")
            if remote_path:
                if u.path: 
                    if ( u.path[-1] != '/' ) and ( remote_path[0] != '/' ) :
                        remote_path = u.path + '/' + remote_path
                    else:
                        remote_path = u.path + remote_path

                cdir = remote_path
            else:
                if u.path:
                    cdir=u.path
                else:
                    cdir=None

            if msg['relPath'][0] == '/' or msg['baseUrl'][-1] == '/':
                urlstr = msg['baseUrl'] + msg['relPath']
            else:
                urlstr = msg['baseUrl'] + '/' + msg['relPath']


        istr =msg['identity']  if ('identity' in msg) else "None"
        fostr = msg['fileOp'] if ('fileOp' in msg ) else "None"

        logger.debug( 'identity: %s, fileOp: %s' % ( istr, fostr ) ) 
        new_inflight_path = ''

        new_dir = msg['new_dir']
        new_file = msg['new_file']
        new_inflight_path = None

        if 'blocks' in msg: 
            if msg['blocks']['method'] in [ 'inplace' ]: # download only a specific block from a file, not the whole thing.
                logger.debug( f"splitting 1 file into {len(msg['blocks']['manifest'])} block messages." )
                blkno = msg['blocks']['number']
                blksz_l = sarracenia.naturalSize(msg['blocks']['size']).split()
                blksz = blksz_l[0]+blksz_l[1][0].lower()
                if not '§block_' in new_file:
                    new_file += f"§block_{blkno:04d},{blksz}_§"
                msg['new_file'] = new_file

        if options.inflight == None:
            new_inflight_path = new_file
        elif type(options.inflight) == str:
            if options.inflight == '.':
                new_inflight_path = '.' + new_file
            elif ( options.inflight[-1] == '/' ) or (options.inflight[0] == '/'):
                new_inflight_path = options.inflight + new_file
            elif options.inflight[0] == '.':
                new_inflight_path = new_file + options.inflight
        else:
            logger.error('inflight setting: %s, not for downloads.' %
                         options.inflight)
        if new_inflight_path:
            msg['new_inflight_path'] = new_inflight_path
            msg['_deleteOnPost'] |= set(['new_inflight_path'])

        if 'download' in self.plugins and len(self.plugins['download']) > 0:
            ok = False
            for plugin in self.plugins['download']:
                try:
                    ok = plugin(msg)
                    if type(ok) is not bool:
                        logger.error( f"{plugin} returned {type(ok)}. Should return boolean" )
                except Exception as ex:
                    logger.error( f'flowCallback plugin {plugin} crashed: {ex}' )
                    logger.debug( "details:", exc_info=True )

                if not ok: return False
            return True

        if self.o.dry_run:
            curdir = new_dir
        else:
            try:
                curdir = os.getcwd()
            except:
                curdir = None

        if curdir != new_dir:
            # make sure directory exists, create it if not
            try:
                if not os.path.isdir(new_dir):
                    self.worklist.directories_ok.append(new_dir)
                    os.makedirs(new_dir, 0o775, True)
                os.chdir(new_dir)
                logger.debug( f"local cd to {new_dir}") 
            except Exception as ex:
                logger.warning("making %s: %s" % (new_dir, ex))
                logger.debug('Exception details:', exc_info=True)
                return False

        try:
            options.sendTo = msg['baseUrl']

            if (not (self.scheme in self.proto)) or (self.proto[self.scheme] is None):
                self.proto[self.scheme] = sarracenia.transfer.Transfer.factory(self.scheme, self.o)
                self.metrics['flow']['transferConnected'] = True
                self.metrics['flow']['transferConnectStart'] = time.time() 

            if (not self.o.dry_run) and not self.proto[self.scheme].check_is_connected():

                    if self.metrics['flow']['transferConnected']: 
                         now=nowflt()
                         self.metrics['flow']['transferConnectTime'] += now - self.metrics['flow']['transferConnectStart']
                         self.metrics['flow']['transferConnectStart'] = 0
                         self.metrics['flow']['transferConnected'] = False

                    logger.debug("%s_transport download connects" % self.scheme)
                    ok = self.proto[self.scheme].connect()
                    if not ok:
                        self.proto[self.scheme] = None
                        return False

                    self.metrics['flow']['transferConnected'] = True
                    self.metrics['flow']['transferConnectStart'] = time.time() 
                    logger.debug('connected')

            #=================================
            # if parts, check that the protol supports it
            #=================================

            #if not hasattr(proto,'seek') and ('blocks' in msg) and ( msg['blocks']['method'] == 'inplace' ):
            #   logger.error("%s, inplace part file not supported" % self.scheme)
            #   return False

            cwd = None
         
            if (not self.o.dry_run) and hasattr(self.proto[self.scheme], 'getcwd'):
                cwd = self.proto[self.scheme].getcwd()
                logger.debug( f" from proto getcwd: {cwd} ")

            if cdir and cwd != cdir:
                logger.debug("%s_transport remote cd to %s" % (self.scheme, cdir))
                if self.o.dry_run:
                    cwd = cdir
                else:
                    try:
                         self.proto[self.scheme].cd(cdir)
                    except Exception as ex:
                         logger.error("chdir %s: %s" % (cdir, ex))
                         return False

            remote_offset = 0
            exactLength=False
            if ('blocks' in msg) and (msg['blocks']['method'] == 'inplace'):
                blkno=msg['blocks']['number']
                remote_offset=0
                exactLength=True
                while blkno > 0:
                    blkno -= 1
                    remote_offset += msg['blocks']['manifest'][blkno]['size']

                block_length=msg['blocks']['manifest'][msg['blocks']['number']]['size']
                logger.debug( f"offset calculation:  start={remote_offset} count={block_length}" )

            elif 'size' in msg:
                block_length = msg['size']
            else:
                block_length = 0

            #download file

            logger.debug(
                'Beginning fetch of %s %d-%d into %s %d-%d' %
                (urlstr, remote_offset, block_length-1, new_inflight_path, msg['local_offset'],
                 msg['local_offset'] + block_length - 1))

            # FIXME  locking for i parts in temporary file ... should stay lock
            # and file_reassemble... take into account the locking

            if self.o.identity_method.startswith('cod,'):
                download_algo = self.o.identity_method[4:]
            elif 'identity' in msg:
                download_algo = msg['identity']['method']
            else:
                download_algo = None

            if download_algo:
                self.proto[self.scheme].set_sumalgo(download_algo)

            if download_algo == 'arbitrary':
                self.proto[self.scheme].set_sumArbitrary(
                    msg['identity']['value'])

            if (type(options.inflight) == str) \
                and (options.inflight[0] == '/' or options.inflight[-1] == '/') \
                and not os.path.exists(options.inflight):

                try:
                    if not self.o.dry_run:
                        os.mkdir(options.inflight)
                        os.chmod(options.inflight, options.permDirDefault)
                except:
                    logger.error('unable to make inflight directory %s/%s' %
                                 (msg['new_dir'], options.inflight))
                    logger.debug('Exception details: ', exc_info=True)

            logger.debug( "hasAccel=%s, thresh=%d, len=%d, remote_off=%d, local_off=%d inflight=%s" % \
                ( hasattr( self.proto[self.scheme], 'getAccelerated' ),  \
                self.o.accelThreshold, block_length, remote_offset,  msg['local_offset'], new_inflight_path ) )

            accelerated = hasattr( self.proto[self.scheme], 'getAccelerated') and \
                (self.o.accelThreshold > 0 ) and (block_length > self.o.accelThreshold) and \
                (remote_offset == 0) and ( msg['local_offset'] == 0)

            if not self.o.dry_run:
                try:
                    if accelerated:
                        len_written = self.proto[self.scheme].getAccelerated(
                            msg, remote_file, new_inflight_path, block_length, remote_offset, exactLength)
                        #FIXME: no onfly_checksum calculation during download.
                    else:
                        self.proto[self.scheme].set_path(new_inflight_path)
                        len_written = self.proto[self.scheme].get(
                            msg, remote_file, new_inflight_path, remote_offset,
                            msg['local_offset'], block_length, exactLength)
                except Exception as ex:
                    logger.error( f"could not get {remote_file}: {ex}" )
                    return False

            else:
                len_written = block_length

            if ('blocks' in msg) and (msg['blocks']['method'] == 'inplace'):
                msg['blocks']['method'] = 'separate'

            if (len_written == block_length):
                if not self.o.dry_run:
                    if accelerated:
                        self.proto[self.scheme].update_file(new_inflight_path)
            elif len_written < 0:
                logger.error("failed to download %s" % new_file)
                if (self.o.inflight != None) and os.path.isfile(new_inflight_path):
                    os.remove(new_inflight_path)
                return False
            else:
                if block_length == 0:
                    if self.o.acceptSizeWrong:
                        logger.debug(
                            'AcceptSizeWrong %d of with no length given for %s assuming ok'
                            % (len_written, new_inflight_path))
                    else:
                        logger.warning(
                            'downloaded %d of with no length given for %s assuming ok'
                            % (len_written, new_inflight_path))
                else:
                    if self.o.acceptSizeWrong:
                        logger.debug(
                            'AcceptSizeWrong download size mismatch, received %d of expected %d bytes for %s'
                            % (len_written, block_length, new_inflight_path))
                    else:
                        if len_written > block_length:
                            logger.error( f'download more {len_written} than expected {block_length} bytes for {new_inflight_path}' )
                        else:
                            logger.error( f'incomplete download only {len_written} of expected {block_length} bytes for {new_inflight_path}' )
                        if (self.o.inflight != None) and os.path.isfile(new_inflight_path):
                            os.remove(new_inflight_path)
                        return False
                # when len_written is different than block_length
                msg['size'] = len_written

            # if we haven't returned False by this point, assuming download was successful
            if (new_inflight_path != new_file):
                if os.path.isfile(new_file):
                    os.remove(new_file)
                os.rename(new_inflight_path, new_file)
            
            # older versions don't include the contentType, so patch it here.
            if features['filetypes']['present'] and 'contentType' not in msg:
                msg['contentType'] = magic.from_file(new_file,mime=True)

            self.metrics['flow']['transferRxBytes'] += len_written
            self.metrics['flow']['transferRxFiles'] += 1

            if download_algo and not self.o.dry_run:
                msg['onfly_checksum'] = self.proto[self.scheme].get_sumstr()
                msg['data_checksum'] = self.proto[self.scheme].data_checksum

                if self.o.identity_method.startswith('cod,') and not accelerated:
                    msg['identity'] = msg['onfly_checksum']

                msg['_deleteOnPost'] |= set(['onfly_checksum'])
                msg['_deleteOnPost'] |= set(['data_checksum'])

            # fix message if no partflg (means file size unknown until now)
            #if not 'blocks' in msg:
            #    #msg['size'] = self.proto[self.scheme].fpos ... fpos not set when accelerated.

            # fix permission
            if not self.o.dry_run:
                self.set_local_file_attributes(new_file, msg)

            if options.delete and hasattr(self.proto[self.scheme], 'delete'):
                try:
                    if not self.o.dry_run:
                        self.proto[self.scheme].delete(remote_file)
                    logger.debug('file deleted on remote site %s' %
                                 remote_file)
                except Exception as ex:
                    logger.error( f'unable to delete remote file {remote_file}: {ex}' )
                    logger.debug('Exception details: ', exc_info=True)

            if (self.o.acceptSizeWrong or (block_length == 0)) and (len_written > 0):
                return True

            if (len_written != block_length):
                return False

        except Exception as ex:
            logger.debug('Exception details: ', exc_info=True)
            logger.warning("failed to write %s: %s" % (new_inflight_path, ex))

            #closing on problem
            if not self.o.dry_run:
                try:
                    self.proto[self.scheme].close()
                except:
                    logger.debug('closing exception details: ', exc_info=True)
            self.metrics['flow']["transferConnected"] = False
            if 'transferConnectLast' in self.metrics['flow']:
                self.metrics['flow']['transferConnectedTime'] = time.time() - self.metrics['flow']['transferConnectLast']
            else:
                self.metrics['flow']['transferConnectedTime'] = 0
            self.cdir = None
            self.proto[self.scheme] = None
        
            if (not self.o.dry_run) and os.path.isfile(new_inflight_path):
                os.remove(new_inflight_path)
            return False
        return True

    # generalized send...
    def send(self, msg, options):
        self.o = options
        logger.debug( f"{self.scheme}_transport sendTo: {self.o.sendTo}" )
        logger.debug("%s_transport send %s %s" %
                     (self.scheme, msg['new_dir'], msg['new_file']))

        if len(self.plugins['send']) > 0:
            ok = False
            for plugin in self.plugins['send']:
                try:
                    ok = plugin(msg)
                    if type(ok) is not bool:
                        logger.error( f"{plugin} returned {type(ok)}. Should return boolean" )
                except Exception as ex:
                    logger.error( f'flowCallback plugin {plugin} crashed: {ex}' )
                    logger.debug( "details:", exc_info=True )

                if not ok: return False
            return True

        if self.o.baseDir:
            local_path = self.o.variableExpansion(self.o.baseDir,
                                                msg) + '/' + msg['relPath']
        else:
            local_path = '/' + msg['relPath']

        # older versions don't include the contentType, so patch it here.
        if features['filetypes']['present'] and \
           ('contentType' not in msg) and (not 'fileOp' in msg):
            msg['contentType'] = magic.from_file(local_path,mime=True)

        local_dir = os.path.dirname(local_path).replace('\\', '/')
        local_file = os.path.basename(local_path).replace('\\', '/')
        new_dir = msg['new_dir'].replace('\\', '/')
        new_file = msg['new_file'].replace('\\', '/')
        new_inflight_path = None

        try:
            curdir = os.getcwd()
        except:
            curdir = None

        if (curdir != local_dir) and not self.o.dry_run:
            try:
                os.chdir(local_dir)
            except Exception as ex:
                logger.error("could not chdir to %s to write: %s" % (local_dir, ex))
                return False

        try:

            if not self.o.dry_run:
                if (not (self.scheme in self.proto)) or \
                   (self.proto[self.scheme] is None) or not self.proto[self.scheme].check_is_connected():
                    logger.debug("%s_transport send connects" % self.scheme)
    
                    if self.metrics['flow']['transferConnected']: 
                         now = nowflt()
                         self.metrics['flow']['transferConnectTime'] += now - self.metrics['flow']['transferConnectStart']
                         self.metrics['flow']['transferConnectStart'] = 0
                         self.metrics['flow']['transferConnected'] = False

                    self.proto[self.scheme] = sarracenia.transfer.Transfer.factory( self.scheme, options)
    
                    ok = self.proto[self.scheme].connect()
                    if not ok: return False
                    self.cdir = None
                    self.metrics['flow']['transferConnected'] = True
                    self.metrics['flow']['transferConnectStart'] = time.time() 

            elif not (self.scheme in self.proto) or self.proto[self.scheme] is None:
                logger.debug("dry_run %s_transport send connects" % self.scheme)
                self.proto[self.scheme] = sarracenia.transfer.Transfer.factory( self.scheme, options)
                self.cdir = None
                self.metrics['flow']['transferConnected'] = True
                self.metrics['flow']['transferConnectStart'] = time.time() 

            #=================================
            # if parts, check that the protocol supports it
            #=================================

            if not self.o.dry_run and not hasattr(self.proto[self.scheme],
                           'seek') and ('blocks' in msg) and (
                               msg['blocks']['method'] == 'inplace'):
                logger.error("%s, inplace part file not supported" %
                             self.scheme)
                return False

            #=================================
            # if umask, check that the protocol supports it ...
            #=================================

            inflight = options.inflight
            if not hasattr(self.proto[self.scheme],
                           'umask') and options.inflight == 'umask':
                logger.warning("%s, umask not supported" % self.scheme)
                inflight = None

            #=================================
            # if renaming used, check that the protocol supports it ...
            #=================================

            if not hasattr(self.proto[self.scheme],
                           'rename') and options.inflight.startswith('.'):
                logger.warning("%s, rename not supported" % self.scheme)
                inflight = None

            #=================================
            # remote set to new_dir
            #=================================

            cwd = None
            if hasattr(self.proto[self.scheme], 'getcwd'):
                if not self.o.dry_run:
                    try:
                        cwd = self.proto[self.scheme].getcwd()
                    except Exception as ex:
                        logger.error( f"could not getcwd: {ex}" )
                        return False

            if cwd != new_dir:
                logger.debug("%s_transport send cd to %s" %
                             (self.scheme, new_dir))
                if not self.o.dry_run:
                    try:
                        self.proto[self.scheme].cd_forced(775, new_dir)
                    except Exception as ex:
                        logger.error( f"could not chdir to {new_dir}: {ex}" )
                        return False

            #=================================
            # delete event
            #=================================

            if 'fileOp' in msg:
                if 'remove' in msg['fileOp'] :
                    if hasattr(self.proto[self.scheme], 'delete'):
                        logger.debug("message is to remove %s" % new_file)
                        if not self.o.dry_run:
                            if 'directory' in msg['fileOp']: 
                                try:
                                    self.proto[self.scheme].rmdir(new_file)
                                except Exception as ex:
                                    logger.error( f"could not rmdir {new_file}: {ex}" )
                                    return False
                            else:
                                try:
                                    self.proto[self.scheme].delete(new_file)
                                except Exception as ex:
                                    logger.error( f"could not delete {new_file}: {ex}" )
                                    return False

                        msg.setReport(201, f'file or directory removed')
                        self.metrics['flow']['transferTxFiles'] += 1
                        self.metrics['flow']['transferTxLast'] = msg['report']['timeCompleted']
                        return True
                    logger.error("%s, delete not supported" % self.scheme)
                    return False

                if 'rename' in msg['fileOp'] :
                    if hasattr(self.proto[self.scheme], 'delete'):
                        logger.debug( f"message is to rename {msg['fileOp']['rename']} to {new_file}" )
                        if not self.o.dry_run:
                            try:
                                self.proto[self.scheme].rename(msg['fileOp']['rename'], new_file)
                            except Exception as ex:
                                logger.error( f"could not rename {new_file}: {ex}" )
                                return False

                        msg.setReport(201, f'file renamed')
                        self.metrics['flow']['transferTxFiles'] += 1
                        self.metrics['flow']['transferTxLast'] = msg['report']['timeCompleted']
                        return True
                    logger.error("%s, delete not supported" % self.scheme)
                    return False

                if 'directory' in msg['fileOp'] :
                    if 'contentType' not in msg:
                        msg['contentType'] = 'text/directory'
                    if hasattr(self.proto[self.scheme], 'mkdir'):
                        logger.debug( f"message is to mkdir {new_file}")
                        if not self.o.dry_run:
                            try:
                                self.proto[self.scheme].mkdir(new_file)
                            except Exception as ex:
                                logger.error( f"could not mkdir {new_file}: {ex}" )
                                return False
                        msg.setReport(201, f'directory created')
                        self.metrics['flow']['transferTxFiles'] += 1
                        self.metrics['flow']['transferTxLast'] = msg['report']['timeCompleted']
                        return True
                    logger.error("%s, mkdir not supported" % self.scheme)
                    return False


                #=================================
                # link event
                #=================================

                if 'hlink' in msg['fileOp']:
                    if 'contentType' not in msg:
                        msg['contentType'] = 'text/link'
                    if hasattr(self.proto[self.scheme], 'link'):
                        logger.debug("message is to link %s to: %s" % (new_file, msg['fileOp']['hlink']))
                        if not self.o.dry_run:
                            try:
                                self.proto[self.scheme].link(msg['fileOp']['hlink'], new_file)
                            except Exception as ex:
                                logger.error( f"could not link {new_file}: {ex}" )
                                return False
                        return True
                    logger.error("%s, hardlinks not supported" % self.scheme)
                    return False
                elif 'link' in msg['fileOp']:
                    if 'contentType' not in msg:
                        msg['contentType'] = 'text/link'
                    if hasattr(self.proto[self.scheme], 'symlink'):
                        logger.debug("message is to link %s to: %s" % (new_file, msg['fileOp']['link']))
                        if not self.o.dry_run:
                            try:
                                self.proto[self.scheme].symlink(msg['fileOp']['link'], new_file)
                            except Exception as ex:
                                logger.error( f"could not symlink {new_file}: {ex}" )
                                return False
                        msg.setReport(201, f'file linked')
                        self.metrics['flow']['transferTxFiles'] += 1
                        self.metrics['flow']['transferTxLast'] = msg['report']['timeCompleted']
                        return True
                    logger.error("%s, symlink not supported" % self.scheme)
                    return False

            #=================================
            # send event
            #=================================

            # the file does not exist... warn, sleep and return false for the next attempt
            if not os.path.exists(local_file):
                logger.warning(
                    "product collision or base_dir not set, file %s does not exist"
                    % local_file)
                time.sleep(0.01)
                return False

            offset = 0
            if ('blocks' in msg) and (msg['blocks']['method'] == 'inplace'):
                offset = msg['offset']

            new_offset = msg['local_offset']

            if 'size' in msg:
                block_length = msg['size']
                str_range = ''
                if ('blocks' in msg) and (
                        msg['blocks']['method'] == 'inplace'):
                    block_length = msg['blocks']['size']
                    str_range = 'bytes=%d-%d' % (new_offset, new_offset +
                                                 block_length - 1)

            str_range = ''
            if ('blocks' in msg) and (msg['blocks']['method'] == 'inplace'):
                str_range = 'bytes=%d-%d' % (offset, offset + msg['size'] - 1)

            #upload file

            logger.debug( "hasattr=%s, thresh=%d, len=%d, remote_off=%d, local_off=%d " % \
                ( hasattr( self.proto[self.scheme], 'putAccelerated'),  \
                self.o.accelThreshold, block_length, new_offset,  msg['local_offset'] ) )

            accelerated = hasattr( self.proto[self.scheme], 'putAccelerated') and \
                (self.o.accelThreshold > 0 ) and (block_length > self.o.accelThreshold) and \
                (new_offset == 0) and ( msg['local_offset'] == 0)

            if inflight == None or (('blocks' in msg) and
                                    (msg['blocks']['method'] != 'inplace')):
                try:
                    if not self.o.dry_run:
                        if accelerated:
                            len_written = self.proto[self.scheme].putAccelerated( msg, local_file, new_file)
                        else:
                            len_written = self.proto[self.scheme].put( msg, local_file, new_file)
                except Exception as ex:
                    logger.error( f"could not send inflight=None {new_file}: {ex}" )
                    return False
                
            elif (('blocks' in msg)
                  and (msg['blocks']['method'] == 'inplace')):
                if not self.o.dry_run:
                    try:
                        self.proto[self.scheme].put(msg, local_file, new_file, offset,
                                            new_offset, msg['size'])
                    except Exception as ex:
                        logger.error( f"could not send inplace {new_file}: {ex}" )
                        return False

            elif inflight == '.':
                new_inflight_path = '.' + new_file
                if not self.o.dry_run:
                    try:
                        if accelerated:
                            len_written = self.proto[self.scheme].putAccelerated(
                                msg, local_file, new_inflight_path)
                        else:
                            len_written = self.proto[self.scheme].put(
                                msg, local_file, new_inflight_path)
                    except Exception as ex:
                        logger.error( f"could not send inflight={inflight} {new_file}: {ex}" )
                        return False
                    try:
                        self.proto[self.scheme].rename(new_inflight_path, new_file)
                    except Exception as ex:
                        logger.error( f"could not rename inflight={inflight} {new_file}: {ex}" )
                        return False
                else:
                    len_written = msg['size']

            elif inflight[0] == '.':
                new_inflight_path = new_file + inflight
                if not self.o.dry_run:
                    try:
                        if accelerated:
                            len_written = self.proto[self.scheme].putAccelerated(
                                msg, local_file, new_inflight_path)
                        else:
                            len_written = self.proto[self.scheme].put(msg, local_file, new_inflight_path)
                    except Exception as ex:
                        logger.error( f"could not send inflight={inflight} {new_file}: {ex}" )
                        return False
                    try:
                        self.proto[self.scheme].rename(new_inflight_path, new_file)
                    except Exception as ex:
                        logger.error( f"could not rename inflight={inflight} {new_file}: {ex}" )
                        return False
            elif options.inflight[-1] == '/':
                if not self.o.dry_run:
                    try:
                        self.proto[self.scheme].cd_forced(
                            775, new_dir + '/' + options.inflight)
                        self.proto[self.scheme].cd_forced(775, new_dir)
                    except:
                        pass
                new_inflight_path = options.inflight + new_file
                if not self.o.dry_run:
                    try:
                        if accelerated:
                            len_written = self.proto[self.scheme].putAccelerated(
                                msg, local_file, new_inflight_path)
                        else:
                            len_written = self.proto[self.scheme].put(
                                msg, local_file, new_inflight_path)
                    except Exception as ex:
                        logger.error( f"could not send inflight={inflight} {new_file}: {ex}" )
                        return False
                    try:
                        self.proto[self.scheme].rename(new_inflight_path, new_file)
                    except Exception as ex:
                        logger.error( f"could not rename inflight={inflight} {new_file}: {ex}" )
                        return False
                else:
                    len_written = msg['size']
            elif inflight == 'umask':
                if not self.o.dry_run:
                    self.proto[self.scheme].umask()
                    try:
                        if accelerated:
                            len_written = self.proto[self.scheme].putAccelerated(
                                msg, local_file, new_file)
                        else:
                            len_written = self.proto[self.scheme].put(
                                msg, local_file, new_file)
                    except Exception as ex:
                        logger.error( f"could not send inflight={inflight} {new_file}: {ex}" )
                        return False
                    try:
                        self.proto[self.scheme].put(msg, local_file, new_file)
                    except Exception as ex:
                        logger.error( f"could not rename inflight={inflight} {new_file}: {ex}" )
                        return False
                else:
                    len_written = msg['size']

            msg.setReport(201, 'file sent')
            self.metrics['flow']['transferTxBytes'] += len_written
            self.metrics['flow']['transferTxFiles'] += 1
            self.metrics['flow']['transferTxLast'] = msg['report']['timeCompleted']

            # fix permission

            if not self.o.dry_run:
                self.set_remote_file_attributes(self.proto[self.scheme], new_file,
                                            msg)

            logger.info('Sent: %s %s into %s/%s %d-%d' %
                        (local_path, str_range, new_dir, new_file, offset,
                         offset + msg['size'] - 1))

            return True

        except Exception as err:

            #removing lock if left over
            if new_inflight_path != None and hasattr(self.proto[self.scheme],
                                                     'delete'):
                if not self.o.dry_run:
                    try:
                        self.proto[self.scheme].delete(new_inflight_path)
                    except:
                        pass

            #closing on problem
            if not self.o.dry_run:
                try:
                    self.proto[self.scheme].close()
                except:
                    pass

            now = nowflt()
            self.metrics['flow']['transferConnectTime'] += now - self.metrics['flow']['transferConnectStart']
            self.metrics['flow']['transferConnectStart']=0
            self.metrics['flow']['transferConnected']=False
            self.cdir = None
            self.proto[self.scheme] = None

            logger.error("Delivery failed %s" % msg['new_dir'] + '/' +
                         msg['new_file'])
            logger.debug('Exception details: ', exc_info=True)

            return False

    # set_local_file_attributes
    def set_local_file_attributes(self, local_file, msg):
        """
           after a file has been written, restore permissions and ownership if necessary.
        """
        logger.debug("%s" % local_file)

        # if the file is not partitioned, the the onfly_checksum is for the whole file.
        # cache it here, along with the mtime.

        if ('blocks' in msg) and sarracenia.features['reassembly']['present']:
            with sarracenia.blockmanifest.BlockManifest(local_file) as y:
                y.set( msg['blocks'] )

        x = sarracenia.filemetadata.FileMetadata(local_file)
        # FIXME ... what to do when checksums don't match?
        if 'onfly_checksum' in msg: 
            x.set( 'identity', msg['onfly_checksum'] )
        elif 'identity' in msg:
            x.set('identity', msg['identity'] )

        if self.o.timeCopy and 'mtime' in msg and msg['mtime']:
            x.set('mtime', msg['mtime'])
        else:
            x.set('mtime', sarracenia.timeflt2str(os.path.getmtime(local_file)))

        x.persist()

        mode = 0
        if self.o.permCopy and 'mode' in msg:
            try:
                mode = int(msg['mode'], base=8)
            except:
                mode = 0
            if mode > 0:
                os.chmod(local_file, mode)

        if mode == 0 and self.o.permDefault != 0:
            os.chmod(local_file, self.o.permDefault)

        if self.o.timeCopy and 'mtime' in msg and msg['mtime']:
            mtime = sarracenia.timestr2flt(msg['mtime'])
            atime = mtime
            if 'atime' in msg and msg['atime']:
                atime = sarracenia.timestr2flt(msg['atime'])
            os.utime(local_file, (atime, mtime))

    # set_remote_file_attributes
    def set_remote_file_attributes(self, proto, remote_file, msg):
        #logger.debug("sr_transport set_remote_file_attributes %s" % remote_file)

        if hasattr(proto, 'chmod'):
            mode = 0
            if self.o.permCopy and 'mode' in msg:
                try:
                    mode = int(msg['mode'], base=8)
                except:
                    mode = 0
                if mode > 0:
                    try:
                        proto.chmod(mode, remote_file)
                    except:
                        pass

            if mode == 0 and self.o.permDefault != 0:
                try:
                    proto.chmod(self.o.permDefault, remote_file)
                except:
                    pass

        if hasattr(proto, 'chmod'):
            if self.o.timeCopy and 'mtime' in msg and msg['mtime']:
                mtime = sarracenia.timestr2flt(msg['mtime'])
                atime = mtime
                if 'atime' in msg and msg['atime']:
                    atime = sarracenia.timestr2flt(msg['atime'])
                try:
                    proto.utime(remote_file, (atime, mtime))
                except:
                    pass

    # v2 sr_util sr_transport stuff. end.

    # imported from v2: sr_sender/doit_send

    def do_send(self):
        """
        """
        if not self.o.download:
            self.worklist.ok = self.worklist.incoming
            self.worklist.incoming = []
            return

        for msg in self.worklist.incoming:

            # weed out non-file transfer operations that are configured to not be done.
            if 'fileOp' in msg:
                if ('directory' in msg['fileOp']) and ('remove' in msg['fileOp']) and ( 'rmdir' not in self.o.fileEvents ):
                    self.reject(msg, 202, "skipping rmdir here." )
                    continue

                elif ('remove' in msg['fileOp']) and ( 'delete' not in self.o.fileEvents ):
                    self.reject(msg, 202, "skipping delete here." )
                    continue

                if ('directory' in msg['fileOp']) and ( 'mkdir' not in self.o.fileEvents ):
                    self.reject(msg, 202, "skipping mkdir here." )
                    continue

                if ('hlink' in msg['fileOp']) and ( 'link' not in self.o.fileEvents ):
                    self.reject(msg, 202, "skipping hlink here." )
                    continue

                if ('link' in msg['fileOp']) and ( 'link' not in self.o.fileEvents ):
                    self.reject(msg, 202, "skipping link here." )
                    continue

            #=================================
            # proceed to send :  has to work
            #=================================

            # N attempts to send

            i = 1
            while i <= self.o.attempts:
                if i != 1:
                    logger.warning("sending again, attempt %d" % i)

                ok = self.send(msg, self.o)
                if ok:
                    self.worklist.ok.append(msg)
                    break

                i = i + 1
            if not ok:
                self.worklist.failed.append(msg)
        self.worklist.incoming = []


import sarracenia.flow.poll
import sarracenia.flow.post
import sarracenia.flow.report
import sarracenia.flow.sarra
import sarracenia.flow.sender
import sarracenia.flow.shovel
import sarracenia.flow.subscribe
import sarracenia.flow.watch
import sarracenia.flow.winnow<|MERGE_RESOLUTION|>--- conflicted
+++ resolved
@@ -1244,15 +1244,12 @@
                 with open(self.o.metricsFilename + '.' + timestamp[0:tslen], 'a') as mfn:
                     mfn.write( f'\"{timestamp}\" : {metrics},\n')
 
-<<<<<<< HEAD
             # removing old metrics files
             logger.debug( f"looking for old metrics for {self.o.metricsFilename}" )
             old_metrics=sorted(glob.glob(self.o.metricsFilename+'.*'))[0:-self.o.logRotateCount]
             for o in old_metrics:
                 logger.info( f"removing old metrics file: {o} " )
                 os.unlink(o)
-=======
->>>>>>> d0954850
 
         self.worklist.ok = []
         self.worklist.directories_ok = []
