import copy
import glob
import importlib
import logging
import os
import re

# v3 plugin architecture...
import sarracenia.flowcb
import sarracenia.identity
import sarracenia.transfer

import stat
import time
import types
import urllib.parse

import sarracenia

import sarracenia.filemetadata


# for v2 subscriber routines...
import json, os, sys, time

from sys import platform as _platform

from base64 import b64decode, b64encode
from mimetypes import guess_type

# end v2 subscriber

from sarracenia.featuredetection import features

if features['reassembly']['present']:
    import sarracenia.blockmanifest

from sarracenia import nowflt

logger = logging.getLogger(__name__)

allFileEvents = set(['create', 'delete', 'link', 'mkdir', 'modify','rmdir'])

default_options = {
    'accelThreshold': 0,
    'acceptUnmatched': True,
    'byteRateMax': None,
    'discard': False,
    'download': False,
    'fileEvents': allFileEvents,
    'housekeeping': 300,
    'logReject': False,
    'logLevel': 'info',
    'mirror': True,
    'permCopy': True,
    'timeCopy': True,
    'messageCountMax': 0,
    'messageRateMax': 0,
    'messageRateMin': 0,
    'sleep': 0.1,
    'topicPrefix': ['v03'],
    'topicCopy': False,
    'vip': []
}

if features['filetypes']['present']:
    import magic

if features['vip']['present']:
    import netifaces


class Flow:
    """
      Implement the General Algorithm from the Concepts Guide.

      All of the component types (e.g. poll, subscribe, sarra, winnow, shovel ) are implemented 
      as sub-classes of Flow. The constructor/factory accept a configuration 
      (sarracenia.config.Config class) with all the settings in it.

      This class takes care of starting up, running with callbacks, and clean shutdown.

      need to know whether to sleep between passes  
      o.sleep - an interval (floating point number of seconds)
      o.housekeeping - 

      A flow processes worklists of messages

      worklist given to callbacks...

      * worklist.incoming --> new messages to continue processing
      * worklist.ok       --> successfully processed
      * worklist.rejected --> messages to not be further processed.
      * worklist.failed   --> messages for which processing failed.
      * worklist.dirrectories_ok --> directories created.

      Initially all messages are placed in incoming.
      if a callback decides:
      
      - a message is not relevant, it is moved to rejected.
      - all processing has been done, it moves it to ok.
      - an operation failed and it should be retried later, move to retry

      callbacks must not remove messages from all worklists, re-classify them.
      it is necessary to put rejected messages in the appropriate worklist
      so they can be acknowledged as received.

      interesting data structure:
      self.plugins  -- dict of modular functionality metadata. 

      * self.plugins[ "load" ] contains a list of (v3) flow_callbacks to load.

      * self.plugins[ entry_point ]  - one for each invocation times of callbacks. examples:
        "on_start", "after_accept", etc...  contains routines to run at each *entry_point*
     
    """
    @staticmethod
    def factory(cfg):

        if cfg.flowMain:
              flowMain=cfg.flowMain
        else:
              flowMain=cfg.component

        for sc in Flow.__subclasses__():
            if flowMain == sc.__name__.lower():
                return sc(cfg)

        if cfg.component == 'flow':
            return Flow(cfg)
        return None

    def __init__(self, cfg=None):
        """
       The cfg is should be an sarra/config object.
       """

        self._stop_requested = False

        me = 'flow'
        logging.basicConfig(
            format=
            '%(asctime)s [%(levelname)s] %(name)s %(funcName)s %(message)s',
            level=logging.DEBUG)

        self.o = cfg

        if 'sarracenia.flow.Flow' in self.o.settings and 'logLevel' in self.o.settings['sarracenia.flow.Flow']:
            logger.setLevel(
                getattr(
                    logging,
                    self.o.settings['sarracenia.flow.Flow']['logLevel'].upper()))
        else:
            logger.setLevel(getattr(logging, self.o.logLevel.upper()))

        if not hasattr(self.o, 'post_topicPrefix'):
            self.o.post_topicPrefix = self.o.topicPrefix

        logging.basicConfig(format=self.o.logFormat,
                            level=getattr(logging, self.o.logLevel.upper()))

        self.plugins = {}
        for entry_point in sarracenia.flowcb.entry_points:
            self.plugins[entry_point] = []

        # FIXME: open new worklist
        self.worklist = types.SimpleNamespace()
        self.worklist.ok = []
        self.worklist.incoming = []
        self.worklist.rejected = []
        self.worklist.failed = []
        self.worklist.directories_ok = []

        # for poll only, mark if we are catching up on posted messages
        #
        self.worklist.poll_catching_up = False

        # Witness the creation of this list
        self.plugins['load'] = self.o.plugins_early + [
            'sarracenia.flowcb.retry.Retry',
            'sarracenia.flowcb.housekeeping.resources.Resources'
        ]

        # open cache, get masks.
        if self.o.nodupe_ttl > 0:
            if self.o.nodupe_driver.lower() == "redis":
                self.plugins['load'].append('sarracenia.flowcb.nodupe.redis.Redis')
            else:
                self.plugins['load'].append('sarracenia.flowcb.nodupe.disk.Disk')
            

        if (( hasattr(self.o, 'delete_source') and self.o.delete_source ) or \
            ( hasattr(self.o, 'delete_destination') and self.o.delete_destination )) and \
            ('sarracenia.flowcb.work.delete.Delete' not in self.o.plugins_late):
            self.o.plugins_late.append('sarracenia.flowcb.work.delete.Delete')

        # transport stuff.. for download, get, put, etc...
        self.scheme = None
        self.cdir = None
        self.proto = {}

        # initialize plugins.
        if hasattr(self.o, 'v2plugins') and len(self.o.v2plugins) > 0:
            self.plugins['load'].append(
                'sarracenia.flowcb.v2wrapper.V2Wrapper')

        self.plugins['load'].extend(self.o.plugins_late)

        self.plugins['load'].extend(self.o.destfn_scripts)

        self.block_reassembly_active = 'block_reassembly' in self.plugins['load'] or \
                 'sarracenia.flowcb.block_reassembly' in self.plugins['load']

        # metrics - dictionary with names of plugins as the keys
        self.metrics_lastWrite=0
        self.metricsFlowReset()

        self.had_vip = not os.path.exists( self.o.novipFilename )

    def metricsFlowReset(self) -> None:

        self.new_metrics = { 'flow': { 'stop_requested': False, 'last_housekeeping': 0,  
              'transferConnected': False, 'transferConnectStart': 0, 'transferConnectTime':0, 
              'transferRxBytes': 0, 'transferTxBytes': 0, 'transferRxFiles': 0, 'transferTxFiles': 0,
              'last_housekeeping_cpuTime': 0, 'cpuTime' : 0, } }

        # carry over some metrics... that don't reset.
        if hasattr(self,'metrics'):
            if 'transferRxLast' in self.metrics:
                self.new_metrics['transferRxLast'] = self.metrics['transferRxLast']

            if 'transferTxLast' in self.metrics:
                self.new_metrics['transferTxLast'] = self.metrics['transferTxLast']

        self.metrics=self.new_metrics

        # removing old metrics files
        old_metrics=sorted(glob.glob(self.o.metricsFilename+'.*'))[0:-self.o.logRotateCount]
        for o in old_metrics:
            logger.info( f"removing old metrics file: {o} " )
            os.unlink(o)

    def loadCallbacks(self, plugins_to_load=None):

        if not plugins_to_load:
            plugins_to_load=self.plugins['load']

        for m in self.o.imports:
            try:
                importlib.import_module(m)
            except Exception as ex:
                logger.critical( f"python module import {m} load failed: {ex}" )
                logger.debug( "details:", exc_info=True )
                return False

        logger.debug( f'flowCallback plugins to load: {plugins_to_load}' )
        for c in plugins_to_load:
            try:
                plugin = sarracenia.flowcb.load_library(c, self.o)
            except Exception as ex:
                logger.critical( f"flowCallback plugin {c} did not load: {ex}" )
                logger.debug( "details:", exc_info=True )
                return False

            #logger.debug( f'flowCallback plugin loading: {c} an instance of: {plugin}' )
            for entry_point in sarracenia.flowcb.entry_points:
                if hasattr(plugin, entry_point):
                    fn = getattr(plugin, entry_point)
                    if callable(fn):
                        #logger.debug( f'registering {c}/{entry_point}' )
                        if entry_point in self.plugins:
                            self.plugins[entry_point].append(fn)
                        else:
                            self.plugins[entry_point] = [fn]

            if not (hasattr(plugin, 'registered_as')
                    and callable(getattr(plugin, 'registered_as'))):
                continue

        logger.debug('complete')
        self.o.check_undeclared_options()
        return True

    def _runCallbacksWorklist(self, entry_point):

        if hasattr(self, entry_point):
            if self.o.logLevel.lower() == 'debug' :
                eval( f"self.{entry_point}(self.worklist)")
            else:
                try:
                    eval( f"self.{entry_point}(self.worklist)")
                except Exception as ex:
                    logger.error( f'flow {entry_point} crashed: {ex}' )
                    logger.debug( "details:", exc_info=True )

        if hasattr(self, 'plugins') and (entry_point in self.plugins):
            for p in self.plugins[entry_point]:
                if self.o.logLevel.lower() == 'debug' :
                    p(self.worklist)
                else:
                    try:
                        p(self.worklist)
                    except Exception as ex:
                        logger.error( f'flowCallback plugin {p}/{entry_point} crashed: {ex}' )
                        logger.debug( "details:", exc_info=True )

    def runCallbacksTime(self, entry_point):

        if hasattr(self, entry_point):
            if self.o.logLevel.lower() == 'debug' :
                eval( f"self.{entry_point}()")
            else:
                try:
                    eval( f"self.{entry_point}()")
                except Exception as ex:
                    logger.error( f'flow {entry_point} crashed: {ex}' )
                    logger.debug( "details:", exc_info=True )

        for p in self.plugins[entry_point]:
            if self.o.logLevel.lower() == 'debug' :
                p()
            else:
                try:
                    p()
                except Exception as ex:
                    logger.error( f'flowCallback plugin {p}/{entry_point} crashed: {ex}' )
                    logger.debug( "details:", exc_info=True )

    def _runCallbackMetrics(self):
        """Collect metrics from plugins with a ``metricsReport`` entry point.

        Expects the plugin to return a dictionary containing metrics, which is saved to ``self.metrics[plugin_name]``.
        """
        
        if hasattr(self, "metricsReport"):
            if self.o.logLevel.lower() == 'debug' :
                self.metricsReport()
            else:
                try:
                    self.metricsReport()
                except Exception as ex:
                    logger.error( f'flow metricsReport() crashed: {ex}' )
                    logger.debug( "details:", exc_info=True )

        if 'transferConnected' in self.metrics['flow'] and self.metrics['flow']['transferConnected']: 
            now=nowflt()
            self.metrics['flow']['transferConnectTime'] += now - self.metrics['flow']['transferConnectStart']
            self.metrics['flow']['transferConnectStart']=now

        modules=self.plugins["metricsReport"]

        if hasattr(self,'proto'): # gets re-spawned every batch, so not a permanent thing...
            for scheme in self.proto:
                if hasattr(self.proto[scheme], 'metricsReport'):
                    fn = getattr(self.proto[scheme], 'metricsReport')
                    if callable(fn):
                       modules.append( fn )

        for p in modules:
            if self.o.logLevel.lower() == 'debug' :
                module_name = str(p.__module__).replace('sarracenia.flowcb.', '' )
                self.metrics[module_name] = p()
            else:
                try:
                    module_name = str(p.__module__).replace('sarracenia.flowcb.', '' )
                    self.metrics[module_name] = p()
                except Exception as ex:
                    logger.error( f'flowCallback plugin {p}/metricsReport crashed: {ex}' )
                    logger.debug( "details:", exc_info=True )
        ost = os.times()
        self.metrics['flow']['cpuTime'] = ost.user+ost.system-self.metrics['flow']['last_housekeeping_cpuTime']

    def _runCallbackPoll(self):
        if hasattr(self, "Poll"):
            if self.o.logLevel.lower() == 'debug' :
                self.Poll()
            else:
                try:
                    self.Poll()
                except Exception as ex:
                    logger.error( f'flow Poll crashed: {ex}' )
                    logger.debug( "details:", exc_info=True )

        for plugin in self.plugins['poll']:
            if self.o.logLevel.lower() == 'debug' :
                new_incoming = plugin()
                if len(new_incoming) > 0:
                    self.worklist.incoming.extend(new_incoming)
            else:
                try:
                    new_incoming = plugin()
                    if len(new_incoming) > 0:
                        self.worklist.incoming.extend(new_incoming)
                except Exception as ex:
                    try:
                        logger.error(f'flowCallback plugin {plugin.__module__}.{plugin.__qualname__} crashed: {ex}' )
                    except:
                        # just in case
                        logger.error(f'flowCallback plugin {plugin} crashed: {ex}' )
                    logger.debug("details:", exc_info=True )

    def _runHousekeeping(self, now) -> float:
        """ Run housekeeping callbacks
            Return the time when housekeeping should be run next
        """
        logger.info(f'on_housekeeping pid: {os.getpid()} {self.o.component}/{self.o.config} instance: {self.o.no}')
        if hasattr(self, "on_housekeeping"):
            if self.o.logLevel.lower() == 'debug' :
                self.on_housekeeping()
            else:
                try:
                    self.on_housekeeping()
                except Exception as ex:
                    logger.error( f'flow on_housekeeping crashed: {ex}' )
                    logger.debug( "details:", exc_info=True )

        self.runCallbacksTime('on_housekeeping')
        self.metricsFlowReset()
        self.metrics['flow']['last_housekeeping'] = now
        ost = os.times()
        self.metrics['flow']['last_housekeeping_cpuTime'] = ost.user+ost.system
        self.metrics['flow']['cpuTime'] = ost.user+ost.system

        next_housekeeping = now + self.o.housekeeping
        self.metrics['flow']['next_housekeeping'] = next_housekeeping
        return next_housekeeping

    def has_vip(self) -> list:
        """
            return list of vips which are active on the current machine, or an empty list.
        """

        if not features['vip']['present']: return True

        # no vip given... standalone always has vip.
        if self.o.vip == []:
            return [ 'AnyAddressIsFine' ]

        try:
            for i in netifaces.interfaces():
                for a in netifaces.ifaddresses(i):
                    j = 0
                    while (j < len(netifaces.ifaddresses(i)[a])):
                        k=netifaces.ifaddresses(i)[a][j].get('addr')
                        if k in self.o.vip:
                            return k
                        j += 1
        except Exception as ex:
            logger.error(
                f'error while looking for interfaces to compare with vip {self.o.vip}: {ex}' )
            logger.debug('Exception details: ', exc_info=True)

        return []

    def reject(self, m, code, reason) -> None:
        """
            reject a message.
        """
        self.worklist.rejected.append(m)
        m.setReport(code, reason)

    def stop_request(self) -> None:
        """ called by the signal handler to tell self and FlowCB classes to stop. Without this,
            calling runCallbacksTime('please_stop') from inside self.please_stop causes an infinite loop.
            Note: if this is called from outside of a signal handler, the interruptible_sleep function
                  won't work.
        """
        logger.info(f'telling {len(self.plugins["please_stop"])} callbacks to please_stop.')
        # this will call the please_stop method below, and other classes' please_stop methods
        self.runCallbacksTime('please_stop')

    def please_stop(self) -> None:
        logger.info(f'asked to stop')
        self._stop_requested = True
        self.metrics["flow"]['stop_requested'] = True
    
    def close(self) -> None:

        self.runCallbacksTime('on_stop')
        if os.path.exists( self.o.novipFilename ):
            os.unlink( self.o.novipFilename )
        logger.info(
            f'flow/close completed cleanly pid: {os.getpid()} {self.o.component}/{self.o.config} instance: {self.o.no}'
        )

    def ack(self, mlist) -> None:
        if "ack" in self.plugins:
            for p in self.plugins["ack"]:
                if self.o.logLevel.lower() == 'debug' :
                    p(mlist)
                else:
                    try:
                        p(mlist)
                    except Exception as ex:
                        logger.error( f'flowCallback plugin {p}/ack crashed: {ex}' )
                        logger.debug( "details:", exc_info=True )

    def _run_vip_update(self) -> bool:

        self.have_vip = self.has_vip()
        if (self.o.component == 'poll') and not self.have_vip:
            if self.had_vip:
                logger.info("now passive on vips %s" % self.o.vip )
                with open( self.o.novipFilename, 'w' ) as f:
                    f.write(str(nowflt()) + '\n' )
                self.had_vip=False
        else:
            if not self.had_vip:
                logger.info("now active on vip %s" % self.have_vip )
                self.had_vip=True
                if os.path.exists( self.o.novipFilename ):
                    os.unlink( self.o.novipFilename )

    def run(self):
        """
          This is the core routine of the algorithm, with most important data driven
          loop in it. This implements the General Algorithm (as described in the Concepts Explanation Guide) 
          check if stop_requested once in a while, but never return otherwise.
        """


        if hasattr(self.o, 'metricsFilename' ):
            mdir=os.path.dirname(self.o.metricsFilename)
            if not os.path.isdir(mdir):
                os.makedirs(mdir, self.o.permDirDefault, True)

        pidfilename = sarracenia.config.get_pid_filename(
                self.o.hostdir if self.o.statehost else None,
                self.o.component, self.o.config, self.o.no)
        pdir=os.path.dirname(pidfilename)
        if not os.path.isdir(pdir):
            os.makedirs(mdir, self.o.permDirDefault, True)


        if not self.loadCallbacks(self.plugins['load']):
           return

        logger.debug( f"working directory: {os.getpid()}" )

        next_housekeeping = nowflt() + self.o.housekeeping

        current_rate = 0
        total_messages = 1
        start_time = nowflt()
        now=start_time
        current_sleep = self.o.sleep
        last_time = start_time
        self.metrics['flow']['last_housekeeping'] = start_time
        ost=os.times()
        self.metrics['flow']['last_housekeeping_cpuTime'] =  ost.user+ost.system

        if self.o.logLevel == 'debug':
            logger.debug("options:")
            self.o.dump()

        logger.debug("callbacks loaded: %s" % self.plugins['load'])
        logger.debug(
            f'pid: {os.getpid()} {self.o.component}/{self.o.config} instance: {self.o.no}'
        )

        spamming = True
        last_gather_len = 0
        stopping = False

        while True:

            if self._stop_requested:
                if stopping:
                    logger.debug('clean stop from run loop')
                    self.close()
                    break
                else:
                    logger.debug('starting last pass (without gather) through loop for cleanup.')
                    stopping = True

            self._run_vip_update()

            if now > next_housekeeping or stopping:
                next_housekeeping = self._runHousekeeping(now)
            elif now == start_time:
                self.runCallbacksTime(f'on_start')

            self.worklist.incoming = []

            if (self.o.component == 'poll') or self.have_vip:

                if ( self.o.messageRateMax > 0 ) and (current_rate > 0.8*self.o.messageRateMax ):
                    logger.debug("current_rate (%.2f) vs. messageRateMax(%.2f)) " % (current_rate, self.o.messageRateMax))

                if not stopping:
                    self.gather()

                last_gather_len = len(self.worklist.incoming)
                if (last_gather_len == 0):
                    spamming = True
                else:
                    current_sleep = self.o.sleep
                    spamming = False

                self.filter()

                # this for duplicate cache synchronization.
                if self.worklist.poll_catching_up:
                    self.ack(self.worklist.incoming)
                    self.worklist.incoming = []

                else: # normal processing, when you are active.
                    self.work()
                    self.post(now)

            now = nowflt()
            run_time = now - start_time
            total_messages += last_gather_len

            # trigger shutdown when messageCountMax is reached
            if (self.o.messageCountMax > 0) and (total_messages > self.o.messageCountMax):
                logger.info(f'{total_messages} messages processed > messageCountMax {self.o.messageCountMax}')
                self.runCallbacksTime('please_stop')

            current_rate = total_messages / run_time
            elapsed = now - last_time

            self.metrics['flow']['msgRate'] = current_rate
            self.metrics['flow']['msgRateCpu'] = total_messages / (self.metrics['flow']['cpuTime']+self.metrics['flow']['last_housekeeping_cpuTime'] )

            # trigger shutdown once gather is finished, where sleep < 0 (e.g. a post)
            if (last_gather_len == 0) and (self.o.sleep < 0):
                if (self.o.retryEmptyBeforeExit and "retry" in self.metrics
                    and self.metrics['retry']['msgs_in_post_retry'] > 0):
                    logger.info( f"retryEmptyBeforeExit=True and there are still "
                        f"{self.metrics['retry']['msgs_in_post_retry']} messages in the post retry queue.")
                    # Sleep for a while. Messages can't be retried before housekeeping has run...
                    # how long to sleep is unclear... if there are a lot of retries, and a low batch... could take a long time.
                    current_sleep = self.o.batch if self.o.batch < self.o.housekeeping else self.o.housekeeping // 2
                else:
                    self.runCallbacksTime('please_stop')

            if spamming and (current_sleep < 5):
                current_sleep *= 2

            self.metrics['flow']['current_sleep'] = current_sleep

            # Run housekeeping based on time, and before stopping to ensure it's run at least once
            if now > next_housekeeping or stopping:
                next_housekeeping = self._runHousekeeping(now)

            if (self.o.messageRateMin > 0) and (current_rate <
                                                self.o.messageRateMin):
                logger.warning("receiving below minimum message rate")

            if (self.o.messageRateMax > 0) and (current_rate >=
                                                self.o.messageRateMax):
                stime = 1 + 2 * ((current_rate - self.o.messageRateMax) /
                                 self.o.messageRateMax)
                logger.info(
                    "current_rate/2 (%.2f) above messageRateMax(%.2f): throttling"
                    % (current_rate, self.o.messageRateMax))
            else:
                logger.debug( f" not throttling: limit: {self.o.messageRateMax} " )
                stime = 0

            if (current_sleep > 0):
                if elapsed < current_sleep:
                    stime += current_sleep - elapsed
                    if stime > 60:  # if sleeping for a long time, debug output is good...
                        logger.debug(
                            "sleeping for more than 60 seconds: %.2f seconds. Elapsed since wakeup: %.2f Sleep setting: %.2f "
                            % (stime, elapsed, self.o.sleep))
                else:
                    logger.debug('worked too long to sleep!')
                    last_time = now
                    continue

            if not self._stop_requested and (stime > 0):
                # dividing into small sleeps so exit processing happens faster
                # bug #595, still relatively low cpu usage in increment sized chunks.
                if 5 < stime:
                    increment=5
                else:
                    increment=stime
                while (stime > 0):
                    logger.debug( f"sleeping for {increment:.2f}" )
                    time.sleep(increment)
                    if self._stop_requested:
                        break
                    else:
                        stime -= 5 
                    # Run housekeeping during long sleeps
                    now_for_hk = nowflt()
                    if now_for_hk > next_housekeeping:
                        next_housekeeping = self._runHousekeeping(now_for_hk)

                last_time = now


    def sundew_getDestInfos(self, msg, currentFileOption, filename):
        """
        modified from sundew client

        WHATFN         -- First part (':') of filename 
        HEADFN         -- Use first 2 fields of filename
        NONE           -- Use the entire filename
        TIME or TIME:  -- TIME stamp appended
        DESTFN=fname   -- Change the filename to fname

        ex: mask[2] = 'NONE:TIME'
        """
        if currentFileOption is None or currentFileOption == 'None': return filename

        timeSuffix = ''
        satnet = ''
        parts = filename.split(':')
        firstPart = parts[0]

        if 'sundew_extension' in msg.keys():
            parts = [parts[0]] + msg['sundew_extension'].split(':')
            filename = ':'.join(parts)

        destFileName = filename

        for spec in currentFileOption.split(':'):
            if spec == 'WHATFN':
                destFileName = firstPart
            elif spec == 'HEADFN':
                headParts = firstPart.split('_')
                if len(headParts) >= 2:
                    destFileName = headParts[0] + '_' + headParts[1]
                else:
                    destFileName = headParts[0]
            elif spec == 'SENDER' and 'SENDER=' in filename:
                i = filename.find('SENDER=')
                if i >= 0: destFileName = filename[i + 7:].split(':')[0]
                if destFileName[-1] == ':': destFileName = destFileName[:-1]
            elif spec == 'NONE':
                if 'SENDER=' in filename:
                    i = filename.find('SENDER=')
                    destFileName = filename[:i]
                else:
                    if len(parts) >= 6:
                        # PX default behavior : keep 6 first fields
                        destFileName = ':'.join(parts[:6])
                        #  PDS default behavior  keep 5 first fields
                        if len(parts[4]) != 1:
                            destFileName = ':'.join(parts[:5])
                # extra trailing : removed if present
                if destFileName[-1] == ':': destFileName = destFileName[:-1]
            elif spec == 'NONESENDER':
                if 'SENDER=' in filename:
                    i = filename.find('SENDER=')
                    j = filename.find(':', i)
                    destFileName = filename[:i + j]
                else:
                    if len(parts) >= 6:
                        # PX default behavior : keep 6 first fields
                        destFileName = ':'.join(parts[:6])
                        #  PDS default behavior  keep 5 first fields
                        if len(parts[4]) != 1:
                            destFileName = ':'.join(parts[:5])
                # extra trailing : removed if present
                if destFileName[-1] == ':': destFileName = destFileName[:-1]
            elif re.compile('SATNET=.*').match(spec):
                satnet = ':' + spec
            elif re.compile('DESTFN=.*').match(spec):
                destFileName = spec[7:]
            elif re.compile('DESTFNSCRIPT=.*').match(spec):
                scriptclass = spec[13:].split('.')[-1]
                for dfm in self.plugins['destfn']:
                    classname =  dfm.__qualname__.split('.')[0]
                    if (scriptclass == classname) or (scriptclass.capitalize() == classname): 
                        try:
                            destFileName = dfm(msg)
                        except Exception as ex:
                            logger.error( f'DESTFNSCRIPT plugin {dfm} crashed: {ex}' )
                            logger.debug( "details:", exc_info=True )

                        if destFileName == None or type(destFileName) != str:
                             logger.error( f"DESTFNSCRIPT {dfm} return value must be the new file name as a string. This one returned {destFileName}, ignoring")
                             return None

            elif spec == 'TIME':
                timeSuffix = ':' + time.strftime("%Y%m%d%H%M%S", time.gmtime())
                if 'pubTime' in msg:
                    timeSuffix = ":" + msg['pubTime'].split('.')[0]
                if 'pubTime' in msg:
                    timeSuffix = ":" + msg['pubTime'].split('.')[0]
                    timeSuffix = timeSuffix.replace('T', '')
                # check for PX or PDS behavior ...
                # if file already had a time extension keep his...
                if len(parts[-1]) == 14 and parts[-1][0] == '2':
                    timeSuffix = ':' + parts[-1]

            else:
                logger.error( f"invalid DESTFN parameter: {spec}" )
                return None
        return destFileName + satnet + timeSuffix


    # ==============================================
    # how will the download file land on this server
    # with all options, this is really tricky
    # ==============================================
    """
        to test changes to updateFieldsAccepted, run:  make test_shim in the SarraC package...
        because it tickles a lot of these settings, in addition to the flow_tests before
        trying to PR changes here.

    """
    def updateFieldsAccepted(self, msg, urlstr, pattern, maskDir,
                             maskFileOption, mirror, path_strip_count, pstrip, flatten) -> None:
        """
           Set new message fields according to values when the message is accepted.
           
           * urlstr: the urlstr being matched (baseUrl+relPath+sundew_extension)
           * pattern: the regex that was matched.
           * maskDir: the current directory to base the relPath from.
           * maskFileOption: filename option value (sundew compatibility options.)
           * strip: number of path entries to strip from the left side of the path.
           * pstrip: pattern strip regexp to apply instead of a count.
           * flatten: a character to replace path separators with toe change a multi-directory 
             deep file name into a single long file name

        """

        # relative path by default mirror

        relPath = '%s' % msg['relPath']

        if self.o.baseUrl_relPath:
            u = sarracenia.baseUrlParse(msg['baseUrl'])
            relPath = u.path[1:] + '/' + relPath

        if self.o.download and 'rename' in msg: 
            # FIXME... why the % ? why not just assign it to copy the value?
            relPath = '%s' % msg['rename']

            # after download we dont propagate renaming... once used, get rid of it
            del msg['rename']
            # FIXME: worry about publishing after a rename.
            # the relpath should be replaced by rename value for downstream
            # because the file was written to rename.
            # not sure if this happens or not.


        token = relPath.split('/')
        filename = token[-1]

        # resolve a current base directory to which the relative path will eventually be added.
        #  update fileOp fields to replace baseDir.
        #if self.o.currentDir : new_dir = self.o.currentDir

        new_dir=''
        if maskDir:
            new_dir = self.o.variableExpansion(maskDir, msg)
        else:
            if self.o.post_baseDir:
                new_dir = self.o.variableExpansion(self.o.post_baseDir, msg)
        d=None
        if self.o.baseDir:
            if new_dir:
                d = new_dir
            elif self.o.post_baseDir:
                d = self.o.variableExpansion(self.o.post_baseDir, msg)

        # to get locally resolvable links and renames, need to mangle the pathnames.
        # to get something to restore for downstream consumers, need to put the original
        # names back.

        if 'fileOp' in msg:
            msg['post_fileOp'] = copy.deepcopy(msg['fileOp'])
            msg['_deleteOnPost'] |= set( [ 'post_fileOp' ] )

        # if provided, strip (integer) ... strip N heading directories
        #         or  pstrip (pattern str) strip regexp pattern from relPath
        # cannot have both (see setting of option strip in sr_config)

        if path_strip_count > 0:

            logger.debug( f"path_strip_count:{path_strip_count}   ")
            strip=path_strip_count 
            if strip < len(token):
                token = token[strip:]

            if 'fileOp' in msg:
                """
                   files are written with cwd being the directory containing the file written.
                   when stripping the root of the tree off, the path must be rendered relative to the
                   directory containing the file: the values are modified to create relative paths.
                """
                for f in ['link', 'hlink', 'rename']:
                    if f in msg['fileOp']:
                        fopv = msg['fileOp'][f].split('/') 
                        # an absolute path file posted is relative to '/' (in relPath) but the values in
                        # the link and rename fields may be absolute, requiring and adjustmeent when stripping
                        if fopv[0] == '':
                            strip += 1
                        elif len(fopv) == 1:
                            toclimb=len(token)-1
                            msg['fileOp'][f] = '../'*(toclimb) + fopv[0]
                        if len(fopv) > strip:
                            rest=fopv[strip:]
                            toclimb=len(token)-rest.count('..')-1
                            msg['fileOp'][f] = '../'*(toclimb)+'/'.join(rest)
                            
        # strip using a pattern
        elif pstrip:

            #MG FIXME Peter's wish to have replacement in pstrip (ex.:${SOURCE}...)

            relstrip = re.sub(pstrip, '', relPath, 1)

            if not filename in relstrip: relstrip = filename
            token = relstrip.split('/')

            if 'fileOp' in msg:
                for f in ['link', 'hlink', 'rename']:
                    if f in msg['fileOp']:
                        msg['fileOp'][f] = re.sub(pstrip, '', msg['fileOp'][f] )
                            
        # if flatten... we flatten relative path
        # strip taken into account

        if flatten != '/':
            filename = flatten.join(token)
            token[-1] = filename

            if 'fileOp' in msg:
                for f in ['link', 'hlink', 'rename']:
                    if f in msg['fileOp']:
                        msg['fileOp'][f] = flatten.join(msg['fileOp'][f].split('/'))
                            
        if self.o.baseDir:
            # remove baseDir from relPath if present.
            token_baseDir = self.o.baseDir.split('/')[1:]
            remcnt=0
            if len(token) > len(token_baseDir):
                for i in range(0,len(token_baseDir)):
                    if token_baseDir[i] == token[i]:
                        remcnt+=1
                    else:
                        break
                if remcnt == len(token_baseDir):
                    token=token[remcnt:] 

            if d:
                if 'fileOp' in msg and len(self.o.baseDir) > 1:
                    for f in ['link', 'hlink', 'rename']:
                        if (f in msg['fileOp']) :
                            if msg['fileOp'][f].startswith(self.o.baseDir):
                                msg['fileOp'][f] = msg['fileOp'][f].replace(self.o.baseDir, d, 1)
                            elif os.sep not in msg['fileOp'][f]:
                                toclimb=len(token)-1
                                msg['fileOp'][f] = '../'*(toclimb) + msg['fileOp'][f]

        elif 'fileOp' in msg and new_dir:
            u = sarracenia.baseUrlParse(msg['baseUrl'])
            for f in ['link', 'hlink', 'rename']:
                if (f in msg['fileOp']):
                    if (len(u.path) > 1):
                        if msg['fileOp'][f].startswith(u.path):
                            msg['fileOp'][f] = msg['fileOp'][f].replace(u.path, new_dir, 1)
                        elif '/' not in msg['fileOp'][f]:
                            toclimb=len(token)-1
                            msg['fileOp'][f] = '../'*(toclimb) + msg['fileOp'][f]
                            
        if self.o.mirror and len(token) > 1:
            new_dir = new_dir + '/' + '/'.join(token[:-1])

        new_dir = self.o.variableExpansion(new_dir, msg)
        # resolution of sundew's dirPattern

        tfname = filename
        # when sr_sender did not derived from sr_subscribe it was always called
        new_dir = self.o.sundew_dirPattern(pattern, urlstr, tfname, new_dir)
        msg.updatePaths(self.o, new_dir, filename)

        if maskFileOption:
            msg['new_file'] = self.sundew_getDestInfos(msg, maskFileOption, filename)
            msg['new_relPath'] = '/'.join(  msg['new_relPath'].split('/')[0:-1] + [ msg['new_file'] ]  )


    def filter(self) -> None:

        logger.debug(
            'start len(incoming)=%d, rejected=%d' %
            (len(self.worklist.incoming), len(self.worklist.rejected)))
        filtered_worklist = []

        if hasattr(self.o, 'directory'):
            default_accept_directory = self.o.directory
        elif hasattr(self.o, 'post_baseDir'):
            default_accept_directory = self.o.post_baseDir
        elif hasattr(self.o, 'baseDir'):
            default_accept_directory = self.o.baseDir

        now = nowflt()
        for m in self.worklist.incoming:
            then = sarracenia.timestr2flt(m['pubTime'])
            lag = now - then
            if self.o.messageAgeMax != 0 and lag > self.o.messageAgeMax:
                self.reject(
                    m, 504,
                    f"message too old (high lag): {lag:g} sec. skipping: {m.getIDStr()}, " )
                continue

            if 'mtime' in m:
                age =  now-sarracenia.timestr2flt(m['mtime'])
                if self.o.fileAgeMax > 0 and age > self.o.fileAgeMax:
                    self.reject( m, 410, f"file too old: {age:g} sec. skipping: {m.getIDStr()}, ")
                    continue

                if self.o.fileAgeMin > 0 and age < self.o.fileAgeMin:
                    logger.warning( f"file too young: queueing for retry.")
                    self.worklist.failed.append(m)
                    continue

            if 'fileOp' in m and 'rename' in m['fileOp']:
                url = self.o.variableExpansion(m['baseUrl'],
                                             m) + os.sep + m['fileOp']['rename']
                if 'sundew_extension' in m and url.count(":") < 1:
                    urlToMatch = url + ':' + m['sundew_extension']
                else:
                    urlToMatch = url
                oldname_matched = False
                for mask in self.o.masks:
                    pattern, maskDir, maskFileOption, mask_regexp, accepting, mirror, strip, pstrip, flatten = mask
                    if (pattern == '.*'):
                        oldname_matched = accepting
                        break
                    matches = mask_regexp.match(urlToMatch)
                    if matches:
                            m[ '_matches'] = matches
                            m['_deleteOnPost'] |= set(['_matches'])
                            oldname_matched = accepting
                    break

            url = self.o.variableExpansion(m['baseUrl'], m)
            if (m['baseUrl'][-1] == '/') or (len(m['relPath']) > 0 and (m['relPath'][0] == '/')):
                if (m['baseUrl'][-1] == '/') and (len(m['relPath'])>0) and (m['relPath'][0] == '/'):
                    url += m['relPath'][1:]
                else:
                    url += m['relPath']
            else:
                url += '/' + m['relPath']

            if 'sundew_extension' in m and url.count(":") < 1:
                urlToMatch = url + ':' + m['sundew_extension']
            else:
                urlToMatch = url

            logger.debug( f" urlToMatch: {urlToMatch} " )
            # apply masks for accept/reject options.
            matched = False
            for mask in self.o.masks:
                pattern, maskDir, maskFileOption, mask_regexp, accepting, mirror, strip, pstrip, flatten = mask
                if (pattern != '.*') :
                    matches = mask_regexp.match(urlToMatch)
                    if matches:
                        m[ '_matches'] = matches
                        m['_deleteOnPost'] |= set(['_matches'])

                if (pattern == '.*') or matches:
                    matched = True
                    if not accepting:
                        if 'fileOp' in m and 'rename' in m['fileOp'] and oldname_matched:
                            # deletion rename case... need to accept with an extra field...
                            if not 'renameUnlink' in m:
                                m['renameUnlink'] = True
                                m['_deleteOnPost'] |= set(['renameUnlink'])
                            logger.debug("rename deletion 1 %s" %
                                         (m['fileOp']['rename']))
                        else:
                            self.reject(
                                m, 404, "mask=%s strip=%s url=%s" %
                                (str(mask), strip, urlToMatch))
                        break

                    self.updateFieldsAccepted(m, url, pattern, maskDir,
                                           maskFileOption, mirror, strip,
                                           pstrip, flatten)

                    filtered_worklist.append(m)
                    break

            if not matched:
                if 'fileOp' in m and ('rename' in m['fileOp']) and oldname_matched:
                    if not 'renameUnlink' in m:
                        m['renameUnlink'] = True
                        m['_deleteOnPost'] |= set(['renameUnlink'])
                    logger.debug("rename deletion 2 %s" % (m['fileOp']['rename']))
                    filtered_worklist.append(m)
                    self.updateFieldsAccepted(m, url, None,
                                           default_accept_directory,
                                           self.o.filename, self.o.mirror,
                                           self.o.strip, self.o.pstrip,
                                           self.o.flatten)
                    continue

                if self.o.acceptUnmatched:
                    logger.debug("accept: unmatched pattern=%s" % (url))
                    # FIXME... missing dir mapping with mirror, strip, etc...
                    self.updateFieldsAccepted(m, url, None,
                                           default_accept_directory,
                                           self.o.filename, self.o.mirror,
                                           self.o.strip, self.o.pstrip,
                                           self.o.flatten)
                    filtered_worklist.append(m)
                else:
                    self.reject(m, 404, "unmatched pattern %s" % url)

        self.worklist.incoming = filtered_worklist

        logger.debug( 'end len(incoming)=%d, rejected=%d' % (len(self.worklist.incoming), len(self.worklist.rejected)))

        self._runCallbacksWorklist('after_accept')

        logger.debug( 'B filtered incoming: %d, ok: %d (directories: %d), rejected: %d, failed: %d stop_requested: %s have_vip: %s'
            % (len(self.worklist.incoming), len(self.worklist.ok), len(self.worklist.directories_ok),
               len(self.worklist.rejected), len(self.worklist.failed), self._stop_requested, self.have_vip))

        self.ack(self.worklist.ok)
        self.worklist.ok = []
        self.ack(self.worklist.rejected)
        self.worklist.rejected = []
        self.ack(self.worklist.failed)


    def gather(self) -> None:
        so_far=0
        keep_going=True
        for p in self.plugins["gather"]:
            try:
                retval = p(self.o.batch-so_far)

                # To avoid having to modify all existing gathers, support old API.
                if type(retval) == tuple:
                    keep_going, new_incoming = retval
                elif type(retval) == list:
                    new_incoming = retval
                else:
                    logger.error( f"flowCallback plugin gather routine {p} returned unexpected type: {type(retval)}. Expected tuple of boolean and list of new messages" )
            except Exception as ex:
                logger.error( f'flowCallback plugin {p} crashed: {ex}' )
                logger.debug( "details:", exc_info=True )
                continue

            if len(new_incoming) > 0:
                self.worklist.incoming.extend(new_incoming)
                so_far += len(new_incoming) 

            # if we gathered enough with a subset of plugins then return.
            if not keep_going or (so_far >= self.o.batch):
                if (self.o.component == 'poll' ):
                    self.worklist.poll_catching_up=True

                return

        # gather is an extended version of poll.
        if self.o.component != 'poll':
            return

        if len(self.worklist.incoming) > 0:
            logger.debug('ingesting %d postings into duplicate suppression cache' % len(self.worklist.incoming) )
            self.worklist.poll_catching_up = True
            return
        else:
            self.worklist.poll_catching_up = False

        if self.have_vip:
            self._runCallbackPoll()

    def do(self) -> None:

        if self.o.download:
            self.do_download()
        else:
            # mark all remaining messages as done.
            self.worklist.ok = self.worklist.incoming
            self.worklist.incoming = []

        logger.debug('processing %d messages worked!' % len(self.worklist.ok))

    def work(self) -> None:

        self.do()

        # need to acknowledge here, because posting will delete message-id
        self.ack(self.worklist.ok)
        self.ack(self.worklist.rejected)
        self.ack(self.worklist.failed)

        # adjust message after action is done, but before 'after_work' so adjustment is possible.
        for m in self.worklist.ok:
            if ('new_baseUrl' in m) and (m['baseUrl'] !=
                                         m['new_baseUrl']):
                m['old_baseUrl'] = m['baseUrl']
                m['_deleteOnPost'] |= set(['old_baseUrl'])
                m['baseUrl'] = m['new_baseUrl']
            if ('new_retrievePath' in m) :
                m['old_retrievePath'] = m['retrievePath']
                m['retrievePath'] = m['new_retrievePath']
                m['_deleteOnPost'] |= set(['old_retrievePath'])

            # if new_file does not match relPath, then adjust relPath so it does.
            if 'relPath' in m and m['new_file'] != m['relPath'].split('/')[-1]:
                if not 'new_relPath' in m:
                    if len(m['relPath']) > 1:
                        m['new_relPath'] = '/'.join( m['relPath'].split('/')[0:-1] + [ m['new_file'] ])
                    else:
                        m['new_relPath'] = m['new_file']
                else:
                    if len(m['new_relPath']) > 1:
                        m['new_relPath'] = '/'.join( m['new_relPath'].split('/')[0:-1] + [ m['new_file'] ] )
                    else:
                        m['new_relPath'] = m['new_file']

            if ('new_relPath' in m) and (m['relPath'] != m['new_relPath']):
                m['old_relPath'] = m['relPath']
                m['_deleteOnPost'] |= set(['old_relPath'])
                m['relPath'] = m['new_relPath']
                m['old_subtopic'] = m['subtopic']
                m['_deleteOnPost'] |= set(['old_subtopic','subtopic'])
                m['subtopic'] = m['new_subtopic']

            if '_format' in m:
                m['old_format'] = m['_format']
                m['_deleteOnPost'] |= set(['old_format'])

            if 'post_format' in m:
                m['_format'] = m['post_format']

            # restore adjustment to fileOp
            if 'post_fileOp' in m:
                m['fileOp'] = m['post_fileOp']

            if self.o.download and 'retrievePath' in m:
                # retrieve paths do not propagate after download.
                del m['retrievePath'] 

        self._runCallbacksWorklist('after_work')

        self.ack(self.worklist.rejected)
        self.worklist.rejected = []
        self.ack(self.worklist.failed)



    def post(self,now) -> None:

        if hasattr(self.o,'post_broker') and self.o.post_broker:

            if len(self.plugins["post"]) > 0:

                # work-around for python3.5 not being able to copy re.match issue: 
                # https://github.com/MetPX/sarracenia/issues/857 
                if sys.version_info.major == 3 and sys.version_info.minor <= 6:
                    for m in self.worklist.ok:
                        if '_matches' in m:
                            del m['_matches']

                for p in self.plugins["post"]:
                    try:
                        p(self.worklist)
                    except Exception as ex:
                        logger.error( f'flowCallback plugin {p} crashed: {ex}' )
                        logger.debug( "details:", exc_info=True )

            self._runCallbacksWorklist('after_post')

        self._runCallbacksWorklist('report')
        self._runCallbackMetrics()

        if hasattr(self.o, 'metricsFilename' ) \
                and now > self.metrics_lastWrite+self.o.metrics_writeInterval:

            # assume dir always exist... should check on startup, not here.
            # if os.path.isdir(os.path.dirname(self.o.metricsFilename)):
            metrics=json.dumps(self.metrics)
            with open(self.o.metricsFilename, 'w') as mfn:
                 mfn.write(metrics+"\n")
            self.metrics_lastWrite=now

            if self.o.logMetrics:
                if self.o.logRotateInterval >= 24*60*60:
                    tslen=8
                elif self.o.logRotateInterval > 60:
                    tslen=14
                else:
                    tslen=16
                timestamp=time.strftime("%Y%m%d-%H%M%S", time.gmtime())
                with open(self.o.metricsFilename + '.' + timestamp[0:tslen], 'a') as mfn:
                    mfn.write( f'\"{timestamp}\" : {metrics},\n')

            # removing old metrics files
            old_metrics=sorted(glob.glob(self.o.metricsFilename+'.*'))[0:-self.o.logRotateCount]
            for o in old_metrics:
                logger.info( f"removing old metrics file: {o} " )
                os.unlink(o)

        self.worklist.ok = []
        self.worklist.directories_ok = []
        self.worklist.failed = []

    def write_inline_file(self, msg) -> bool:
        """
           write local file based on a message with inlined content.

        """
        # make sure directory exists, create it if not
        if not os.path.isdir(msg['new_dir']):
            try:
                self.worklist.directories_ok.append(msg['new_dir'])
                os.makedirs(msg['new_dir'], 0o775, True)
            except Exception as ex:
                logger.error("failed to make directory %s: %s" %
                             (msg['new_dir'], ex))
                return False

        logger.debug("data inlined with message, no need to download")
        path = msg['new_dir'] + os.path.sep + msg['new_file']
        #path = msg['new_relPath']

        try:
            f = os.fdopen(os.open(path, os.O_RDWR | os.O_CREAT), 'rb+')
        except Exception as ex:
            logger.warning("could not open %s to write: %s" % (path, ex))
            return False

        if msg['content']['encoding'] == 'base64':
            data = b64decode(msg['content']['value'])
        else:
            data = msg['content']['value'].encode(msg['content']['encoding'])

        if self.o.identity_method.startswith('cod,'):
            algo_method = self.o.identity_method[4:]
        elif msg['identity']['method'] == 'cod':
            algo_method = msg['identity']['value']
        else:
            algo_method = msg['identity']['method']

        onfly_algo = sarracenia.identity.Identity.factory(algo_method)
        data_algo = sarracenia.identity.Identity.factory(algo_method)
        onfly_algo.set_path(path)
        data_algo.set_path(path)

        if algo_method == 'arbitrary':
            onfly_algo.value = msg['identity']['value']
            data_algo.value = msg['identity']['value']

        onfly_algo.update(data)

        msg['onfly_checksum'] = {
            'method': algo_method,
            'value': onfly_algo.value
        }

        if ((msg['size'] > 0) and len(data) != msg['size']):
            if self.o.acceptSizeWrong:
                logger.warning(
                    "acceptSizeWrong data size is (%d bytes) vs. expected: (%d bytes)"
                    % (len(data), msg['size']))
            else:
                logger.warning(
                    "decoded data size (%d bytes) does not have expected size: (%d bytes)"
                    % (len(data), msg['size']))
                return False

        #try:
        #    for p in self.plugins['on_data']:
        #        data = p(data)

        #except Exception as ex:
        #    logger.warning("plugin failed: %s" % (p, ex))
        #    return False

        data_algo.update(data)

        #FIXME: If data is changed by plugins, need to update content header.
        #       current code will reproduce the upstream message without mofification.
        #       need to think about whether that is OK or not.

        msg['data_checksum'] = {
            'method': algo_method,
            'value': data_algo.value
        }

        msg['_deleteOnPost'] |= set(['onfly_checksum'])

        msg['_deleteOnPost'] |= set(['data_checksum'])

        try:
            f.write(data)
            f.truncate()
            f.close()
            self.set_local_file_attributes(path, msg)

        except Exception as ex:
            logger.warning("failed writing and finalizing: %s" % (path, ex))
            return False

        return True

    def compute_local_checksum(self, msg) -> None:

        if sarracenia.filemetadata.supports_extended_attributes:
            try:
                x = sarracenia.filemetadata.FileMetadata(msg['new_path'])
                s = x.get('identity')

                if s:
                    metadata_cached_mtime = x.get('mtime')
                    if ((metadata_cached_mtime >= msg['mtime'])):
                        # file has not been modified since checksum value was stored.

                        if (( 'identity' in msg ) and ( 'method' in msg['identity']  ) and \
                            ( msg['identity']['method'] == s['method'] )) or  \
                            ( s['method'] ==  self.o.identity_method ) :
                            # file
                            # cache good.
                            msg['local_identity'] = s
                            msg['_deleteOnPost'] |= set(['local_identity'])
                            b = x.get('blocks')
                            msg['local_blocks'] = b
                            msg['_deleteOnPost'] |= set(['local_blocks'])
                            return
            except:
                pass

        local_identity = sarracenia.identity.Identity.factory(
            msg['identity']['method'])

        if msg['identity']['method'] == 'arbitrary':
            local_identity.value = msg['identity']['value']

        local_identity.update_file(msg['new_path'])
        msg['local_identity'] = {
            'method': msg['identity']['method'],
            'value': local_identity.value
        }
        msg['_deleteOnPost'] |= set(['local_identity'])

    def file_should_be_downloaded(self, msg) -> bool:
        """
          determine whether a comparison of local_file and message metadata indicates that it is new enough
          that writing the file locally is warranted.

          return True to say downloading is warranted.

             False if the file in the message represents the same or an older version that what is corrently on disk.

          origin: refactor & translation of v2: content_should_not_be downloaded

          Assumptions:
                 new_path exists... there is a file to compare against.
        """
        # assert

        lstat = sarracenia.stat(msg['new_path'])
        fsiz = lstat.st_size

        # FIXME... local_offset... offset within the local file... partitioned... who knows?
        #   part of partitioning deferral.
        #end   = self.local_offset + self.length
        # if using a true binary checksum, the size check is enough.
        if 'identity' in msg and 'method' in msg['identity']:
            method=msg['identity']['method']
        else:
            method='unknown'
        
        # if no method given, then assume binary comparison is good.
        if method in sarracenia.identity.binary_methods: 
            if 'size' in msg:
                end = msg['size']
                # compare sizes... if (sr_subscribe is downloading partitions into taget file) and (target_file isn't fully done)
                # This check prevents random halting of subscriber (inplace on) if the messages come in non-sequential order
                # target_file is the same as new_file unless the file is partitioned.
                # FIXME If the file is partitioned, then it is the new_file with a partition suffix.
                #if ('self.target_file == msg['new_file'] ) and ( fsiz != msg['size'] ):
                if (fsiz != msg['size']):
                    logger.debug("%s file size different, so cannot be the same" %
                             (msg['new_path']))
                    return True

            else:
                end = 0

            # compare dates...

            if 'mtime' in msg:
                new_mtime = sarracenia.timestr2flt(msg['mtime'])
                old_mtime = 0.0

<<<<<<< HEAD
            if new_mtime <= old_mtime:
                self.reject(msg, 406,
=======
                if self.o.timeCopy:
                    old_mtime = lstat.st_mtime
                elif sarracenia.filemetadata.supports_extended_attributes:
                    try:
                        x = sarracenia.filemetadata.FileMetadata(msg['new_path'])
                        old_mtime = sarracenia.timestr2flt(x.get('mtime'))
                    except:
                        pass
    
                if new_mtime <= old_mtime:
                    self.reject(msg, 304,
>>>>>>> 1ebc35ac
                            "mtime not newer %s " % (msg['new_path']))
                    return False
                else:
                    logger.debug(
                        "{} new version is {} newer (new: {} vs old: {} )".format(
                        msg['new_path'], new_mtime - old_mtime, new_mtime,
                        old_mtime))

        elif method in ['random', 'cod']:
            logger.debug("content_match %s sum random/zero/cod never matches" %
                         (msg['new_path']))
            return True

        if not 'identity' in msg: 
            # FIXME... should there be a setting to assume them the same? use cases may vary.
            logger.debug( "size different and no checksum available, assuming different" )
            return True

        try:
            self.compute_local_checksum(msg)
        except:
            logger.debug(
                "something went wrong when computing local checksum... considered different"
            )
            return True

        logger.debug( f"checksum in message: {msg['identity']} vs. local: {msg['local_identity']}" )

        if msg['local_identity'] == msg['identity']:
            self.reject(msg, 304, f"same checksum {msg['new_path']}" )
            return False
        else:
            return True

    def removeOneFile(self, path) -> bool:
        """
          process an unlink event, returning boolean success.
        """

        logger.debug("path to remove: %s" % path)

        ok = True
        try:
            if os.path.isfile(path): os.unlink(path)
            if os.path.islink(path): os.unlink(path)
            if os.path.isdir(path): os.rmdir(path)
            logger.debug("removed %s" % path)
        except:
            logger.error("could not remove %s." % path)
            logger.debug('Exception details: ', exc_info=True)
            ok = False

        return ok

    def renameOneItem(self, old, path) -> bool:
        """
            for messages with an rename file operation, it is to rename a file.
        """
        ok = True
        if not os.path.exists(old):
            logger.info(
                "old file %s not found, if destination (%s) missing, then fall back to copy"
                % (old, path))
            # if the destination file exists, assume rename already happenned,
            # otherwis return false so that caller falls back to downloading/sending the file.
            # return os.path.isfile(path) 
            # PAS 2022/12/01 ... only 1 message to interpret, will never be a previous rename.
            return False

        try:

            if os.path.isfile(path): os.unlink(path)
            if os.path.islink(path): os.unlink(path)
            if os.path.isdir(path): os.rmdir(path)
            os.rename(old, path)
            logger.info("renamed %s -> %s" % (old, path))
        except:
            logger.error(
                "sr_subscribe/doit_download: could not rename %s to %s " %
                (old, path))
            logger.debug('Exception details: ', exc_info=True)
            ok = False
        return ok

    def mkdir(self, msg) -> bool:
        """
            perform an mkdir.
        """

        ok=False
        path = msg['new_dir'] + '/' + msg['new_file']
        logger.debug( f"message is to mkdir {path}" )

        if not os.path.isdir(msg['new_dir']):
            try:
                os.makedirs(msg['new_dir'], self.o.permDirDefault, True)
            except Exception as ex:
                logger.warning("making %s: %s" % (msg['new_dir'], ex))
                logger.debug('Exception details:', exc_info=True)

        if os.path.isdir(path):
            logger.debug( f"no need to mkdir {path} as it exists" )
            return True

        if 'mode' in msg:
            mode=msg['mode']
        else:
            mode=self.o.permDirDefault

        if type(mode) is not int:
            mode=int(mode,base=8)

        try:
            os.mkdir(path,mode=mode)
            ok=True
        except Exception as ex:
            logger.error( f"mkdir {path} failed." )
            logger.debug('Exception details:', exc_info=True)
        return ok

    def link1file(self, msg, symbolic=True) -> bool:
        """        
          perform a link of a single file, based on a message, returning boolean success
          if it's Symbolic, then do that. else do a hard link.

          imported from v2/subscribe/doit_download "link event, try to link the local product given by message"
        """
        logger.debug("message is to link %s to %s" %
                     (msg['new_file'], msg['fileOp']['link']))

        # redundant, check is done in caller.
        #if not 'link' in self.o.fileEvents:
        #    logger.info("message to link %s to %s ignored (events setting)" %  \
        #                                    ( msg['new_file'], msg['fileOp'][ 'link' ] ) )
        #    return False

        if not os.path.isdir(msg['new_dir']):
            try:
                self.worklist.directories_ok.append(msg['new_dir'])
                os.makedirs(msg['new_dir'], self.o.permDirDefault, True)
            except Exception as ex:
                logger.warning("making %s: %s" % (msg['new_dir'], ex))
                logger.debug('Exception details:', exc_info=True)

        ok = True
        try:
            path = msg['new_dir'] + '/' + msg['new_file']

            if os.path.isfile(path): os.unlink(path)
            if os.path.islink(path): os.unlink(path)
            #if os.path.isdir(path): os.rmdir(path)

            if 'hlink' in msg['fileOp'] :
                os.link(msg['fileOp']['hlink'], path)
                logger.info("%s hard-linked to %s " % (msg['new_file'], msg['fileOp']['hlink']))
            else:
                os.symlink(msg['fileOp']['link'], path)
                logger.info("%s sym-linked to %s " % (msg['new_file'], msg['fileOp']['link']))

        except:
            ok = False
            logger.error("link of %s %s failed." %
                         (msg['new_file'], msg['fileOp']))
            logger.debug('Exception details:', exc_info=True)

        return ok

    def do_download(self) -> None:
        """
           do download work for self.worklist.incoming, placing files:
                successfully downloaded in worklist.ok
                temporary failures in worklist.failed
                permanent failures (or files not to be downloaded) in worklist.rejected

        """

        if not self.o.download:
            self.worklist.ok = self.worklist.incoming
            self.worklist.incoming = []
            return

        for msg in self.worklist.incoming:

            if 'newname' in msg:
                """
                  revamped rename algorithm requires only 1 message, ignore newname.
                """
                self.worklist.ok.append(msg)
                continue

            if not 'new_dir' in msg or not msg['new_dir']:
                self.reject(msg, 422, f"new_dir message field missing, do not know which directory to put file in. skipping." )
                continue

            if not 'new_file' in msg or not msg['new_file']:
                self.reject(msg, 422, f"new_file message field missing, do not know name of file to write. skipping." )
                continue

            new_path = msg['new_dir'] + os.path.sep + msg['new_file']
            new_file = msg['new_file']

            if not os.path.isdir(msg['new_dir']):
                try:
                    logger.debug( f"missing destination directories, makedirs: {msg['new_dir']} " )
                    self.worklist.directories_ok.append(msg['new_dir'])
                    os.makedirs(msg['new_dir'], 0o775, True)
                except Exception as ex:
                    logger.warning("making %s: %s" % (msg['new_dir'], ex))
                    logger.debug('Exception details:', exc_info=True)
        
            os.chdir(msg['new_dir'])
            logger.debug( f"chdir {msg['new_dir']}")

            if 'fileOp' in msg :
                if 'rename' in msg['fileOp']:

                    if 'renameUnlink' in msg:
                        self.removeOneFile(msg['fileOp']['rename'])
                        msg.setReport(201, 'old unlinked %s' % msg['fileOp']['rename'])
                        self.worklist.ok.append(msg)
                        self.metrics['flow']['transferRxFiles'] += 1
                        self.metrics['flow']['transferRxLast'] = msg['report']['timeCompleted']

                    else:
                        # actual rename...
                        ok = self.renameOneItem(msg['fileOp']['rename'], new_path)
                        # if rename succeeds, fall through to download object to find if the file renamed
                        # actually matches the one advertised, and potentially download it.
                        # if rename fails, recover by falling through to download the data anyways.
                        if ok:
                            self.worklist.ok.append(msg)
                            self.metrics['flow']['transferRxFiles'] += 1
                            msg.setReport(201, 'renamed')
                            self.metrics['flow']['transferRxLast'] = msg['report']['timeCompleted']
                            continue

                elif ('directory' in msg['fileOp']) and ('remove' in msg['fileOp'] ): 
                    if  'rmdir' not in self.o.fileEvents:
                        self.reject(msg, 202, "skipping rmdir %s" % new_path)
                        continue

                    if self.removeOneFile(new_path):
                        msg.setReport(201, 'rmdired')
                        self.worklist.ok.append(msg)
                        self.metrics['flow']['transferRxFiles'] += 1
                        self.metrics['flow']['transferRxLast'] = msg['report']['timeCompleted']
                    else:
                        #FIXME: should this really be queued for retry? or just permanently failed?
                        # in rejected to avoid retry, but wondering if failed and deferred
                        # should be separate lists in worklist...
                        self.reject(msg, 500, "rmdir %s failed" % new_path)
                    continue

                elif ('remove' in msg['fileOp']):
                    if 'delete' not in self.o.fileEvents:
                        self.reject(msg, 202, "skipping delete %s" % new_path)
                        continue

                    if self.removeOneFile(new_path):
                        msg.setReport(201, 'removed')
                        self.worklist.ok.append(msg)
                        self.metrics['flow']['transferRxFiles'] += 1
                        self.metrics['flow']['transferRxLast'] = msg['report']['timeCompleted']
                    else:
                        #FIXME: should this really be queued for retry? or just permanently failed?
                        # in rejected to avoid retry, but wondering if failed and deferred
                        # should be separate lists in worklist...
                        self.reject(msg, 500, "remove %s failed" % new_path)
                    continue

                # no elif because if rename fails and operation is an mkdir or a symlink..
                # need to retry as ordinary creation, similar to normal file copy case.
                if 'directory' in msg['fileOp']:
                    if 'mkdir' not in self.o.fileEvents:
                        self.reject(msg, 202, "skipping mkdir %s" % new_path)
                        continue

                    if self.mkdir(msg):
                        msg.setReport(201, 'made directory')
                        self.worklist.ok.append(msg)
                        self.metrics['flow']['transferRxFiles'] += 1
                        self.metrics['flow']['transferRxLast'] = msg['report']['timeCompleted']
                    else:
                        # as above...
                        self.reject(msg, 500, "mkdir %s failed" % msg['new_file'])
                    continue

                elif 'link' in msg['fileOp'] or 'hlink' in msg['fileOp']:
                    if 'link' not in self.o.fileEvents:
                        self.reject(msg, 202, "skipping link %s" % new_path)
                        continue

                    if self.link1file(msg):
                        msg.setReport(201, 'linked')
                        self.worklist.ok.append(msg)
                        self.metrics['flow']['transferRxFiles'] += 1
                        self.metrics['flow']['transferRxLast'] = msg['report']['timeCompleted']
                    else:
                        # as above...
                        self.reject(msg, 500, "link %s failed" % msg['fileOp'])
                    continue

            # all non-files taken care of above... rest of routine is normal file download.

            if self.o.fileSizeMax > 0 and msg['size'] > self.o.fileSizeMax:
                self.reject(msg, 413, f"Payload Too Large {msg.getIDStr()}")
                continue

            # establish new_inflight_path which is the file to download into initially.
            if self.o.inflight == None or (
                ('blocks' in msg) and (msg['blocks']['method'] == 'inplace')):
                new_inflight_path = msg['new_file']
            elif type(self.o.inflight) == str:
                if self.o.inflight == '.':
                    new_inflight_path = '.' + new_file
                elif (self.o.inflight[-1] == '/') or (self.o.inflight[0] == '/'):
                    if not self.o.dry_run and not os.path.isdir(self.o.inflight):
                        try:
                            os.mkdir(self.o.inflight)
                            os.chmod(self.o.inflight, self.o.permDirDefault)
                        except:
                            pass
                    new_inflight_path = self.o.inflight + new_file
                elif self.o.inflight[0] == '.':
                    new_inflight_path = new_file + self.o.inflight
            else:
                #inflight is interval: minimum the age of the source file, as per message.
                logger.error('interval inflight setting: %s, not appropriate for downloads.' %
                             self.o.inflight)
                # FIXME... what to do?
                self.reject(
                    msg, 503, "invalid inflight %s settings %s" %
                    (self.o.inflight, new_path))
                continue

            msg['new_inflight_path'] = new_inflight_path
            msg['new_path'] = new_path

            msg['_deleteOnPost'] |= set(['new_path'])
            msg['_deleteOnPost'] |= set(['new_inflight_path'])

            # assert new_inflight_path is set.

            if os.path.exists(msg['new_inflight_path']):

                if self.o.inflight:
                    how_old = time.time() - os.path.getmtime(msg['new_inflight_path'])
                    #FIXME: if mtime > 5 minutes, perhaps rm it, and continue? what if transfer crashed?
                    #       Added this with fixed value, should it be a setting?
                    if how_old > 300:
                        os.unlink( msg['new_inflight_path'] )
                        logger.info(
                            f"inflight file is {how_old}s old. Removed previous attempt {msg['new_path']}" )
                    else:
                        logger.warning(
                            'inflight file already exists. race condition, deferring transfer of %s'
                            % msg['new_path'])
                    self.worklist.failed.append(msg)
                    continue
                # overwriting existing file.

            # FIXME: decision of whether to download, goes here.
            if os.path.isfile(new_path):
                if not self.o.overwrite:
                    self.reject(msg, 204,
                                "not overwriting existing file %s" % new_path)
                    continue

                if not self.file_should_be_downloaded(msg):
                    continue

            # download content
            if 'content' in msg.keys():
                if self.write_inline_file(msg):
                    msg.setReport(201, "Download successful (inline content)")
                    self.worklist.ok.append(msg)
                    self.metrics['flow']['transferRxLast'] = msg['report']['timeCompleted']
                    continue
                logger.warning(
                    "failed to write inline content %s, falling through to download"
                    % new_path)

            parsed_url = sarracenia.baseUrlParse(msg['baseUrl'])
            self.scheme = parsed_url.scheme

            i = 1
            while i <= self.o.attempts:

                if i > 1:
                    logger.warning("downloading again, attempt %d" % i)

                ok = self.download(msg, self.o)
                if ok == 1:
                    logger.debug("downloaded ok: %s" % new_path)
                    msg.setReport(201, "Download successful" )
                    # if content is present, but downloaded anyways, then it is no good, and should not be forwarded.
                    if 'content' in msg:
                        del msg['content']
                    self.worklist.ok.append(msg)
                    self.metrics['flow']['transferRxLast'] = msg['report']['timeCompleted']
                    break
                elif ok == -1:
                    logger.debug("download failed permanently, discarding transfer: %s" % new_path)
                    msg.setReport(410, "message received for content that is no longer available" )
                    self.worklist.rejected.append(msg)
                    break
                else:
                    logger.info("attempt %d failed to download %s/%s to %s" \
                        % ( i, msg['baseUrl'], msg['relPath'], new_path) )
                i = i + 1

            if not ok:
                logger.error(
                    "gave up downloading for now, appending to retry queue")
                self.worklist.failed.append(msg)
            # FIXME: file reassembly missing?
            #if self.inplace : file_reassemble(self)

        self.worklist.incoming = []

    # v2 sr_util.py ... generic sr_transport imported here...

    # generalized download...
    def download(self, msg, options) -> int:
        """
           download/transfer one file based on message, return True if successful, otherwise False.

           return 0 -- failed, retry later.
           return 1 -- OK download successful.
           return -1 -- download failed permanently, retry not useful.
        """

        self.o = options

        if 'retrievePath' in msg:
            logger.debug("%s_transport download override retrievePath=%s" % (self.scheme, msg['retrievePath']))
            remote_file = msg['retrievePath']
            cdir = None
            if msg['relPath'][0] == '/' or msg['baseUrl'][-1] == '/':
                urlstr = msg['baseUrl'] + msg['relPath']
            else:
                urlstr = msg['baseUrl'] + '/' + msg['relPath']
        else:
            logger.debug("%s_transport download relPath=%s" % (self.scheme, msg['relPath']))

            # split the path to the file and the file
            # if relPath is just the file remote_path will return empty
            remote_path, remote_file = os.path.split(msg['relPath'])

            u = sarracenia.baseUrlParse(msg['baseUrl']) 
            logger.debug( f"baseUrl.path= {u.path} ")
            if remote_path:
                if u.path: 
                    if ( u.path[-1] != '/' ) and ( remote_path[0] != '/' ) :
                        remote_path = u.path + '/' + remote_path
                    else:
                        remote_path = u.path + remote_path

                cdir = remote_path
            else:
                if u.path:
                    cdir=u.path
                else:
                    cdir=None

            if msg['relPath'][0] == '/' or msg['baseUrl'][-1] == '/':
                urlstr = msg['baseUrl'] + msg['relPath']
            else:
                urlstr = msg['baseUrl'] + '/' + msg['relPath']


        istr =msg['identity']  if ('identity' in msg) else "None"
        fostr = msg['fileOp'] if ('fileOp' in msg ) else "None"

        logger.debug( 'identity: %s, fileOp: %s' % ( istr, fostr ) ) 
        new_inflight_path = ''

        new_dir = msg['new_dir']
        new_file = msg['new_file']
        new_inflight_path = None

        if 'blocks' in msg: 
            if msg['blocks']['method'] in [ 'inplace' ]: # download only a specific block from a file, not the whole thing.
                logger.debug( f"splitting 1 file into {len(msg['blocks']['manifest'])} block messages." )
                blkno = msg['blocks']['number']
                blksz_l = sarracenia.naturalSize(msg['blocks']['size']).split()
                blksz = blksz_l[0]+blksz_l[1][0].lower()
                if not '§block_' in new_file:
                    new_file += f"§block_{blkno:04d},{blksz}_§"
                msg['new_file'] = new_file

        if options.inflight == None:
            new_inflight_path = new_file
        elif type(options.inflight) == str:
            if options.inflight == '.':
                new_inflight_path = '.' + new_file
            elif ( options.inflight[-1] == '/' ) or (options.inflight[0] == '/'):
                new_inflight_path = options.inflight + new_file
            elif options.inflight[0] == '.':
                new_inflight_path = new_file + options.inflight
        else:
            logger.error('inflight setting: %s, not for downloads.' %
                         options.inflight)
        if new_inflight_path:
            msg['new_inflight_path'] = new_inflight_path
            msg['_deleteOnPost'] |= set(['new_inflight_path'])

        if 'download' in self.plugins and len(self.plugins['download']) > 0:
            ok = False
            for plugin in self.plugins['download']:
                try:
                    ok = plugin(msg)
                    if type(ok) is not bool:
                        logger.error( f"{plugin} returned {type(ok)}. Should return boolean" )
                except Exception as ex:
                    logger.error( f'flowCallback plugin {plugin} crashed: {ex}' )
                    logger.debug( "details:", exc_info=True )

                if not ok: return 0
            return 1

        if self.o.dry_run:
            curdir = new_dir
        else:
            try:
                curdir = os.getcwd()
            except:
                curdir = None

        if curdir != new_dir:
            # make sure directory exists, create it if not
            try:
                if not os.path.isdir(new_dir):
                    self.worklist.directories_ok.append(new_dir)
                    os.makedirs(new_dir, 0o775, True)
                os.chdir(new_dir)
                logger.debug( f"local cd to {new_dir}") 
            except Exception as ex:
                logger.warning("making %s: %s" % (new_dir, ex))
                logger.debug('Exception details:', exc_info=True)
                return 0

        try:
            options.sendTo = msg['baseUrl']

            if (not (self.scheme in self.proto)) or (self.proto[self.scheme] is None):
                self.proto[self.scheme] = sarracenia.transfer.Transfer.factory(self.scheme, self.o)
                self.metrics['flow']['transferConnected'] = True
                self.metrics['flow']['transferConnectStart'] = time.time() 

            if (not self.o.dry_run) and not self.proto[self.scheme].check_is_connected():

                    if self.metrics['flow']['transferConnected']: 
                         now=nowflt()
                         self.metrics['flow']['transferConnectTime'] += now - self.metrics['flow']['transferConnectStart']
                         self.metrics['flow']['transferConnectStart'] = 0
                         self.metrics['flow']['transferConnected'] = False

                    logger.debug("%s_transport download connects" % self.scheme)
                    ok = self.proto[self.scheme].connect()
                    if not ok:
                        self.proto[self.scheme] = None
                        return 0

                    self.metrics['flow']['transferConnected'] = True
                    self.metrics['flow']['transferConnectStart'] = time.time() 
                    logger.debug('connected')

            #=================================
            # if parts, check that the protol supports it
            #=================================

            #if not hasattr(proto,'seek') and ('blocks' in msg) and ( msg['blocks']['method'] == 'inplace' ):
            #   logger.error("%s, inplace part file not supported" % self.scheme)
            #   return 0

            cwd = None
         
            if (not self.o.dry_run) and hasattr(self.proto[self.scheme], 'getcwd'):
                cwd = self.proto[self.scheme].getcwd()
                logger.debug( f" from proto getcwd: {cwd} ")

            if cdir and cwd != cdir:
                logger.debug("%s_transport remote cd to %s" % (self.scheme, cdir))
                if self.o.dry_run:
                    cwd = cdir
                else:
                    try:
                         self.proto[self.scheme].cd(cdir)
                    except Exception as ex:
                         logger.error("chdir %s: %s" % (cdir, ex))
                         return 0

            remote_offset = 0
            exactLength=False
            if ('blocks' in msg) and (msg['blocks']['method'] == 'inplace'):
                blkno=msg['blocks']['number']
                remote_offset=0
                exactLength=True
                while blkno > 0:
                    blkno -= 1
                    remote_offset += msg['blocks']['manifest'][blkno]['size']

                block_length=msg['blocks']['manifest'][msg['blocks']['number']]['size']
                logger.debug( f"offset calculation:  start={remote_offset} count={block_length}" )

            elif 'size' in msg:
                block_length = msg['size']
            else:
                block_length = 0

            #download file

            logger.debug(
                'Beginning fetch of %s %d-%d into %s %d-%d' %
                (urlstr, remote_offset, block_length-1, new_inflight_path, msg['local_offset'],
                 msg['local_offset'] + block_length - 1))

            # FIXME  locking for i parts in temporary file ... should stay lock
            # and file_reassemble... take into account the locking

            if self.o.identity_method.startswith('cod,'):
                download_algo = self.o.identity_method[4:]
            elif 'identity' in msg:
                if msg['identity']['method'] == 'cod':
                    download_algo = msg['identity']['value']
                else:
                    download_algo = msg['identity']['method']
            else:
                download_algo = None

            if download_algo:
                self.proto[self.scheme].set_sumalgo(download_algo)

            if download_algo == 'arbitrary':
                self.proto[self.scheme].set_sumArbitrary(
                    msg['identity']['value'])

            if (type(options.inflight) == str) \
                and (options.inflight[0] == '/' or options.inflight[-1] == '/') \
                and not os.path.exists(options.inflight):

                try:
                    if not self.o.dry_run:
                        os.mkdir(options.inflight)
                        os.chmod(options.inflight, options.permDirDefault)
                except:
                    logger.error('unable to make inflight directory %s/%s' %
                                 (msg['new_dir'], options.inflight))
                    logger.debug('Exception details: ', exc_info=True)

            logger.debug( "hasAccel=%s, thresh=%d, len=%d, remote_off=%d, local_off=%d inflight=%s" % \
                ( hasattr( self.proto[self.scheme], 'getAccelerated' ),  \
                self.o.accelThreshold, block_length, remote_offset,  msg['local_offset'], new_inflight_path ) )

            accelerated = hasattr( self.proto[self.scheme], 'getAccelerated') and \
                (self.o.accelThreshold > 0 ) and (block_length > self.o.accelThreshold) and \
                (remote_offset == 0) and ( msg['local_offset'] == 0)

            if not self.o.dry_run:
                try:
                    if accelerated:
                        len_written = self.proto[self.scheme].getAccelerated(
                            msg, remote_file, new_inflight_path, block_length, remote_offset, exactLength)
                        #FIXME: no onfly_checksum calculation during download.
                    else:
                        self.proto[self.scheme].set_path(new_inflight_path)
                        len_written = self.proto[self.scheme].get(
                            msg, remote_file, new_inflight_path, remote_offset,
                            msg['local_offset'], block_length, exactLength)
                except Exception as ex:
                    logger.error( f"could not get {remote_file}: {ex}" )
                    return 0

            else:
                len_written = block_length

            if ('blocks' in msg) and (msg['blocks']['method'] == 'inplace'):
                msg['blocks']['method'] = 'separate'

            if (len_written == block_length):
                if not self.o.dry_run:
                    if accelerated:
                        self.proto[self.scheme].update_file(new_inflight_path)
            elif len_written < 0:
                logger.error("failed to download %s" % new_file)
                if (self.o.inflight != None) and os.path.isfile(new_inflight_path):
                    os.remove(new_inflight_path)
                return 0
            else:
                if block_length == 0:
                    if self.o.acceptSizeWrong:
                        logger.debug(
                            'AcceptSizeWrong %d of with no length given for %s assuming ok'
                            % (len_written, new_inflight_path))
                    else:
                        logger.warning(
                            'downloaded %d of with no length given for %s assuming ok'
                            % (len_written, new_inflight_path))
                else:
                    if self.o.acceptSizeWrong:
                        logger.info(
                            'AcceptSizeWrong download size mismatch, received %d of expected %d bytes for %s'
                            % (len_written, block_length, new_inflight_path))
                    else:
                        retval=0
                        if hasattr( self.proto[self.scheme],'stat'):
                            current_stat = self.proto[self.scheme].stat( remote_file, msg )
                            if 'mtime' in msg:
                                mtime = sarracenia.timestr2flt(msg['mtime'])
                            else:
                                mtime = sarracenia.timestr2flt(msg['pubTime'])

                            if current_stat and current_stat.st_mtime and current_stat.st_mtime > mtime:
                                logger.info( f'upstream resource is newer, so message {msg.getIDStr()} is obsolete. Discarding.' )
                                retval=-1
                            elif current_stat and current_stat.st_size and current_stat.st_size == len_written:
                                logger.info( f'matches upstream source, {msg.getIDStr()} but not announcement. Discarding.' )
                                retval=-1 
                            else:
                                logger.error( f"unexplained size discrepancy in {msg.getIDStr()}, will retry later" )
                        elif len_written > block_length:
                            logger.error( f'download more {len_written} than expected {block_length} bytes for {new_inflight_path}' )
                        else:
                            logger.error( f'incomplete download only {len_written} of expected {block_length} bytes for {new_inflight_path}' )

                        if (self.o.inflight != None) and os.path.isfile(new_inflight_path):
                            os.remove(new_inflight_path)
                        return retval 
                # when len_written is different than block_length
                msg['size'] = len_written

            # if we haven't returned False by this point, assuming download was successful
            if (new_inflight_path != new_file):
                if os.path.isfile(new_file):
                    os.remove(new_file)
                os.rename(new_inflight_path, new_file)
            
            # older versions don't include the contentType, so patch it here.
            if features['filetypes']['present'] and 'contentType' not in msg:
                msg['contentType'] = magic.from_file(new_file,mime=True)

            self.metrics['flow']['transferRxBytes'] += len_written
            self.metrics['flow']['transferRxFiles'] += 1

            if download_algo and not self.o.dry_run:
                msg['onfly_checksum'] = self.proto[self.scheme].get_sumstr()
                msg['data_checksum'] = self.proto[self.scheme].data_checksum

                if self.o.identity_method.startswith('cod,') and not accelerated:
                    msg['identity'] = msg['onfly_checksum']

                msg['_deleteOnPost'] |= set(['onfly_checksum'])
                msg['_deleteOnPost'] |= set(['data_checksum'])

            # fix message if no partflg (means file size unknown until now)
            #if not 'blocks' in msg:
            #    #msg['size'] = self.proto[self.scheme].fpos ... fpos not set when accelerated.

            # fix permission
            if not self.o.dry_run:
                self.set_local_file_attributes(new_file, msg)

            if options.delete and hasattr(self.proto[self.scheme], 'delete'):
                try:
                    if not self.o.dry_run:
                        self.proto[self.scheme].delete(remote_file)
                    logger.debug('file deleted on remote site %s' %
                                 remote_file)
                except Exception as ex:
                    logger.error( f'unable to delete remote file {remote_file}: {ex}' )
                    logger.debug('Exception details: ', exc_info=True)

            if (self.o.acceptSizeWrong or (block_length == 0)) and (len_written > 0):
                return 1

            if (len_written != block_length):
                return 0

        except Exception as ex:
            logger.debug('Exception details: ', exc_info=True)
            logger.warning("failed to write %s: %s" % (new_inflight_path, ex))

            #closing on problem
            if not self.o.dry_run:
                try:
                    self.proto[self.scheme].close()
                except:
                    logger.debug('closing exception details: ', exc_info=True)
            self.metrics['flow']["transferConnected"] = False
            if 'transferConnectLast' in self.metrics['flow']:
                self.metrics['flow']['transferConnectedTime'] = time.time() - self.metrics['flow']['transferConnectLast']
            else:
                self.metrics['flow']['transferConnectedTime'] = 0
            self.cdir = None
            self.proto[self.scheme] = None
        
            if (not self.o.dry_run) and os.path.isfile(new_inflight_path):
                os.remove(new_inflight_path)
            return 0
        return 1

    # generalized send...
    def send(self, msg, options):
        self.o = options
        sendTo=self.o.sendTo 
        logger.debug( f"{self.scheme}_transport sendTo: {sendTo}" )
        logger.debug("%s_transport send %s %s" %
                     (self.scheme, msg['new_dir'], msg['new_file']))

        if len(self.plugins['send']) > 0:
            ok = False
            for plugin in self.plugins['send']:
                try:
                    ok = plugin(msg)
                    if type(ok) is not bool:
                        logger.error( f"{plugin} returned {type(ok)}. Should return boolean" )
                except Exception as ex:
                    logger.error( f'flowCallback plugin {plugin} crashed: {ex}' )
                    logger.debug( "details:", exc_info=True )

                if not ok: return False
            return True

        if self.o.baseDir:
            local_path = self.o.variableExpansion(self.o.baseDir,
                                                msg) + '/' + msg['relPath']
        else:
            local_path = '/' + msg['relPath']

        # older versions don't include the contentType, so patch it here.
        if features['filetypes']['present'] and \
           ('contentType' not in msg) and (not 'fileOp' in msg):
            msg['contentType'] = magic.from_file(local_path,mime=True)

        local_dir = os.path.dirname(local_path).replace('\\', '/')
        local_file = os.path.basename(local_path).replace('\\', '/')
        new_dir = msg['new_dir'].replace('\\', '/')
        new_file = msg['new_file'].replace('\\', '/')

        new_inflight_path = None

        try:
            curdir = os.getcwd()
        except:
            curdir = None

        if (curdir != local_dir) and not self.o.dry_run:
            try:
                os.chdir(local_dir)
            except Exception as ex:
                logger.error("could not chdir to %s to write: %s" % (local_dir, ex))
                return False

        try:

            if not self.o.dry_run:
                if (not (self.scheme in self.proto)) or \
                   (self.proto[self.scheme] is None) or not self.proto[self.scheme].check_is_connected():
                    logger.debug("%s_transport send connects" % self.scheme)
    
                    if self.metrics['flow']['transferConnected']: 
                         now = nowflt()
                         self.metrics['flow']['transferConnectTime'] += now - self.metrics['flow']['transferConnectStart']
                         self.metrics['flow']['transferConnectStart'] = 0
                         self.metrics['flow']['transferConnected'] = False

                    self.proto[self.scheme] = sarracenia.transfer.Transfer.factory( self.scheme, options)
    
                    ok = self.proto[self.scheme].connect()
                    if not ok: return False
                    self.cdir = None
                    self.metrics['flow']['transferConnected'] = True
                    self.metrics['flow']['transferConnectStart'] = time.time() 

            elif not (self.scheme in self.proto) or self.proto[self.scheme] is None:
                logger.debug("dry_run %s_transport send connects" % self.scheme)
                self.proto[self.scheme] = sarracenia.transfer.Transfer.factory( self.scheme, options)
                self.cdir = None
                self.metrics['flow']['transferConnected'] = True
                self.metrics['flow']['transferConnectStart'] = time.time() 

            #=================================
            # if parts, check that the protocol supports it
            #=================================

            if not self.o.dry_run and not hasattr(self.proto[self.scheme],
                           'seek') and ('blocks' in msg) and (
                               msg['blocks']['method'] == 'inplace'):
                logger.error("%s, inplace part file not supported" %
                             self.scheme)
                return False

            #=================================
            # if umask, check that the protocol supports it ...
            #=================================

            inflight = options.inflight
            if not hasattr(self.proto[self.scheme],
                           'umask') and options.inflight == 'umask':
                logger.warning("%s, umask not supported" % self.scheme)
                inflight = None

            #=================================
            # if renaming used, check that the protocol supports it ...
            #=================================

            if not hasattr(self.proto[self.scheme],
                           'rename') and options.inflight.startswith('.'):
                logger.warning("%s, rename not supported" % self.scheme)
                inflight = None

            #=================================
            # remote set to new_dir
            #=================================

            cwd = None
            if hasattr(self.proto[self.scheme], 'getcwd'):
                if not self.o.dry_run:
                    try:
                        cwd = self.proto[self.scheme].getcwd()
                    except Exception as ex:
                        logger.error( f"could not getcwd on {sendTo} : {ex}" )
                        return False

            if cwd != new_dir:
                logger.debug("%s_transport send cd to %s" %
                             (self.scheme, new_dir))
                if not self.o.dry_run:
                    try:
                        self.proto[self.scheme].cd_forced(new_dir)
                    except Exception as ex:
                        logger.error( f"could not chdir to {sendTo} {new_dir}: {ex}" )
                        return False

            #=================================
            # delete event
            #=================================

            if 'fileOp' in msg:
                if 'remove' in msg['fileOp'] :
                    if hasattr(self.proto[self.scheme], 'delete'):
                        logger.debug("message is to remove %s" % new_file)
                        if not self.o.dry_run:
                            if 'directory' in msg['fileOp']: 
                                try:
                                    self.proto[self.scheme].rmdir(new_file)
                                except Exception as ex:
                                    logger.error( f"could not rmdir {sendTo} {msg['new_dir']}/{new_file}: {ex}" )
                                    return False
                            else:
                                try:
                                    self.proto[self.scheme].delete(new_file)
                                except Exception as ex:
                                    logger.error( f"could not delete {sendTo} {msg['new_dir']}/{new_file}: {ex}" )
                                    return False

                        msg.setReport(201, f'file or directory removed')
                        self.metrics['flow']['transferTxFiles'] += 1
                        self.metrics['flow']['transferTxLast'] = msg['report']['timeCompleted']
                        return True
                    logger.error("%s, delete not supported" % self.scheme)
                    return False

                if 'rename' in msg['fileOp'] :
                    if hasattr(self.proto[self.scheme], 'delete'):
                        logger.debug( f"message is to rename {msg['fileOp']['rename']} to {new_file}" )
                        if not self.o.dry_run:
                            try:
                                self.proto[self.scheme].rename(msg['fileOp']['rename'], new_file)
                            except Exception as ex:
                                logger.error( f"could not rename {sendTo} (in {msg['new_dir']} {msg['fileOp']['rename']} to {new_file}: {ex}" )
                                return False

                        msg.setReport(201, f'file renamed')
                        self.metrics['flow']['transferTxFiles'] += 1
                        self.metrics['flow']['transferTxLast'] = msg['report']['timeCompleted']
                        return True
                    logger.error("%s, delete not supported" % self.scheme)
                    return False

                if 'directory' in msg['fileOp'] :
                    if 'contentType' not in msg:
                        msg['contentType'] = 'text/directory'
                    if hasattr(self.proto[self.scheme], 'mkdir'):
                        logger.debug( f"message is to mkdir {new_file}")
                        if not self.o.dry_run:
                            try:
                                self.proto[self.scheme].mkdir(new_file)
                            except Exception as ex:
                                logger.error( f"could not mkdir {sendTo} {msg['new_dir']}/{new_file}: {ex}" )
                                return False
                        msg.setReport(201, f'directory created')
                        self.metrics['flow']['transferTxFiles'] += 1
                        self.metrics['flow']['transferTxLast'] = msg['report']['timeCompleted']
                        return True
                    logger.error("%s, mkdir not supported" % self.scheme)
                    return False


                #=================================
                # link event
                #=================================

                if 'hlink' in msg['fileOp']:
                    if 'contentType' not in msg:
                        msg['contentType'] = 'text/link'
                    if hasattr(self.proto[self.scheme], 'link'):
                        logger.debug("message is to link %s to: %s" % (new_file, msg['fileOp']['hlink']))
                        if not self.o.dry_run:
                            try:
                                self.proto[self.scheme].link(msg['fileOp']['hlink'], new_file)
                            except Exception as ex:
                                logger.error( f"could not link {sendTo} in {msg['new_dir']}{os.sep}{msg['fileOp']['hlink']} to {new_file}: {ex}" )
                                return False
                        return True
                    logger.error("%s, hardlinks not supported" % self.scheme)
                    return False
                elif 'link' in msg['fileOp']:
                    if 'contentType' not in msg:
                        msg['contentType'] = 'text/link'
                    if hasattr(self.proto[self.scheme], 'symlink'):
                        logger.debug("message is to link %s to: %s" % (new_file, msg['fileOp']['link']))
                        if not self.o.dry_run:
                            try:
                                self.proto[self.scheme].symlink(msg['fileOp']['link'], new_file)
                            except Exception as ex:
                                logger.error( f"could not symlink {sendTo} in {msg['new_dir']} {msg['fileOp']['link']} to {new_file}: {ex}" )
                                return False
                        msg.setReport(201, f'file linked')
                        self.metrics['flow']['transferTxFiles'] += 1
                        self.metrics['flow']['transferTxLast'] = msg['report']['timeCompleted']
                        return True
                    logger.error("%s, symlink not supported" % self.scheme)
                    return False

            #=================================
            # send event
            #=================================

            # the file does not exist... warn, sleep and return false for the next attempt
            if not os.path.exists(local_file):
                logger.warning(
                    "product collision or base_dir not set, file %s does not exist"
                    % local_file)
                time.sleep(0.01)
                return False
            elif 'size' not in msg:
                msg['size'] = os.path.getsize(local_file)

            offset = 0
            if ('blocks' in msg) and (msg['blocks']['method'] == 'inplace'):
                offset = msg['offset']

            new_offset = msg['local_offset']

            if 'size' in msg:
                block_length = msg['size']
                str_range = ''
                if ('blocks' in msg) and (
                        msg['blocks']['method'] == 'inplace'):
                    block_length = msg['blocks']['size']
                    str_range = 'bytes=%d-%d' % (new_offset, new_offset +
                                                 block_length - 1)

            str_range = ''
            if ('blocks' in msg) and (msg['blocks']['method'] == 'inplace'):
                str_range = 'bytes=%d-%d' % (offset, offset + msg['size'] - 1)

            #upload file

            logger.debug( "hasattr=%s, thresh=%d, len=%d, remote_off=%d, local_off=%d " % \
                ( hasattr( self.proto[self.scheme], 'putAccelerated'),  \
                self.o.accelThreshold, block_length, new_offset,  msg['local_offset'] ) )

            accelerated = hasattr( self.proto[self.scheme], 'putAccelerated') and \
                (self.o.accelThreshold > 0 ) and (block_length > self.o.accelThreshold) and \
                (new_offset == 0) and ( msg['local_offset'] == 0)

            if inflight == None or (('blocks' in msg) and
                                    (msg['blocks']['method'] != 'inplace')):
                try:
                    if not self.o.dry_run:
                        if accelerated:
                            len_written = self.proto[self.scheme].putAccelerated( msg, local_file, new_file)
                        else:
                            len_written = self.proto[self.scheme].put( msg, local_file, new_file)
                except Exception as ex:
                    logger.error( f"could not send {local_dir}{os.sep}{local_file} to inflight=None {sendTo} {msg['new_dir']} ... {new_file}: {ex}" )
                    return False
                
            elif (('blocks' in msg)
                  and (msg['blocks']['method'] == 'inplace')):
                if not self.o.dry_run:
                    try:
                        self.proto[self.scheme].put(msg, local_file, new_file, offset,
                                            new_offset, msg['size'])
                    except Exception as ex:
                        logger.error( f"could not send {local_dir}{os.sep}{local_file} inplace {sendTo} {msg['new_dir']}/{new_file}: {ex}" )
                        return False

            elif inflight == '.':
                new_inflight_path = '.' + new_file
                if not self.o.dry_run:
                    try:
                        if accelerated:
                            len_written = self.proto[self.scheme].putAccelerated(
                                msg, local_file, new_inflight_path)
                        else:
                            len_written = self.proto[self.scheme].put(
                                msg, local_file, new_inflight_path)
                    except Exception as ex:
                        logger.error( f"could not send {local_dir}{os.sep}{local_file} inflight={inflight} {sendTo} {msg['new_dir']}/{new_file}: {ex}" )
                        return False
                    try:
                        self.proto[self.scheme].rename(new_inflight_path, new_file)
                    except Exception as ex:
                        logger.error( f"could not rename inflight={inflight} {sendTo} {msg['new_dir']}/{new_file}: {ex}" )
                        return False
                else:
                    len_written = msg['size']

            elif inflight[0] == '.':
                new_inflight_path = new_file + inflight
                if not self.o.dry_run:
                    try:
                        if accelerated:
                            len_written = self.proto[self.scheme].putAccelerated(
                                msg, local_file, new_inflight_path)
                        else:
                            len_written = self.proto[self.scheme].put(msg, local_file, new_inflight_path)
                    except Exception as ex:
                        logger.error( f"could not send {local_dir}{os.sep}{local_file} inflight={inflight} {sendTo} {msg['new_dir']}/{new_file}: {ex}" )
                        return False
                    try:
                        self.proto[self.scheme].rename(new_inflight_path, new_file)
                    except Exception as ex:
                        logger.error( f"could not rename inflight={inflight} {sendTo} {msg['new_dir']}/{new_file}: {ex}" )
                        return False
            elif options.inflight[-1] == '/':
                if not self.o.dry_run:
                    try:
                        self.proto[self.scheme].cd_forced(
                            new_dir + '/' + options.inflight)
                        self.proto[self.scheme].cd_forced(new_dir)
                    except:
                        pass
                new_inflight_path = options.inflight + new_file
                if not self.o.dry_run:
                    try:
                        if accelerated:
                            len_written = self.proto[self.scheme].putAccelerated(
                                msg, local_file, new_inflight_path)
                        else:
                            len_written = self.proto[self.scheme].put(
                                msg, local_file, new_inflight_path)
                    except Exception as ex:
                        logger.error( f"could not send {local_dir}{os.sep}{local_file} inflight={inflight} {sendTo} {msg['new_dir']}/{new_file}: {ex}" )
                        return False
                    try:
                        self.proto[self.scheme].rename(new_inflight_path, new_file)
                    except Exception as ex:
                        logger.error( f"could not rename inflight={inflight} {sendTo} {msg['new_dir']}/{new_file}: {ex}" )
                        return False
                else:
                    len_written = msg['size']
            elif inflight == 'umask':
                if not self.o.dry_run:
                    self.proto[self.scheme].umask()
                    try:
                        if accelerated:
                            len_written = self.proto[self.scheme].putAccelerated(
                                msg, local_file, new_file)
                        else:
                            len_written = self.proto[self.scheme].put(
                                msg, local_file, new_file)
                    except Exception as ex:
                        logger.error( f"could not send {local_dir}{os.sep}{local_file} inflight={inflight} {sendTo} {msg['new_dir']}/{new_file}: {ex}" )
                        return False
                    try:
                        self.proto[self.scheme].put(msg, local_file, new_file)
                    except Exception as ex:
                        logger.error( f"could not rename inflight={inflight} {sendTo} {msg['new_dir']}/{new_file}: {ex}" )
                        return False
                else:
                    len_written = msg['size']

            msg.setReport(201, 'file sent')
            self.metrics['flow']['transferTxBytes'] += len_written
            self.metrics['flow']['transferTxFiles'] += 1
            self.metrics['flow']['transferTxLast'] = msg['report']['timeCompleted']

            # fix permission

            if not self.o.dry_run:
                self.set_remote_file_attributes(self.proto[self.scheme], new_file,
                                            msg)

            logger.info('Sent: %s %s into %s/%s %d-%d' %
                        (local_path, str_range, new_dir, new_file, offset,
                         offset + msg['size'] - 1))

            return True

        except Exception as err:

            #removing lock if left over
            if new_inflight_path != None and hasattr(self.proto[self.scheme],
                                                     'delete'):
                if not self.o.dry_run:
                    try:
                        self.proto[self.scheme].delete(new_inflight_path)
                    except:
                        pass

            #closing on problem
            if not self.o.dry_run:
                try:
                    self.proto[self.scheme].close()
                except:
                    pass

            now = nowflt()
            self.metrics['flow']['transferConnectTime'] += now - self.metrics['flow']['transferConnectStart']
            self.metrics['flow']['transferConnectStart']=0
            self.metrics['flow']['transferConnected']=False
            self.cdir = None
            self.proto[self.scheme] = None

            logger.error("Delivery failed %s" % msg['new_dir'] + '/' +
                         msg['new_file'])
            logger.debug('Exception details: ', exc_info=True)

            return False

    # set_local_file_attributes
    def set_local_file_attributes(self, local_file, msg):
        """
           after a file has been written, restore permissions and ownership if necessary.
        """
        logger.debug("%s" % local_file)

        # if the file is not partitioned, the the onfly_checksum is for the whole file.
        # cache it here, along with the mtime, unless block_reassembly plugin is active...
        
        if ('blocks' in msg) and sarracenia.features['reassembly']['present'] and not self.block_reassembly_active:
            with sarracenia.blockmanifest.BlockManifest(local_file) as bm:
                bm.set( msg['blocks'] )

        x = sarracenia.filemetadata.FileMetadata(local_file)
        # FIXME ... what to do when checksums don't match?
        if 'onfly_checksum' in msg: 
            x.set( 'identity', msg['onfly_checksum'] )
        elif 'identity' in msg:
            x.set('identity', msg['identity'] )

        if self.o.timeCopy and 'mtime' in msg and msg['mtime']:
            x.set('mtime', msg['mtime'])
        else:
            x.set('mtime', sarracenia.timeflt2str(os.path.getmtime(local_file)))

        x.persist()

        mode = 0
        if self.o.permCopy and 'mode' in msg:
            try:
                mode = int(msg['mode'], base=8)
            except:
                mode = 0
            if mode > 0:
                os.chmod(local_file, mode)

        if mode == 0 and self.o.permDefault != 0:
            os.chmod(local_file, self.o.permDefault)

        if self.o.timeCopy and 'mtime' in msg and msg['mtime']:
            mtime = sarracenia.timestr2flt(msg['mtime'])
            atime = mtime
            if 'atime' in msg and msg['atime']:
                atime = sarracenia.timestr2flt(msg['atime'])
            os.utime(local_file, (atime, mtime))

    # set_remote_file_attributes
    def set_remote_file_attributes(self, proto, remote_file, msg):
        #logger.debug("sr_transport set_remote_file_attributes %s" % remote_file)

        if hasattr(proto, 'chmod'):
            mode = 0
            if self.o.permCopy and 'mode' in msg:
                try:
                    mode = int(msg['mode'], base=8)
                except:
                    mode = 0
                if mode > 0:
                    try:
                        proto.chmod(mode, remote_file)
                    except:
                        pass

            if mode == 0 and self.o.permDefault != 0:
                try:
                    proto.chmod(self.o.permDefault, remote_file)
                except:
                    pass

        if hasattr(proto, 'utime'):
            if self.o.timeCopy and 'mtime' in msg and msg['mtime']:
                mtime = sarracenia.timestr2flt(msg['mtime'])
                atime = mtime
                if 'atime' in msg and msg['atime']:
                    atime = sarracenia.timestr2flt(msg['atime'])
                try:
                    proto.utime(remote_file, (atime, mtime))
                except:
                    pass

    # v2 sr_util sr_transport stuff. end.

    # imported from v2: sr_sender/doit_send

    def do_send(self):
        """
        """
        if not self.o.download:
            self.worklist.ok = self.worklist.incoming
            self.worklist.incoming = []
            return

        for msg in self.worklist.incoming:

            if not 'new_dir' in msg or not msg['new_dir']:
                self.reject(msg, 422, f"new_dir message field missing, do not know which directory to put file in. skipping." )
                continue

            if not 'new_file' in msg or not msg['new_file']:
                self.reject(msg, 422, f"new_file message field missing, do not know name of file to write. skipping." )
                continue

            # weed out non-file transfer operations that are configured to not be done.
            if 'fileOp' in msg:
                if ('directory' in msg['fileOp']) and ('remove' in msg['fileOp']) and ( 'rmdir' not in self.o.fileEvents ):
                    self.reject(msg, 202, "skipping rmdir here." )
                    continue

                elif ('remove' in msg['fileOp']) and ( 'delete' not in self.o.fileEvents ):
                    self.reject(msg, 202, "skipping delete here." )
                    continue

                if ('directory' in msg['fileOp']) and ( 'mkdir' not in self.o.fileEvents ):
                    self.reject(msg, 202, "skipping mkdir here." )
                    continue

                if ('hlink' in msg['fileOp']) and ( 'link' not in self.o.fileEvents ):
                    self.reject(msg, 202, "skipping hlink here." )
                    continue

                if ('link' in msg['fileOp']) and ( 'link' not in self.o.fileEvents ):
                    self.reject(msg, 202, "skipping link here." )
                    continue

            #=================================
            # proceed to send :  has to work
            #=================================

            # N attempts to send

            i = 1
            while i <= self.o.attempts:
                if i != 1:
                    logger.warning("sending again, attempt %d" % i)

                ok = self.send(msg, self.o)
                if ok:
                    self.worklist.ok.append(msg)
                    break

                i = i + 1
            if not ok:
                self.worklist.failed.append(msg)
        self.worklist.incoming = []


import sarracenia.flow.poll
import sarracenia.flow.post
import sarracenia.flow.report
import sarracenia.flow.sarra
import sarracenia.flow.sender
import sarracenia.flow.shovel
import sarracenia.flow.subscribe
import sarracenia.flow.watch
import sarracenia.flow.winnow<|MERGE_RESOLUTION|>--- conflicted
+++ resolved
@@ -1489,29 +1489,24 @@
                 new_mtime = sarracenia.timestr2flt(msg['mtime'])
                 old_mtime = 0.0
 
-<<<<<<< HEAD
+            if self.o.timeCopy:
+                old_mtime = lstat.st_mtime
+            elif sarracenia.filemetadata.supports_extended_attributes:
+                try:
+                    x = sarracenia.filemetadata.FileMetadata(msg['new_path'])
+                    old_mtime = sarracenia.timestr2flt(x.get('mtime'))
+                except:
+                    pass
+
             if new_mtime <= old_mtime:
                 self.reject(msg, 406,
-=======
-                if self.o.timeCopy:
-                    old_mtime = lstat.st_mtime
-                elif sarracenia.filemetadata.supports_extended_attributes:
-                    try:
-                        x = sarracenia.filemetadata.FileMetadata(msg['new_path'])
-                        old_mtime = sarracenia.timestr2flt(x.get('mtime'))
-                    except:
-                        pass
-    
-                if new_mtime <= old_mtime:
-                    self.reject(msg, 304,
->>>>>>> 1ebc35ac
                             "mtime not newer %s " % (msg['new_path']))
-                    return False
-                else:
-                    logger.debug(
-                        "{} new version is {} newer (new: {} vs old: {} )".format(
-                        msg['new_path'], new_mtime - old_mtime, new_mtime,
-                        old_mtime))
+                return False
+            else:
+                logger.debug(
+                    "{} new version is {} newer (new: {} vs old: {} )".format(
+                    msg['new_path'], new_mtime - old_mtime, new_mtime,
+                    old_mtime))
 
         elif method in ['random', 'cod']:
             logger.debug("content_match %s sum random/zero/cod never matches" %
