#
# This file is part of sarracenia.
# The sarracenia suite is Free and is proudly provided by the Government of Canada
# Copyright (C) Her Majesty The Queen in Right of Canada, Environment Canada, 2008-2015
#
# Questions or bugs report: dps-client@ec.gc.ca
# Sarracenia repository: https://github.com/MetPX/sarracenia
# Documentation: https://github.com/MetPX/sarracenia
#
# __init__.py : contains version number of sarracenia
#
########################################################################
#  This program is free software; you can redistribute it and/or modify
#  it under the terms of the GNU General Public License as published by
#  the Free Software Foundation; version 2 of the License.
#
#  This program is distributed in the hope that it will be useful,
#  but WITHOUT ANY WARRANTY; without even the implied warranty of
#  MERCHANTABILITY or FITNESS FOR A PARTICULAR PURPOSE.  See the
#  GNU General Public License for more details.
#
#  You should have received a copy of the GNU General Public License
#  along with this program; if not, write to the Free Software
#  Foundation, Inc., 59 Temple Place, Suite 330, Boston, MA 02111-1307  USA
#
#
from ._version import __version__

from base64 import b64decode, b64encode
import calendar
import datetime
import importlib.util
import logging
import magic
import os
import os.path
import paramiko
import re
import sarracenia.filemetadata
import stat as os_stat
import sys
import time
import types
import urllib
import urllib.request

logger = logging.getLogger(__name__)

def baseUrlParse( url ):
    upr = urllib.parse.urlparse(url)
    u = types.SimpleNamespace()
    u.scheme = upr.scheme
    u.netlog = upr.netloc
    u.params = upr.params
    u.query = upr.query
    u.fragment = upr.fragment
    u.path = upr.path
    if u.scheme in [ 'sftp', 'file' ]:
        while u.path.startswith('//'):
            u.path = u.path[1:]
    return u


class Sarracenia:
    """
        Core utilities of Sarracenia. The main class here is sarracenia.Message.
        a Sarracenia.Message is subclassed from a dict, so for most uses, it works like the 
        python built-in, but also we have a few major entry points some factoryies:
    

        **Building a message from a file**

        m = sarracenia.Message.fromFileData( path, options, lstat )
     
        builds a notification message from a given existing file, consulting *options*, a parsed
        in memory version of the configuration settings that are applicable

        **Options**

        see the sarracenia.config.Config class for functions to parse configuration files
        and create corresponding python option dictionaries. One can supply small 
        dictionaries for example::

          options['topicPrefix'] = [ 'v02', 'post' ]
          options['bindings'] = [ ('xpublic', [ 'v02', 'post'] , [ '#' ] )]
          options['queueName'] = 'q_anonymous_' + socket.getfqdn() + '_SomethingHelpfulToYou'

        Above is an example of a minimal options dictionary taken from the tutorial 
        example called moth_api_consumer.py. often 
        

        **If you don't have a file**

        If you don't have a local file, then build your notification message with:
    
        m = sarracenia.Message.fromFileInfo( path, options, lstat )
    
        where you can make up the lstat values to fill in some fields in the message.
        You can make a fake lstat structure to provide these values using paramiko.SFTPAttributes 
    
    
        import paramiko
    
        lstat = paramiko.SFTPAttributes()
        lstat.st_mtime= utcinteger second count in UTC (numeric version of a Sarracenia timestamp.)
        lstat.st_atime=
        lstat.st_mode=0o644
        lstat.st_size= size_in_bytes
    
        optional fields that may be of interest:
        lstat.filename= "nameOfTheFile"
        lstat.longname= 'lrwxrwxrwx    1 peter    peter          20 Oct 11 20:28 nameOfTheFile'
     
        that you can then provide as an *lstat* argument to the above *fromFileInfo()* 
        call. However the notification message returned will lack an identity checksum field.
        once you get the file, you can add the Identity field with:
    
        m.__computeIdentity(path, o):
    
        In terms of consuming notification messages, the fields in the dictionary provide metadata
        for the announced resource. The anounced data could be embedded in the notification message itself,
        or available by a URL.
    
        Messages are generally gathered from a source such as the Message Queueing Protocol wrapper
        class: moth... sarracenia.moth. 
    
    
        data = m.getContent()
    
        will return the content of the announced resource as raw data.
    
    """
    pass


class TimeConversions:
    """
    
     Time conversion routines.  

     * os.stat, and time.now() return floating point 

     * The floating point representation is a count of seconds since the beginning of the epoch.

     * beginning of epoch is platform dependent, and conversion to actual date is fraught (leap seconds, etc...)

     * Entire SR\_* formats are text, no floats are sent over the protocol 
       (avoids byte order issues, null byte / encoding issues, and enhances readability.) 

     * str format: YYYYMMDDHHMMSS.msec goal of this representation is that a naive 
       conversion to floats yields comparable numbers.

     * but the number that results is not useful for anything else, so need these 
       special routines to get a proper epochal time.

     * also OK for year 2032 or whatever (rollover of time_t on 32 bits.)

     * string representation is forced to UTC timezone to avoid having to communicate timezone.
    
     timestr2flt() - accepts a string and returns a float.
    
     caveat

     FIXME: this encoding will break in the year 10000 (assumes four digit year) 
     and requires leading zeroes prior to 1000. One will have to add detection of 
     the decimal point, and change the offsets at that point.
        
    """
    pass


def stat( path ) -> paramiko.SFTPAttributes:
    """
       os.stat call replacement which improves on it by returning
       and SFTPAttributes structure, in place of the OS stat one,
       featuring:
 
       * mtime and ctime with subsecond accuracy 
       * fields that can be overridden (not immutable.)

    """
    native_stat = os.stat( path )
    
    sa = paramiko.SFTPAttributes()
    sa.st_mode = native_stat.st_mode
    sa.st_ino = native_stat.st_ino
    sa.st_dev  = native_stat.st_dev 
    sa.st_nlink  = native_stat.st_nlink 
    sa.st_uid  = native_stat.st_uid 
    sa.st_gid  = native_stat.st_gid 
    sa.st_size  = native_stat.st_size 

    sa.st_mtime = os.path.getmtime(path)    
    sa.st_atime = os.path.getctime(path)    
    sa.st_ctime = native_stat.st_atime
    return sa

def nowflt():
    return timestr2flt(nowstr())


def nowstr():
    return timeflt2str(time.time())


def timeflt2str(f=None):
    """
        timeflt2str - accepts a float and returns a string.

        flow is a floating point number such as returned by time.now()
        (number of seconds since beginning of epoch.)

        the str is YYYYMMDDTHHMMSS.sssss

        20210921T011331.0123

        translates to: Sept. 21st, 2021 at 01:13 and 31.0123 seconds.
        always UTC timezone.    
    """

    nsec = "{:.9g}".format(f % 1)[1:]
    return "{}{}".format(time.strftime("%Y%m%dT%H%M%S", time.gmtime(f)), nsec)


def timeValidate(s) -> bool:

    if len(s) < 14: return False
    if (len(s) > 14) and (s[8] != 'T') and (s[14] != '.'): return False
    if (len(s) > 15) and (s[8] == 'T') and (s[15] != '.'): return False
    if not s[0:8].isalnum(): return False
    return True


def timestr2flt(s):

    if s[8] == "T":
        s = s.replace('T', '')
    dt_tuple = int(s[0:4]), int(s[4:6]), int(s[6:8]), int(s[8:10]), int(
        s[10:12]), int(s[12:14])
    t = datetime.datetime(*dt_tuple, tzinfo=datetime.timezone.utc)
    return calendar.timegm(t.timetuple()) + float('0' + s[14:])


def timev2tov3str(s):
    if s[8] == 'T':
        return s
    else:
        return s[0:8] + 'T' + s[8:]


def durationToSeconds(str_value, default=None) -> float:
    """
   this function converts duration to seconds.
   str_value should be a number followed by a unit [s,m,h,d,w] ex. 1w, 4d, 12h
   return 0.0 for invalid string.
   """
    factor = 1

    if type(str_value) in [list]:
        str_value = str_value[0]

    if type(str_value) in [int, float]:
        return str_value

    if str_value.lower() in [ 'none', 'off', 'false' ]:
        return 0

    if default and str_value.lower() in [ 'on', 'true' ]:
        return float(default)

    if str_value[-1] in 'sS': factor *= 1
    elif str_value[-1] in 'mM': factor *= 60
    elif str_value[-1] in 'hH': factor *= 60 * 60
    elif str_value[-1] in 'dD': factor *= 60 * 60 * 24
    elif str_value[-1] in 'wW': factor *= 60 * 60 * 24 * 7
    if str_value[-1].isalpha(): str_value = str_value[:-1]

    try:
        duration = float(str_value) * factor
    except:
        logger.error("conversion failed for: %s" % str_value)
        duration = 0.0

    return duration


known_report_codes = {
    201:
    "Download successful. (variations: Downloaded, Inserted, Published, Copied, or Linked)",
    203: "Non-Authoritative Information: transformed during download.",
    205:
    "Reset Content: truncated. File is shorter than originally expected (changed length during transfer) This only arises during multi-part transfers.",
    205: "Reset Content: checksum recalculated on receipt.",
    304:
    "Not modified (Checksum validated, unchanged, so no download resulted.)",
    307: "Insertion deferred (writing to temporary part file for the moment.)",
    417: "Expectation Failed: invalid notification message (corrupt headers)",
    499: "Failure: Not Copied. SFTP/FTP/HTTP download problem",
    #FIXME : should  not have 503 error code 3 times in a row
    # 503: "Service unavailable. delete (File removal not currently supported.)",
    503: "Unable to process: Service unavailable",
    # 503: "Unsupported transport protocol specified in posting."
}


class Message(dict):
    """
        A notification message in Sarracenia is stored as a python dictionary, with a few extra management functions.

        The internal representation is very close to the v03 format defined here: https://metpx.github.io/sarracenia/Reference/sr_post.7.html

        Unfortunately, sub-classing of dict means that to copy it from a dict will mean losing the type,
        and hence the need for the copyDict member.
    """
    def __init__(self):
        self['_format'] = 'v03'
        self['_deleteOnPost'] = set(['_format'])


    def __computeIdentity(msg, path, o):
        """
           check extended attributes for a cached identity sum calculation.
           if extended attributes are present, and 
           * the file mtime is not too new, and 
           * the cached sum us using the same method
           then use the cached value.

           otherwise, calculate a checksum. 
           set the file's extended attributes for the new value.
           the method of checksum calculation is from options.identity.
           
           sets the message 'identity' field if appropriate.
        """
        xattr = sarracenia.filemetadata.FileMetadata(path)

        if o.randomize:
            methods = [
                'random', 'md5', 'md5name', 'sha512', 'cod,md5', 'cod,sha512'
            ]
            calc_method = choice(methods)
        elif 'identity' in xattr.x and 'mtime' in xattr.x:
            if xattr.get('mtime') >= msg['mtime']:
                logger.debug("mtime remembered by xattr")
                fxainteg = xattr.get('identity')
                if fxainteg['method'] == o.identity_method: 
                     msg['identity'] = fxainteg
                     return
                logger.debug("xattr different method than on disk")
                calc_method = o.identity
            else:
                logger.debug("xattr sum too old")
                calc_method = o.identity_method
        else:
            calc_method = o.identity_method

        if calc_method == None:
            return

        xattr.set('mtime', msg['mtime'])

        #logger.debug("sum set by compute_sumstr")

        if calc_method[:4] == 'cod,' and len(calc_method) > 2:
            sumstr = calc_method
        elif calc_method in [ 'md5name', 'invalid' ]:
            xattr.persist()  # persist the mtime, at least...
            return  # no checksum needed for md5name. 
        elif calc_method == 'arbitrary':
            sumstr = {
                'method': 'arbitrary',
                'value': o.identity_arbitrary_value
            }
        else:
            sumalgo = sarracenia.identity.Identity.factory(calc_method)
            sumalgo.set_path(path)

            # compute checksum

            if calc_method in ['md5', 'sha512']:

                fp = open(path, 'rb')
                i = 0
                while i < msg['size']:
                    buf = fp.read(o.bufsize)
                    if not buf: break
                    sumalgo.update(buf)
                    i += len(buf)
                fp.close()

            # setting sumstr
            checksum = sumalgo.value
            sumstr = {'method': calc_method, 'value': checksum}

        msg['identity'] = sumstr
        xattr.set('identity', sumstr)
        xattr.persist()

    def copyDict(msg, d):
        """
          copy dictionary into message.
       """
        if d is None: return

        for h in d:
            msg[h] = d[h]

    def dumps(msg) -> str:
        """
           FIXME: used to be msg_dumps.
           print a message in a compact but relatively compact way.
           msg is a python dictionary. if there is a field longer than maximum_field_length, 
           truncate.
    
       """

        maximum_field_length = 255

        if msg is None: return ""

        if msg['_format'] == 'Wis':
            s = '{ '
            if 'id' in msg:
                s += f"{{ 'id': '{msg['id']}', 'type':'Feature', "
            if 'geometry' in msg:
                s += f"'geometry':{msg['geometry']} 'properties':{{ "
            else:
                s += "'geometry': None, 'properties':{ "

        else:
            s = "{ "

        for k in sorted(msg.keys()):

            if msg['_format'] == 'v04' and k in [ 'id', 'type', 'geometry' ]:
               continue
            
            if type(msg[k]) is dict:
                if k != 'properties':
                    v = "{ "
                for kk in sorted(msg[k].keys()):
                    v += " '%s':'%s'," % (kk, msg[k][kk])
                v = v[:-1] 
                if k != 'properties':
                   v += " }"
            else:
                try:
                    v = "%s" % msg[k]
                except:
                    v = "unprintable"

            if len(v) > maximum_field_length:
                v = v[0:maximum_field_length - 4] + '...'
                if v[0] == '{':
                    v += '}'

            s += f" '{k}':'{v}'," 

        if msg['_format'] == 'Wis':
            s += ' } '

        s = s[:-1] + " }"
        return s

    @staticmethod
    def fromFileData(path, o, lstat=None):
        """
            create a message based on a given file, calculating the checksum.
            returns a well-formed message, or none.
        """
        m = sarracenia.Message.fromFileInfo(path, o, lstat)
<<<<<<< HEAD
        if lstat and os_stat.S_ISREG(lstat.st_mode):
            m.__computeIdentity(path, o)
=======
        if lstat :
            if os_stat.S_ISREG(lstat.st_mode):
                m.__computeIntegrity(path, o)
                try:
                    t = magic.from_file(path,mime=True)
                    m['contentType'] = t
                except Exception as ex:
                    logging.info("trying to determine mime-type. Exception details:", exc_info=True)
            elif os_stat.S_ISDIR(lstat.st_mode):
                m['contentType'] = 'text/directory' # source: https://www.w3.org/2002/12/cal/rfc2425.html
            elif os_stat.S_ISLNK(lstat.st_mode):
                m['contentType'] = 'text/link' # I invented this one, could not find any reference
>>>>>>> 2ca18533
        return m

    @staticmethod
    def fromFileInfo(path, o, lstat=None):
        """
            based on the fiven information about the file (it's name and a stat record if available)
            and a configuration options object (sarracenia.config.Config) 
            return an sarracenia.Message suitable for placement on a worklist.

            A message is a specialized python dictionary with a certain set of fields in it.
            The message returned will have the necessary fields for processing and posting. 
    
            The message is built for a file is based on the given path, options (o), and lstat (output of os.stat)
             
            The lstat record is used to build 'atime', 'mtime' and 'mode' fields if 
            timeCopy and permCopy options are set.
    
            if no lstat record is supplied, then those fields will not be set.
        """

        msg = Message()

        #FIXME no variable substitution... o.variableExpansion ?
        if hasattr(o,'post_format') :
            msg['_format'] = o.post_format
        elif hasattr(o,'post_topicPrefix') and o.post_topicPrefix[0] in [ 'v02', 'v03' ]:
            msg['_format'] = o.post_topicPrefix[0]
        else:
            msg['_format'] = 'v03'

        if hasattr(o, 'post_exchange'):
            msg['exchange'] = o.post_exchange
        elif hasattr(o, 'exchange'):
            msg['exchange'] = o.exchange

        msg['local_offset'] = 0
        msg['_deleteOnPost'] = set(['exchange', 'local_offset', 'subtopic', '_format'])

        # notice
        msg['pubTime'] = timeflt2str(time.time())

        # set new_dir, new_file, new_subtopic, etc...
        msg.updatePaths(o, os.path.dirname(path), os.path.basename(path))

        # rename
        if 'new_relPath' in msg:
            post_relPath = msg['new_relPath']
        elif 'relPath' in msg:
            post_relPath = msg['relPath']
        else:
            post_relPath = None

        newname = post_relPath

        # rename path given with no filename

        if o.rename:
            msg['retrievePath'] = msg['new_retrievePath']
            newname = o.variableExpansion(o.rename)
            if o.rename[-1] == '/':
                newname += os.path.basename(path)

        # strip 'N' heading directories
        if o.strip > 0:
            strip = o.strip
            if path[0] == '/': strip = strip + 1
            # if we strip too much... keep the filename
            token = path.split('/')
            try:
                token = token[strip:]
            except:
                token = [os.path.basename(path)]
            newname = '/' + '/'.join(token)

        if newname != post_relPath: msg['rename'] = newname

        if hasattr(o, 'to_clusters') and (o.to_clusters is not None):
            msg['to_clusters'] = o.to_clusters
        if hasattr(o, 'cluster') and (o.cluster is not None):
            msg['from_cluster'] = o.cluster

        if hasattr(o, 'source') and (o.source is not None):
            msg['source'] = o.source


        if o.identity_method:
            if o.identity_method.startswith('cod,'):
                msg['identity'] = {
                    'method': 'cod',
                    'value': o.identity_method[4:]
                }
            elif o.identity_method in ['random']:
                algo = sarracenia.identity.Indentiy.factory(o.identity_method)
                algo.set_path(post_relPath)
                msg['identity'] = {
                    'method': o.identity_method,
                    'value': algo.value
                }
        else:
            if 'identity' in msg:
                   del msg['identity']
 
        # for md5name/aka None aka omit identity... should just fall through.

        if lstat is None: return msg

        if (lstat.st_mode is not None) :
            if (o.permCopy and lstat.st_mode):
                msg['mode'] = "%o" % (lstat.st_mode & 0o7777)
            
            if os_stat.S_ISDIR(lstat.st_mode):
                msg['fileOp'] = { 'directory': '' }
                return msg

        if lstat.st_size is not None:
            msg['size'] = lstat.st_size

        if o.timeCopy:
            if lstat.st_mtime is not None:
                msg['mtime'] = timeflt2str(lstat.st_mtime)
            if lstat.st_atime is not None:
                msg['atime'] = timeflt2str(lstat.st_atime)

        return msg

    @staticmethod
    def fromStream(path, o, data=None):
        """
           Create a file and message for the given path.  
           The file will be created or overwritten with the provided data.
           then invoke fromFileData() for the resulting file.
        """

        with open(path, 'wb') as fh:
            fh.write(data)

        if hasattr(o, 'chmod') and o.chmod:
            os.chmod(path, o.chmod)

        return sarracenia.Message.fromFileData(path, o, stat(path))

    def setReport(msg, code, text=None):
        """
          FIXME: used to be msg_set_report
          set message fields to indicate result of action so reports can be generated.
    
          set is supposed to indicate final message dispositions, so in the case
          of putting a message on worklist.failed... no report is generated, since
          it will be retried later.  FIXME: should we publish an interim failure report?
    
        """

        if code in known_report_codes:
            if text is None:
                text = known_report_codes[code]
                
        else:
            logger.warning('unknown report code supplied: %d:%s' %
                           (code, text))
            if text is None:
                text = 'unknown disposition'

        if 'report' in msg:
            logger.warning('overriding initial report: %d: %s' %
                           (msg['report']['code'], msg['report']['message']))

        msg['timeCompleted'] = nowstr()
        msg['report'] = {'code': code, 'message': text}
        msg['_deleteOnPost'] |= set(['report','timeCompleted'])

    def updatePaths(msg, options, new_dir=None, new_file=None):
        """
        set the new\\\_ fields in the message based on changed file placement.
        if new_ options are ommitted updaste the rest of the fields in 
        the message based on their current values.

        If you change file placement in a flow callback, for example.
        One would change new_dir and new_file in the message.
        This routines updates other fields in the message (e.g. relPath, 
        baseUrl, topic ) to match new_dir/new_file.

        msg['post_baseUrl'] defaults to msg['baseUrl']
     
        """

        # the headers option is an override.
        if hasattr(options, 'fixed_headers'):
            for k in options.fixed_headers:
                msg[k] = options.fixed_headers[k]

        msg['_deleteOnPost'] |= set([
            'new_dir', 'new_file', 'new_relPath', 'new_baseUrl', 'new_subtopic', 'post_format'
        ])
        if new_dir:
            msg['new_dir'] = new_dir

        if new_file or new_file == '':
            msg['new_file'] = new_file

        relPath = new_dir + '/' + new_file

        if options.post_baseUrl:
            baseUrl_str = options.variableExpansion(options.post_baseUrl, msg)
        else:
            if 'baseUrl' in msg:
                baseUrl_str = msg['baseUrl']
            else:
                logger.error('missing post_baseUrl setting')
                return

        if options.post_format:
            msg['post_format'] = options.post_format
        elif options.post_topicPrefix:
            msg['post_format'] = options.post_topicPrefix[0]
        elif options.topicPrefix != msg['_format']:
            logger.warning( f"received message in {msg['_format']} format, expected {options.post_topicPrefix} " )
            msg['post_format'] = options.topicPrefix[0]
        else:
            msg['post_format'] = msg['_format']
           
        if hasattr(options, 'post_baseDir') and ( type(options.post_baseDir) is str ) \
            and ( len(options.post_baseDir) > 1):
            pbd_str = options.variableExpansion(options.post_baseDir, msg)
            parsed_baseUrl = sarracenia.baseUrlParse(baseUrl_str)

            if relPath.startswith(pbd_str):
                relPath = new_dir.replace(pbd_str, '', 1) + '/' + new_file

            if (len(parsed_baseUrl.path) > 1) and relPath.startswith(
                    parsed_baseUrl.path):
                relPath = relPath.replace(parsed_baseUrl.path, '', 1)

        if ('new_dir' not in msg) and options.post_baseDir:
            msg['new_dir'] = options.post_baseDir
            
        msg['new_baseUrl'] = baseUrl_str

        if len(relPath) > 0 and relPath[0] == '/':
            relPath = relPath[1:]

        msg['new_relPath'] = relPath
        msg['new_subtopic'] = relPath.split('/')[0:-1]

        for i in ['relPath', 'subtopic', 'baseUrl']:
            if not i in msg:
                msg[i] = msg['new_%s' % i]

        if sys.platform == 'win32':
            if 'new_dir' not in msg:
                msg['new_dir'] = msg['new_dir'].replace('\\', '/')
            msg['new_relPath'] = msg['new_relPath'].replace('\\', '/')
            if re.match('[A-Z]:', str(options.currentDir),
                        flags=re.IGNORECASE):
                msg['new_dir'] = msg['new_dir'].lstrip('/')
                msg['new_relPath'] = msg['new_relPath'].lstrip('/')

    def validate(msg):
        """
        FIXME: used to be msg_validate
        return True if message format seems ok, return True, else return False, log some reasons.
        """
        if not type(msg) is sarracenia.Message:
            return False

        res = True
        for required_key in ['pubTime', 'baseUrl', 'relPath']:
            if not required_key in msg:
                logger.error('missing key: %s' % required_key)
                res = False

        if not timeValidate(msg['pubTime']):
            res = False

        if not res:
            logger.error('malformed message: %s', msg)
        return res

    def getContent(msg):
        """
           Retrieve the data referred to by a message.  The data may be embedded
           in the messate, or this routine may resolve a link to an external server 
           and download the data.

           does not handle authentication.
           This routine is meant to be used with small files. using it to download
           large files may be very inefficient. Untested in that use-case.

           Return value is the data.
        """

        # inlined/embedded case.
        if 'content' in msg:
            if msg['content']['encoding'] == 'base64':
                return b64decode(msg['content']['value'])
            else:
                return msg['content']['value'].encode('utf-8')
        # case requiring resolution.
        if 'retrievePath' in msg:
            retUrl = msg['baseUrl'] + '/' + msg['retrievePath']
        else:
            retUrl = msg['baseUrl'] + '/' + msg['relPath']

        with urllib.request.urlopen(retUrl) as response:
            return response.read()

"""
  Extra Feature Scanning and Enablement.

  checking for extra dependencies, not "hard" dependencies ("requires")
  listed as extras in setup.py and omitted entirely from debian packaging.
  this allows installation with fewer dependencies ahead of time, and then
  provide some messaging to users when they "need" an optional dependency.
 
  optional extras can be enabled using pip install metpx-sr3[extra]
  where extra is one of the features listed below. Alternatively,
  one can just install the modules that are needed and the functionality
  will be enabled after a component restart.
  
  amqp - ability to communicate with AMQP (rabbitmq) brokers
  mqtt - ability to communicate with MQTT brokers
  ftppoll - ability to poll FTP servers
  vip  - enable vip (Virtual IP) settings to implement singleton processing
         for high availability support.
  watch - monitor files or directories for changes.

"""
extras = { 
   'amqp' : { 'modules_needed': [ 'amqp' ], 'present': False, 'lament' : 'will not be able to connect to rabbitmq brokers' },
   'appdirs' : { 'modules_needed': [ 'appdirs' ], 'present': False, 'lament' : 'will assume linux file placement under home dir' },
   'ftppoll' : { 'modules_needed': ['dateparser', 'pytz'], 'present': False, 'lament' : 'will not be able to poll with ftp' },
   'humanize' : { 'modules_needed': ['humanize' ], 'present': False, 'lament': 'humans will have to read larger, uglier numbers' },
   'mqtt' : { 'modules_needed': ['paho.mqtt.client'], 'present': False, 'lament': 'will not be able to connect to mqtt brokers' },
   'vip'  : { 'modules_needed': ['netifaces'] , 'present': False, 'lament': 'will not be able to use the vip option for high availability clustering' },
   'watch'  : { 'modules_needed': ['watchdog'] , 'present': False, 'lament': 'cannot watch directories' }
}

for x in extras:
   
   extras[x]['present']=True
   for y in  extras[x]['modules_needed']:
       try:
           if importlib.util.find_spec( y ):
               #logger.debug( f'found feature {y}, enabled') 
               pass
           else:
               logger.debug( f"extra feature {x} needs missing module {y}. Disabled" ) 
               extras[x]['present']=False
       except:
           logger.debug( f"extra feature {x} needs missing module {y}. Disabled" ) 
           extras[x]['present']=False

# Some sort of graceful fallback, or good messaging for when dependencies are missing.

if extras['mqtt']['present']:
   import paho.mqtt.client
   if not hasattr( paho.mqtt.client, 'MQTTv5' ):
       # without v5 support, mqtt is not useful.
       extras['mqtt']['present'] = False

# if humanize is not present, compensate...
if extras['humanize']['present']:
    import humanize

    def naturalSize( num ):
        return humanize.naturalsize(num,binary=True)

    def naturalTime( dur ):
        return humanize.naturaltime(dur)

else:
  
    def naturalSize( num ):
       return "%g" % num

    def naturalTime( dur ):
       return "%g" % dur


if extras['appdirs']['present']:
    import appdirs

    def site_config_dir( app, author ):
        return appdirs.site_config_dir( app, author )

    def user_config_dir( app, author ):
        return appdirs.user_config_dir( app, author )

    def user_cache_dir( app, author ):
        return appdirs.user_cache_dir( app, author )
else:
    # if appdirs is missing, pretend we're on Linux.
    import pathlib

    def site_config_dir( app, author ):
        return '/etc/xdg/xdg-ubuntu-xorg/%s' % app

    def user_config_dir( app, author ):
        return str(pathlib.Path.home()) + '/.config/%s' % app
 
    def user_cache_dir( app, author ):
        return str(pathlib.Path.home()) + '/.cache/%s' % app
 <|MERGE_RESOLUTION|>--- conflicted
+++ resolved
@@ -468,10 +468,6 @@
             returns a well-formed message, or none.
         """
         m = sarracenia.Message.fromFileInfo(path, o, lstat)
-<<<<<<< HEAD
-        if lstat and os_stat.S_ISREG(lstat.st_mode):
-            m.__computeIdentity(path, o)
-=======
         if lstat :
             if os_stat.S_ISREG(lstat.st_mode):
                 m.__computeIntegrity(path, o)
@@ -484,7 +480,6 @@
                 m['contentType'] = 'text/directory' # source: https://www.w3.org/2002/12/cal/rfc2425.html
             elif os_stat.S_ISLNK(lstat.st_mode):
                 m['contentType'] = 'text/link' # I invented this one, could not find any reference
->>>>>>> 2ca18533
         return m
 
     @staticmethod
