--- conflicted
+++ resolved
@@ -417,13 +417,9 @@
     206: "Partial Content: received and inserted.",
     304: "Not modified (Checksum validated, unchanged, so no download resulted.)",
     307: "Insertion deferred (writing to temporary part file for the moment.)",
-<<<<<<< HEAD
     404: "Not Found: no pattern match",
     406: "Not Acceptable: file older than fileAgeMax",
     410: "Gone: file too old",
-=======
-    410: "Gone: server data different from notification message",
->>>>>>> 1ebc35ac
     417: "Expectation Failed: invalid notification message (corrupt headers)",
     422: "Unprocessable Content: could not determine path to transfer to",
     425: "Too Early: file younger than fileAgeMin",
