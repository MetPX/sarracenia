--- conflicted
+++ resolved
@@ -4,11 +4,7 @@
 RST2HTML = rst2html
 MAKE = make
 
-<<<<<<< HEAD
-all: man html
-=======
-all: man html 
->>>>>>> 95799c48
+all: man html design
 
 .PHONY: design man html
 
