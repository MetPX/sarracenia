--- conflicted
+++ resolved
@@ -1,5 +1,3 @@
-<<<<<<< HEAD
-=======
 metpx-sr3 (3.00.54) UNRELEASED; urgency=medium
 
   * fixed #927 sanity not restarting crashed polls.
@@ -7,7 +5,6 @@
 
  -- SSC-5CD2310S60 <peter@bsqt.homeip.net>  Fri, 17 May 2024 12:29:22 -0400
 
->>>>>>> d06ac137
 metpx-sr3 (3.00.53) unstable; urgency=medium
 
   * NEW! merge PR #1019 Azure Transfer protocol driver (experimental)
@@ -52,11 +49,7 @@
   * docs: some revisions for clarity/syntax.
   * some fixes for misnaming of some (rare) files received by gather/am
 
-<<<<<<< HEAD
- -- peter <peter@bsqt.homeip.net>  Wed, 17 May 2024 09:35:12 -0400
-=======
  -- Peter Silva <peter@bsqt.homeip.net>  Thu, 17 May 2024 09:31:04 -0400
->>>>>>> d06ac137
 
 metpx-sr3 (3.00.52) unstable; urgency=medium
 
