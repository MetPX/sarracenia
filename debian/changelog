<<<<<<< HEAD
metpx-sarracenia (2.24.08post2) unstable; urgency=medium

  * revert utf-8 ftp charset. #1198 

 -- SSC-5CD2310S60 <peter@bsqt.homeip.net>  Thu, 22 Aug 2024 12:25:11 -0400

=======
>>>>>>> bd095d86
metpx-sarracenia (2.24.08) unstable; urgency=medium

  * Fix for #1144 - sr_audit don't crash when the config doesn't exist for a missing instance

 -- SSC-5CD2310S60 <peter@bsqt.homeip.net>  Thu, 12 Aug 2024 13:09:09 -0400

metpx-sarracenia (2.24.04) unstable; urgency=medium

  * #1004 add persistence of messages across broker restarts
  * #639 take the root of paths from the baseUrl, for compatibility with sr3
  * #639 add ability to ignore unimplemented mkdir and rmdir events without errors
  * correcting msg_fdelay plugin

 -- peter <peter@bsqt.homeip.net>  Fri, 02 Dec 2023 21:46:44 -0500

metpx-sarracenia (2.23.07) unstable; urgency=medium

  * fix for crash #715 (leftover from v03 format change.)

 -- Peter Silva <peter@blacklab>  Tue, 27 Jun 2023 14:28:13 -0400

metpx-sarracenia (2.23.06) unstable; urgency=medium

  * issue #703 v03 message format change: integrity -> identity
  * bugfix typo in debug print about mkdirs failure
  * systemd unit now requires network-online
  * multiple dateparser python detection issues resolved.
  * dd_subscribe removed.
  * if_unused=True added for exchange deletion (making clenaup much safer) 
  * two small decode issues with v03 fileOp in v2 ( internal client issue.)
  * more fixups for v03 format changes.
  * stronger dependency on network-online for startup #645

 -- Peter Silva <peter@bsqt.homeip.net>  Thu, 24 Jun 2023 18:46:56 -0400

metpx-sarracenia (2.22.10p1) unstable; urgency=medium

  * v2 make dateparser dependency explicitly for poll, optional otherwise
  * v2 make watchdog dependency optional for sr_post (so post works even if watch doesn't)

 -- Peter Silva <peter@bsqt.homeip.net>  Mon, 03 Oct 2022 11:56:46 -0400

metpx-sarracenia (2.22.09) unstable; urgency=medium

  * #547 updated v03 format. 

 -- Peter Silva <peter@fractal>  Thu, 15 Sep 2022 23:07:03 -0400

metpx-sarracenia (2.22.06) stable; urgency=medium

  * #526 bugfix ... supports_extended_attributes not declared bug.
  * #524 bugfix
  * #523 bugfix

 -- Peter Silva <peter.silva@ssc-spc.gc.ca>  Mon, 25 Apr 2022 13:07:41 -0400

metpx-sarracenia (2.22.04) UNRELEASED; urgency=medium

  * #516 bugfix

 -- Peter Silva <peter.silva@ssc-spc.gc.ca>  Mon, 25 Apr 2022 13:07:41 -0400

metpx-sarracenia (2.21.10) stable; urgency=medium

  * bugfix #378 python3-pyxattr module breaking xattr support.
  * bugfix #366 polling of old files much improved.
  * bugfix from @junmtl about plugins/msg_fdelay.py
  * new #465 simulation mode for testing senders.

 -- Peter Silva <peter@bsqt.homeip.net>  Thu, 02 Sep 2021 13:30:26 -0400

metpx-sarracenia (2.21.08) stable; urgency=medium

  * bugfix #386 not honouring environment variables.
  * bugfix #377 not interpreting sum n properly.
  * bugfix #374 not interpreting sundew_extension properly.
  * bugfix #366 polling of old files when date format on remote server changes.
  * bugfix #371 sr_audit should not kill 'edit' sessions as strays.
  * hmm.. charset in ftp.. defaults to iso8859-1, changed to utf-8.
    noticed caused some issues in newer tests that use accented characters. 

 -- Peter Silva <peter@bsqt.homeip.net>  Sat, 24 Apr 2021 12:52:19 -0400

metpx-sarracenia (2.21.04) stable; urgency=medium

  * bugfix for regression, failure to use BASIC authentication on https sites. 
  * bugfix running on windows... again for #47, but not resolving #47 
  * bugfix... problem reported in #47, but not resolving #47.

 -- Peter Silva <peter@bsqt.homeip.net>  Sat, 20 Mar 2021 23:14:34 -0400

metpx-sarracenia (2.21.03) stable; urgency=medium

  * bugfix #367, stop sftp from doing ls from initializing sender. (from Tyson)

 -- Peter Silva <peter@bsqt.homeip.net>  Tue, 09 Mar 2021 23:58:57 -0500

metpx-sarracenia (2.21.02) stable; urgency=medium

  * bugfix for sender with inflight=None, 
  * bugfix #360 bearer token support.

 -- Peter Silva <peter@bsqt.homeip.net>  Thu, 04 Feb 2021 23:26:13 -0500

metpx-sarracenia (2.20.08p1) stable; urgency=medium

  * 2nd fix for plugin crashing (onfly_checksum issue)
  * fix for sr to stop tagging 'status' invocations as strays.

 -- Peter Silva <peter@bsqt.homeip.net>  Fri, 14 Aug 2020 16:48:30 -0400

metpx-sarracenia (2.20.08) stable; urgency=medium

  * fix for plugin crashing (onfly_checksum issue)
  * ability to inflight .hoho/ (use hidden directory)

 -- Peter Silva <peter@bsqt.homeip.net>  Fri, 14 Jul 2020 12:48:30 -0400

metpx-sarracenia (2.20.07) stable; urgency=medium

  * bugfix #347 sr command not honouring statehost setting.
  * fixed: sr status/sanity, mis-identifies sr_post and sr_cpost intances as strays.
  * fixed: sr audit killing instances that had not had time to write their .pid files.
  * fixed: tests would only fail on raspberry pis... but was real failure mode.
  * bugfix #341 sr broken on ubuntu 16.04
  * added file_amheadalert plugin.

 -- Peter Silva <peter@bsqt.homeip.net>  Wed, 29 Jul 2020 00:48:30 -0400

metpx-sarracenia (2.20.05) unstable; urgency=medium

  * sr command now 200x faster ( #174, #315, #180, #187 )
  * sr on Windows, username retrieval fixed. so now it finds it's processes.
  * sr portable path (greater use of os.sep, for windows)
  * in some situations, log file directory not created (noticed on Windows.)
  * more unit testing.

 -- peter <peter@bsqt.homeip.net>  Mon, 18 May 2020 20:52:45 -0400

metpx-sarracenia (2.20.04b3) unstable; urgency=medium

  * correct sr sanity to not kill foreground processes.
  * found circular reference issue with file rename. #66 and more recent cases.
  * #329 tls_rigour strict was broken. fixed.
  * #327 exchange_split implemented.
  * progress on #329 getting tls_rigour strict to be honoured.
  * added dry_run to sr_audit, for non-descructive simulation of audit actions.
  * fix #326 only open named pipe when actually writing.
  * working on #324. queue declarations failures now loop, rather than being ignored.
  * #324 Added declare_queue, bind_queue, declare_exchange options, to get former behaviour if needed.
  * #236 eliminated rest of pulse code. Feature not needed on recent rabbitmq versions.

 -- peter <peter@bsqt.homeip.net>  Mon, 13 Apr 2020 21:39:00 -0400

metpx-sarracenia (2.20.04b2) unstable; urgency=medium

  * #320 another improvement in error recovery. significant improvement in results on flakey_flow
  * #319 remove pulse, causes more harm than benefit, perhaps re-introduce after better testing.
  * connection recovery: remove recursion (vulnerable to stack exhaustion on long failures.)
  * connection recovery: add exponential backoff to several failure modes.
  * remove channel close logic (unnecessary, as entire connection is closed, which closes all channels.)

 -- peter <peter@bsqt.homeip.net>  Mon, 13 Apr 2020 21:39:00 -0400

metpx-sarracenia (2.20.04b1) unstable; urgency=medium

  * fix #300 files with identical mtimes were *different* because float != int.
  * fix #312 file_rxpipe plugin added handling of EPIPE erorrs.
  * fix #312 restored recovery in the main code of connectivity failures.
  * fix #316 added proper error message when inflight option specified wrong.
  * fix #320 fix to loop on certain timeout errors, and not fail or exit.
  * fix #321 fix to honour -n (notify_only) in sarra component. 
  * fix #323 correctly post v02 messages with non-string headers.

 -- peter <peter@bsqt.homeip.net>  Tue, 24 Mar 2020 14:30:49 -0400

metpx-sarracenia (2.20.02b3) unstable; urgency=medium

  * bugfix #311 cosmetic error message in file_rxpipe_name plugin.
  * bugfix #310 sr status crash... KeyError:'unknown'
  * bugfix #309 polling download fails: object is not subscriptable.

 -- peter <peter@bsqt.homeip.net>  Mon, 24 Feb 2020 20:58:41 -0500

metpx-sarracenia (2.20.02b2) unstable; urgency=medium

  * if a publish fails, retry forever, do not give up (result of major
    outages) probably fixing a regression. #314
  * added exponential backoff to publish retries.
  * improved testing on travis (unit tests, static flow, dynamic flow) more to
    come.
  * sr.py now prints an error message when it fails to find an include file
    (used to crash.)
  * extraneous log messages cleaned up.
  * catch a timeout exception that happens when the app is sleeping, not a
    bige problem, not worth a major error message (sr_poll)
  * if we get a message about a newer version of a file, call it new if 
    mtime is newer, or if checksum is useless (0, random, name) use
    checksum as last resort.
    
 -- peter <peter@bsqt.homeip.net>  Wed, 19 Feb 2020 04:38:44 -0500

metpx-sarracenia (2.20.02b1) unstable; urgency=medium

  * more debug code needed to be removed, this time with a functional impact. (try/except had been commented.)
  * correcting the release name (get rid of errant i)
  * bugfix: there was a crash in sr.py when logs aren´t names as expected.  

 -- Peter Silva <peter@bsqt.homeip.net>  Mon, 27 Jan 2020 09:53:22 -0500

metpx-sarracenia (2.20.01b4) unstable; urgency=medium

  * there was some debug output in sr.py that snuck into the last release. removed.
  * bugfix #300 when deciding whether to download use mtime from attribute if preserve_time is off.
  * bugfix #299 documentation: message_ttl is the name of the option, not message-ttl.
  * change amqp message encoding to application/json for v03.

 -- Peter Silva <peter@bsqt.homeip.net>  Sat, 25 Jan 2020 00:59:48 -0500

metpx-sarracenia (2.20.01b3) unstable; urgency=medium

  * bugfix #231: post_exchange_split not splitting fairly or > 12 different buckets.
  * sr declare not working in development mode.
  * bugfix: sr1.py output improperly redirected to log. 
  * some doc editorial fixes from nate.rosenstock, yay!
  * some WIP issue #187: added SR_DEV_APPNAME support.
  * some WIP issue #187: added devsnap option to sr to capture state for later analysis.
  * bugfix outlet option was not working at all.
  * bugfix #296: sr_subscribe list | grep was always empty.

 -- Peter Silva <peter@bsqt.homeip.net>  Thu, 16 Jan 2020 17:11:28 -0500

metpx-sarracenia (2.20.01b2) unstable; urgency=medium

  * bugfix: race condition where retry.state files might disappear while gathering status.

 -- Peter Silva <peter@blacklab>  Fri, 03 Jan 2020 09:24:00 -0500

metpx-sarracenia (2.20.01b1) unstable; urgency=medium

  * re-release because of complications with publishing. 

 -- Peter Silva <peter@blacklab>  Thu, 02 Jan 2020 12:59:11 -0500

metpx-sarracenia (2.19.12b7) unstable; urgency=medium

  * fix #295 sr tolerate missing directories.

 -- Peter Silva <peter@blacklab>  Sun, 29 Dec 2019 23:57:10 -0500

metpx-sarracenia (2.19.12b6) unstable; urgency=medium

  * bugfix #294 drop messages that have headers that are too long.
  * work-around for #293 log file descriptors saying on original after rotation.
  * bugfix #292 errors in example for citypage download.
  * bugfix #291 default anonymous:anonymous broker user.
  * bugfix #285 sr sanity better handles missing C binaries.
  * bugfix #283 sr display of c components improved.
  * work-around for #258 trying to get better flow test results.
  * sr output improvements.

 -- Peter Silva <peter@blacklab>  Thu, 26 Dec 2019 23:27:36 -0500

metpx-sarracenia (2.19.12b5) unstable; urgency=medium

  * sr output improvements, more lively and informative about progress.
  * sr start now starts anything that can be started (used to refuse in partial case.)

 -- Peter Silva <peter@blacklab>  Sat, 21 Dec 2019 10:22:29 -0500

metpx-sarracenia (2.19.12b2) unstable; urgency=medium

  * bugfix #288 loop forever if binding fails.
  * bugfix #288 allow subtopic None to avoid the loop if needed.

 -- Peter Silva <peter@blacklab>  Sun, 15 Dec 2019 12:56:26 -0500

metpx-sarracenia (2.19.12b1) unstable; urgency=medium

  * added mention of SR_SHIMDEBUG to sr_post(1) man page.
  * bugfix #287 ( sr_watch no heartbeat processing if no events occur )
  * more debug output when application is sleeping. 
  * sr status now prints all config names even if all stopped or all started.

 -- Peter Silva <peter@bsqt.homeip.net>  Fri, 13 Dec 2019 14:16:13 -0500

metpx-sarracenia (2.19.11b3) unstable; urgency=medium

  * remove xattr dependency, which is broken on ubuntu 16.04 

 -- Peter Silva <peter@bsqt.homeip.net>  Wed, 20 Nov 2019 16:33:29 -0500

metpx-sarracenia (2.19.11b2) unstable; urgency=medium

  * added xattr dependency on platforms other than windows.
  * bugfix #245 added poll_without_vip feature to address certain cases.
  
 -- Peter Silva <peter@bsqt.homeip.net>  Mon, 18 Nov 2019 08:23:14 -0500

metpx-sarracenia (2.19.11b1) unstable; urgency=medium

  * bufix #280 added tls_rigour directive to help sr_poll deal with bad SSL certs.

 -- Peter Silva <peter@bsqt.homeip.net>  Wed, 06 Nov 2019 17:57:26 -0500

metpx-sarracenia (2.19.10b1) unstable; urgency=medium

  * bugfix #276 avoided repeat of #274 with self.length.
  * bugfix #273, #275, partflg regression in poll scripts
  * bugfix #270 from_cluster regression for older versions.
  * bugfix #268 new sr implementation broke python 3.4 compatibility.
  * documentation improvements.

 -- Peter Silva <peter@bsqt.homeip.net>  Fri, 20 Sep 2019 14:48:16 -0400

metpx-sarracenia (2.19.09b2) unstable; urgency=medium

  * documentation: usage string correction: replace parts by blocksize
  * documentation: other corrections.
  * windows package generation (pending)
  * removed timeout on wait in process spawning plugins.
  * 

 -- Peter Silva <peter@bsqt.homeip.net>  Tue, 17 Sep 2019 19:58:51 -0400

metpx-sarracenia (2.19.09b1) unstable; urgency=medium

  *    new: #191 adding log_reject to debug checksums and reject/accept configurations
  *    new: #174 sr implementation replaced. old available as sr1. man page sr(8) added.
  *    new: #227 some support added to for rabbitmq to work with mqtt.
  *    new: tools to support migration of large Sundew configurations to Sarracenia.
  *
  * bugfix:
  *         #240,#254,#249,#252 logging and background launch output redirection.
  *         #238 sr_watch crashes when encountering file it can't read
  *         #212 fix for interpretation of username in baseurl (FIXME: requires review)
  *         #211 fix for size approximation being wrong on polls that don't provide exact size.
  *         #210 sr_audit race condition fixed by killing at the beginning of stop processing.
  *         #207 reassembly of partitioned files by sender.
  *         #202 Stack overflow on sr_watch restart.
  *         #201 fix for lookup in cache for partitioned files.
  *         #190 when printing v03 messages, post_log was misleading (not updated)
  *         #182 fixed support for file=NONE (Sundew compatibility)
  *         also allowed removing some duplicate code.
  *         lost backward compatibility warnings around in on_post calls.
  *         apparently, in Sundew keys: + is the same as .*  mapping added.
  *
  * testing improvements/fixes:
  *         more design diagrams.
  *         unit testing refactored.
  *         #208 fixed: flow test is leaking...
  *         #206 log rotation corrupts flow tests.
  *         #184 some some flow test refactoring
  *         #182 sr_watch fails on high volumes in flow test.
  *
  * 

 -- Peter Silva <peter@bsqt.homeip.net>  Sat, 07 Sep 2019 00:05:33 -0400

metpx-sarracenia (2.19.04b2) unstable; urgency=medium

  * bugfix: #158 there was a bug with extended attributes in checksums (yes, another one.)
  * new:    moved flow_test away from xpublic to allow continuous use
  *         on an active pump without interfering with normal flows.
  * info:   mostly refactoring for future work by Benoit.
  *         Noureddine wants to run flow_test continuously somewhere
  *         in addition to the travis-ci.com stuff.
  *         there are some issues that crept in over the summer:
  *         #182, #179, are opened to track progress on that.

 -- Peter Silva <peter.silva@canada.ca>  Sun, 14 Apr 2019 11:21:24 -0400

metpx-sarracenia (2.19.04b1) unstable; urgency=medium

  * new:    adding WMO_mesh_post example.
  * bugfix: regression all posts in b6 were v02 (v03 inadvertantly disabled.)
  * bugfix: print improvements.
  * bugfix: there was an issue with extended attribute in checksums.

 -- Peter Silva <peter.silva@canada.ca>  Mon, 01 Apr 2019 23:16:37 -0400

metpx-sarracenia (2.19.03b6) unstable; urgency=medium

  * new:    made code use instance variables instead of repeatedly parsing
  *         elements of the message: topic_prefix->version, sum-> event.
  *         more robust/easier to maintain.
  * bugfix: updated WMO_mesh examples to use v03 and /var/www/html (as per feedback.)
  * new:    add post_override_del option to post_override plugin.
  *         allows deletion of headers on post.
  * bugfix: Issue #175 documentation needs to use amqps for dd.weather, not amqp anymore.
  * new:    wmo_mesh example now deletes a bunch of headers to shorten & simplify messages.
  * new:    switching http port in flow test to 8001.  8000 is too popular.
  * new:    switching flow_test to use hpfx.collab.science.gc.ca instead of dd.weather.gc.ca
  * bugfix: Issue #168 have httpd unit test retrieve pick a file <= 2kb.  Big files 
  *         were causing hangs in the flow test... this is one fix, but not enough to close
  *         the bug.
  * new:    Issue #54 is finally closed.
  * new:    Issue #54 added xattr_disable to turn off extended attributes feature.
  * new:    Issue #54 added version of extended attributes for NTFS.
 
 -- Peter Silva <peter.silva@canada.ca>  Sun, 31 Mar 2019 16:13:54 -0400

metpx-sarracenia (2.19.03b5) unstable; urgency=medium

  * bugfix: transparently accept setxattr failure for readonly files.
  * bugfix: several bugs with roundtripping v03->v02 checksums.
  * bugfix: changed documentation for rename (used what is changed by strip option) 
  * bugfix: found issues with arbitrary-application checksum
  * bugfix: mode/atime/mtim restoration was missing for inlined data.
  * new:    upgrade wmo_mesh mqtt publishing plugin to work with v03

 -- Peter Silva <peter.silva@canada.ca>  Sun, 24 Mar 2019 23:26:56 -0400

metpx-sarracenia (2.19.03b4) unstable; urgency=medium

  * bugfix: conversion from v02 to v03 was broken somewhere else.

 -- Peter Silva <peter.silva@canada.ca>  Thu, 21 Mar 2019 00:59:08 -0400

metpx-sarracenia (2.19.03b3) unstable; urgency=medium

  * bugfix: v02 to v03 conversion was broken. 

 -- Peter Silva <peter.silva@canada.ca>  Tue, 19 Mar 2019 20:35:46 -0400

metpx-sarracenia (2.19.03b2) unstable; urgency=medium

  * new:    issue #134 added on_data plugin entry point, to allow data tranformation.
  * new:    removed recomputer_chksum setting. application now decides on its own.
  * new:    added post_on_start option so control whether sr_watch posts all files on startup.
  * bugfix: issue #172 add inlining of data when the header is missing.  
  * dev:    issue #159 Contiguous Integration with travis-ci added, improved testing.
  *         testing of four different python versions now automated.
  * new:    added msg_rawlog to allow clearer viewing of v02 and v03 messages.

 -- Peter Silva <peter.silva@canada.ca>  Sun, 17 Mar 2019 14:03:21 -0400

metpx-sarracenia (2.19.03b1) unstable; urgency=medium

  * new:    issue #166: Added *size* and *blocks* added to v03.post format.
  * bugfix: removed some incorrect ERROR messages (originally inserted to aid debugging.)
  * bugfix: issue #162: use of python-amqp broken on ubuntu <= 16.04 because *connect* call missing.
  * bugfix: issue #160: cleaned up v03 so it has no *sum* header (which should only be present in v02)

 -- Peter Silva <peter.silva@canada.ca>  Sat, 09 Mar 2019 01:11:35 -0500

metpx-sarracenia (2.19.02b3) unstable; urgency=medium

  *bugfix: issue #163: use of python-amqp broken on ubuntu <= 16.04 because *connect* 
  *        call missing. 

 -- Peter Silva <peter.silva@canada.ca>  Wed, 27 Feb 2019 14:38:43 -0500

metpx-sarracenia (2.19.02b2) unstable; urgency=medium

  * new:    implemented WMO expert team on computing and telecommunication systems
  *         (ETCTS, latest meeting: 2019/02) recommendations for changes to v03 format.
  * new:    ETCTS201902 v03 message body is a single JSON *object* (like a python *dictionary*)
  * new:    issue #146 ETCTS201902 v03 timestamps now have a "T" in them.
  * new:    issue #148 ETCTS201902 v03 *sum* header changed to *integrity*, encoding changed from hex 
  *         to base64.
  * new:    issue #147 ETCTS201902 v03 added **inline** support to include file data in the announcements.
  *         data is encoded in either utf-8 or base64.
  * new:    issue #153 log rotation interval can now be set. Minues if you like.
  * bugfix: issue #140 messages on console instead of log.
  *

 -- Peter Silva <peter.silva@canada.ca>  Sat, 23 Feb 2019 08:33:36 -0500

metpx-sarracenia (2.19.02b1) unstable; urgency=medium

  * new:    Added checksum caching in an extended file attribute (from Issue #54) 
  * new:    Issue #130 - moved to new amqp library protocol changed from 0.8 to 0.9.1
  * new:    exp_2mqtt.py -> bridge to export to MQTT brokers.
  * new:    sample configuration: WMO_Sketch_2mqtt.conf 
  * new:    windows installer available. Issue #122
  * bugfix: windows Issue #111 - now works with drive specfications (C:)
  * bugfix: debian package name, removed python3- prefix matches pypi, 
  *         and better compliance with debian standards.
  * bugfix: *remove* wouldn't in some circumstances. (bug from in v2.19.01b1)

 -- Peter Silva <peter.silva@canada.ca>  Wed, 06 Feb 2019 22:15:10 -0500

metpx-sarracenia (2.19.01b1) unstable; urgency=medium

  * new:    optionally produce and consume experimental v03.post messages, 
  *         headers now in body in JSON, removing 255 character limit.
  * new:    save/restore format is now the same as the v03 payload.
  *         (still reads old ones)
  * new:    add post_topic_prefix setting (matches existing consumer topic_prefix)
  * new:    added windows_run exe|pyw|py option to allow choosing of how components run.
  *         one can invoke .exe files, or the script files with pythonw or python exes.
  * new:    added suppress_duplicates_basis path|name|data to tune cache for use cases.
  * bugfix: added documentation of preserve_time option (was missing.)
  * bugfix: if *preserve_time* is off, posts will not have *atime* and *mtime* headers
  * bugfix: if *preserve_mode* is off, posts will not have *mode* 
  * bugfix: print a useful message if invalids sum algorithm specified.
  * bugfix: change cleanup, setup, declare to connect once and fail, rather than hang.
  * bugfix: when sr_post is a one-shot configuration, status makes no sense.

 -- Peter Silva <peter.silva@canada.ca>  Thu, 17 Jan 2019 17:15:21 -0500

metpx-sarracenia (2.18.12b4) unstable; urgency=medium

  * new: print exceptions on failure of makedirs, so "permission denied" is obvious
  * documentation: shim\_ options for sarrac
  * documentation: made importance of ordering between exchange and subtopic options clearer 
  * documentation: change installation instructions so that paramiko is always installed.
  * documentation: removed deprecation of *rename* header, there are valid use cases for it.
  * documentation: extensive revision of mesh_gts briefing.
  * bugfix: in pitcher_client.conf sample config, order of echange_suffix and subtopic option corrected.
  * bugfix: copyright is GPLv2 only.  Notices incorrectly listed GPLv2 OR LATER.
  * bugfix: more progress on issue #54 (application-defined checksums with extended attributes.)

 -- Peter Silva <peter.silva@canada.ca>  Sat, 15 Dec 2018 13:04:13 -0500

metpx-sarracenia (2.18.11b6) unstable; urgency=medium

  * missed a commit... just completing b5 changes... 

 -- Peter Silva <peter.silva@canada.ca>  Tue, 27 Nov 2018 15:20:18 -0500

metpx-sarracenia (2.18.11b5) unstable; urgency=medium

  * revert xattr dependency, causing issues on windows and older linux. 

 -- Peter Silva <peter.silva@canada.ca>  Tue, 27 Nov 2018 13:41:03 -0500

metpx-sarracenia (2.18.11b4) unstable; urgency=medium

  * revert depedency on paramiko which breaks build on ubuntu 14.04.
  * adding a warning about backslashes in paths on windows

 -- Peter Silva <peter.silva@canada.ca>  Sat, 24 Nov 2018 23:16:14 -0500

metpx-sarracenia (2.18.11b3) unstable; urgency=medium

  *bugfix: windows dependencies corrected. 

 -- Peter Silva <peter.silva@canada.ca>  Fri, 23 Nov 2018 01:21:41 -0500

metpx-sarracenia (2.18.11b2) unstable; urgency=medium

  * bugfix:  windows: Issue #54 support is broken on windows, disabled there.
  *          print slashes the right way round on windows in more cases.

 -- Peter Silva <peter.silva@canada.ca>  Wed, 21 Nov 2018 23:04:49 -0500

metpx-sarracenia (2.18.11b1) unstable; urgency=medium

  * New:     Issue #54 initial support for *fake* (application defined) checksums.
  *
  * bugfix:  Issue #118 windows commands started from cmd.exe exit when window closed.
  *          Issue #113 crash on sr_post/watch with post_exchange_split
  *          Issue #112 windows log rollover 
  *          Issue #101 windows git checkout corruption 

 -- Peter Silva <peter.silva@canada.ca>  Wed, 21 Nov 2018 13:35:06 -0500

metpx-sarracenia (2.18.10b2) unstable; urgency=medium

  * new      Issue #106 plugins for hydrometric forecast data acquisition.
  *          now have many more examples of polls.
  * bugfix:  Issue #110 has_vip does not find vips.
  *          unit tests referred to non SSL datamart, were broken
  *          when it was de-commissioned.

 -- Peter Silva <peter.silva@canada.ca>  Wed, 31 Oct 2018 16:33:41 -0400

metpx-sarracenia (2.18.10b1) unstable; urgency=medium

  * bugfix   corruption in cache cleaning introduced by pathname encoding.
  * new      email ingest support added ( Issue #59 )


 -- Peter Silva <peter.silva@canada.ca>  Fri, 05 Oct 2018 18:02:47 -0400

metpx-sarracenia (2.18.09b2) unstable; urgency=medium

  * bugfix   fixed duplicate suppression corruption when files have spaces in their names.
  * bugfix   on windows: many issues with on \ vs. / addressed.
  * bugfix   on windows, *edit* directive now works using notepad.exe by default.
  * bugfix   #100 on windows, *add* adds carriage returns to example files added, so notepad is happy.
  * bugfix   on windows, *log* now works.
  * bugfix   on windows, *list* now works for individual files.
  * new      list now prints out log directory (which is hard to guess on windows)
  * bugfix   examples for sr_Pitcher use case where inaccurate.
  * bugfix   issue #99 *list* missed some items it should have listed.
  * bugfix   *list* no longer list dot files or those ending in ~ (tmp/work/hidden files)


 -- Peter Silva <peter.silva@canada.ca>  Wed, 19 Sep 2018 21:02:22 -0400

metpx-sarracenia (2.18.09b1) unstable; urgency=medium

  * disabling timeouts on windows, as they were not working anyways.
  * added ${DD} to substitutions in directives
  * added --version option. ( issue #25 )
  * added rename option. ( Issue #92 )
  * added globbing to include directive ( Issue #31 )
  * many corrections to French documentation.
  * bugfix issues #85 #86 
 

 -- Peter Silva <peter.silva@canada.ca>  Thu, 13 Sep 2018 23:34:52 -0400

metpx-sarracenia (2.18.08b1) unstable; urgency=medium

  * bugfix    issue #76 sftp login passwords broken when any keys present. (from Marie!)
  *           updated configuration for ECCC RDPS (from Sandrine.)
  *           close_fds=false for older python to fix flow_test on ubuntu 14.04.
  *
  *    new    NEXRAD AWS polling (from Marie!)
  *           more plugin documentation. 
  *           dd.weather.gc.ca polling migrated to amqps.
  *           catalogued two contributed implementations (Thanks Canberk & Tanner)
  *           issue #80: mirror/strip/flatten affect each accept, rather than global.


 -- Peter Silva <peter.silva@canada.ca>  Thu, 09 Aug 2018 22:53:54 -0400

metpx-sarracenia (2.18.07b3) unstable; urgency=medium

  * bugfix     regression for subprocess api change @ V3.5

 -- Peter Silva <peter.silva@canada.ca>  Tue, 17 Jul 2018 11:51:15 -0400

metpx-sarracenia (2.18.07b2) unstable; urgency=medium

  * bugfix      HPC mirroring reports crash in retry logic, work-around,
  *             add try/except around it.
  *             retry_ttl unit conversion error (was comparing milliseconds to seconds.)
  * new         poll_email_fetch - query and download from mailboxes. From Marie!
  *

 -- Peter Silva <peter.silva@canada.ca>  Mon, 16 Jul 2018 00:17:00 -0400

metpx-sarracenia (2.18.07b1) unstable; urgency=medium

  * bugfix      sr_audit now fixes missing instances. (issue #62 & #63 )
  *             two different crashes fixed in flow_test.sh
  *             filter_wmo2msc directory tree naming improved ( issue #60 )
  *             many documentation improvements. (Alain & Marie)
  * new         enhanced parsing of date substitution (issue #55 Wahaj!)
  *             now have program settings audit.conf  (issue #64 )
  *             more output of plugin programs present in logs (issue #63)

 -- Peter Silva <peter.silva@canada.ca>  Thu, 12 Jul 2018 20:26:59 -0400

metpx-sarracenia (2.18.06b2) unstable; urgency=medium

  *bugfix	Jun's do_poll fix. 

 -- Peter Silva <peter.silva@canada.ca>  Tue, 12 Jun 2018 18:42:37 -0400

metpx-sarracenia (2.18.06b1) unstable; urgency=medium

  * bugfix      sr_audit now runs for all users (restarts crashed components.)
  * new         start post (sleep <= 0) now does nothing.
  *             tested and added build instructions for RPM systems.
  * doc         French docs done.
  *             *sci-fi* (future planned features) removed from docs.
  *             website migrated from sf.net to git repo ones (github, gitlab)

 -- Peter Silva <peter.silva@canada.ca>  Tue, 12 Jun 2018 18:31:24 -0400

metpx-sarracenia (2.18.05b4) unstable; urgency=medium

  * bugfix       plugin msg_filter_wmo2msc.py fixed
  *              sr_poll now uses its own set_dir_pattern to replace variables
  *              sr_post/sr_poll/sr_watch fixed that a cache file for instance 000 was created
  *              sr_post/sr_poll/sr_watch add caching of 'L' message
  * new          sr_amqp for consumer sets channel.basic_recover(requeue=True)
  * update       flow_post.sh posts lot of files within one call (load problem fixed)
  *              flow_test does not test filename with space anymore
  *              flow_test 5 instances for sender
  * doc          miscellaneous doc fixups.

 -- peter <peter.silva@canada.ca.bsqt.homeip.net>  Thu, 24 May 2018 19:45:58 -0400

metpx-sarracenia (2.18.05b2) unstable; urgency=medium

  * bugfix       sr_sftp use chdir to see if connection is still alive
  *              sr_http some site do not tolerate '//' in path
  *              sr_subscribe some code added for sr_sender (lost in inheritance)
  *              sr_file if a file does not exist and should be copied/linked just warn (Dominic)
  * update       flow_test test2_f61.conf no use of post_total_save (race condition)

 -- local michel <aspymjg@grogne1.cmc.ec.gc.ca>  Mon, 14 May 2018 14:41:23 +0000

metpx-sarracenia (2.18.05b1) unstable; urgency=medium

  * bugfix       sr_sftp  differentiate put part vs put file
  * new          sr_retry uses caching for message uniqueness
  *              sr_ftp,sr_sftp better connection test
  * update       sr_poll  default post_base_url from destination url without password
  *              sr_subscribe,sr_sender  log attempt
  *              sr_subscribe retry.on_heartbeat on startup
  *              sr_sender/sr_util if file to send does not exist... give it "attempt" chances
  * doc          fixes and translation into french in progress
  *              updated examples link, and samples directory cleanup

 -- local michel <aspymjg@grogne1.cmc.ec.gc.ca>  Wed, 09 May 2018 12:47:28 +0000

metpx-sarracenia (2.18.04b5) unstable; urgency=medium

  * 
  * bugfix  open local file read rb (instead of r+b)
  *         remove .tmp file if upload does not work
  *         sftp link and directory removal (from message)
  * update  instance string using 2 digits (and code to migrate to)
  *         switch for subprocess.check_call or subprocess.run 
  *         give all chances to sigterm to complete
  * new     inflight tmp/
  *         If things go badly (general exception catch) keep message in retry
  *         log when a retry message is dropped because it expires
  *         poll accepts https (more test to do...not working with japan)
  * doc     expanded description of *expire* setting.
  *         Adding hint about use of *expire* option, how it is necessary for operations.
  *         default setting is to avoid broker overload, too low for operational use.

 -- Peter Silva <peter.silva@canada.ca>  Fri, 27 Apr 2018 12:40:16 -0400

metpx-sarracenia (2.18.04b4) unstable; urgency=medium

  * bugfix  destfn_script was not working
  * update  sr_config.run_command presents subprocess check_call or run depending 
  * on python version
  * new     inflight tmp/


 -- Peter Silva <peter.silva@canada.ca>  Wed, 25 Apr 2018 10:51:00 -0400

metpx-sarracenia (2.18.04b3) unstable; urgency=medium

  * testing flow_test standardisation of messages
  * bugfix  hb_retry no more dependency with on_start
  *         sr_poll make sure all comparaisons are done without of trailing \n
  * new     registered do_get,do_put
  *         registered plugin, if return None, let python do it
  *         plugin accel_scp.py
  *         C has its own sarrac git repo
  *         sr_config.py  '\ ' backslash_space allowed in options 
  *         sr_config.py/sr_message.py  topic encodes  ' ' '#' with %20 %23
  * update  flow_test standardisation of messages
  *         sr_poll logs a warning when sleep time makes no sense
  *         documentation launchpat for sundew
  *         sr_audit log a message when --users all is done
  *                   make sure heartbeat is in try/except 

 -- Peter Silva <peter.silva@canada.ca>  Fri, 20 Apr 2018 16:14:24 -0400

metpx-sarracenia (2.18.04b2) unstable; urgency=medium

  *  * testing: Added recovery of flow_test stuck in retrying state.
  * bugfix  C Truncate all headers and topic so they don't exceed 255 (AMQP limit.)
  *         C Try to avoid being in conflict with stdin/out/err  open/close + 2 dup
  *         C Valgrind hygiene: if nanosecond timestamp was 0, weird stuff happenned.  Fixed.
  *           now valgrind does not complain at all.
  *         C libsrshim enforced checks on commands'status
  *         C any Python, topic and path with # encoded into %23 (as blank into %20)
  * update  sr_audit hb_police_queues to check queue as admin, 
  *           hb_sanity to check processes and sanity_log_dead option added     
  *
  *           no sleep option, sleep computed to trigger next heartbeat
  *         sr_rabbit rabbit dependant commands placed in this file
  * new     plugin do_send_log

 -- Peter Silva <peter.silva@canada.ca>  Tue, 10 Apr 2018 11:17:31 -0400

metpx-sarracenia (2.18.04b1) unstable; urgency=medium

  * testing:retries on python side to validate products and routing
  *         flow_post: loop on sorted individial products (spaces in path)... symlinks considered
  * new     sr_subscribe: traceback logs when doing badly
  *         sr_audit heartbeat works ... needs a config in audit/x.conf for now.
  *         plugins: hp_sanity  uses sr sanity to check if program in strange state and log age to restart
  *                  do_simulation logs protocol steps... instead of doing the actual download or send of a product
  *         sr_config sundew_dirpattern provide a mean to use $RYYYY... etc in directory
  * bugfix  C changes to return proper status of shimmed functions
  *         C Get log file descriptor out of the danger zone also
  *         C renameorlink put back code when oldname exists and processes it if link too
  *         sr_retry : no more uses of self.activity and conditional retry heartbeat changed

 -- local michel <aspymjg@grogne1.cmc.ec.gc.ca>  Thu, 05 Apr 2018 18:07:58 +0000

metpx-sarracenia (2.18.03b1) unstable; urgency=medium

  * expanded flow_test coverage:
  *        plugin msg_stopper with env MAX_MESSAGES
  *        filename with spaces: ls_file_index (poll,sftp,ftp), sr_post.c, flow_post.sh
  *        flow config changes : reject (hourly,today,yesterday xml)
  *        plugins   : msg_pclean_f9*.py
  *        sr_subscribe logging fix
  * new    realpath_filter (PY and C), realpath also named realpath_post
  *        sr sanity  check pid/process  and log age if older than heartbeat * 1.5
  *        sr_audit not finished (heartbeat)
  * bugfix Rotation of retry messages ajusted under certain conditions
  * update msg_filter_wmo2msc.py requiered operationally now

 -- Peter Silva <peter.silva@canada.ca>  Fri, 23 Mar 2018 11:57:09 -0400

metpx-sarracenia (2.18.03a4) unstable; urgency=medium

  * C      libsrshim dup3 (like dup2 for redirection)
  * bugfix amqp.connection not working now showing reference to 'msg'

 -- local michel <aspymjg@grogne1.cmc.ec.gc.ca>  Thu, 15 Mar 2018 14:12:58 +0000

metpx-sarracenia (2.18.03a3) unstable; urgency=medium

  * bugfix sr using cleanup_parent (was cleanup)
  * bugfix unlink cache_file under try:except
  * bugfix sender posting fix from msg.new_*
  * bugfix with exchange_suffix
  * bugfix on plugins (return T/F) for on_start/on_stop incomplete
  *        show on_stop/start plugin/modules at startup
  * C      realpath_post T/F, realpath_filter T/F
  * C      libsrshim processes  here document
  * subscribe on_report plugin implemented... and report_log plugin given as an example
  * subscribe module check_consumer_options

 -- local michel <aspymjg@grogne1.cmc.ec.gc.ca>  Wed, 14 Mar 2018 17:39:30 +0000

metpx-sarracenia (2.18.03a2) unstable; urgency=medium

  * bugfix: C: revert stat passed to sr_post because used for hardlink
  * rename option and in message header put back 

 -- local michel <aspymjg@grogne1.cmc.ec.gc.ca>  Wed, 07 Mar 2018 17:46:10 +0000

metpx-sarracenia (2.18.03a1) unstable; urgency=medium

  * bugfix: C: on rename/mv : realpath option and stat attributes unused for oldname
  * rename option and in message header withdrawn

 -- local michel <aspymjg@grogne1.cmc.ec.gc.ca>  Wed, 06 Mar 2018 17:46:10 +0000

metpx-sarracenia (2.18.02a2) unstable; urgency=medium

  * bugfix: C: posting, link... would cause problem depending on realpath value
  * bugfix: C: posting, post_base_directory that started and/or ended with / might be missing a . in topic.
  * documentation: renamed cp.py -> accel_cp.py, wget.py --> accel_wget.py

 -- local michel <aspymjg@grogne1.cmc.ec.gc.ca>  Wed, 06 Mar 2018 17:46:10 +0000

metpx-sarracenia (2.18.02a1) unstable; urgency=medium

  * change: no default broker (was dd.weather.gc.ca) caused more trouble than help.
  * feature: pluggable checksum algorithms implemented.
  * feature: sr_poll is now recursive.
  * feature: can use URL's in config & 'include' directives... also: remote_config_url added.
  * feature: python https & ftps download support added. (was an omission.)
  * feature: code now has msg_count available (number of queued messages at broker.)
  * feature: config can use api instance variables from application ex.: ${broker.username}
  * plugins: on_start/on_stop support completed,  
  * plugins: root_chown.py, trace_on_stop.py
  * plugins: hb_memory now prints cpu usage.
  * bugfix: C: queue_name random seed wasn't. 
  * bugfix: *restart* no longer restarts unless old process is really gone (used to kill and hope.)
  * bugfix: sr_log2save.py was broken (old log file format), now runs on post_log at least
  * bugfix: path option when varsub and post_base_dir was implied
  * bugfix: posting remote file via polling: length = 0 when message has minimal infos
  * bugfix: sr_poll.py cache.check only if cache enabled
  * bugfix: sr_post rename paths wrong  oldname/newname (post_base_dir was not removed)
  * bugfix: sr_post/sr_poll on_post events now have new_dir/new_file as per other plugin entry points.
  * bugfix: C: components crash on add when SR_CONFIG_EXAMPLES is not set. Now complain and error exit.
  * performance: added dictionary to speed up cache when multiple entries have same sum.
  * flow_tests: unit tests, mirroring, will cope with log rotations
  
  
 -- Peter Silva <peter.silva@canada.ca>  Sat, 17 Feb 2018 11:03:08 -0500

metpx-sarracenia (2.18.01a5) unstable; urgency=medium

  * added *exchange_suffix* and *post_exchange_suffix*
  * *cleanup* action aborts if running. (py and C)
  * *cleanup* action removes .cache files and directories. (py and C)
  * *remove* action calls cleanup. (py and C)
  * Documentation: added mirroring use case.
  * retry logic refactored. performance substantially improved. more correct.
  * added detection of too short heartbeat interval.
  * C: added prefetch option.
  * many improvements to flow_tests (improved QA)
  * sftp will now not report an error if a file it is supposed to delete is not there. (jobs is done.)
  * re-worked wget plugin so the stdout and stderr are printed.
  * list action now prints properly (includes the examples) when user has no configurations.
  * added pitcher and sci2ec use cases to examples.

 -- Peter Silva <peter.silva@canada.ca>  Sat, 27 Jan 2018 16:31:25 -0500

metpx-sarracenia (2.18.01a4) unstable; urgency=medium

  * documentation updated for new plugin declaration.
  * made new style plugin examples work with older python.
  * added new style: cp.py and wget.py plugins.
  * fix: the new api was broken by old python fix.

 -- Peter Silva <peter.silva@canada.ca>  Mon, 08 Jan 2018 02:09:15 -0500

metpx-sarracenia (2.18.01a3) unstable; urgency=medium

  * fix to error message about *object has no attribute 'do_download_list'* 
  * disable new plugin api on python < 3.4 to avoid error messages.

 -- Peter Silva <peter.silva@canada.ca>  Fri, 05 Jan 2018 19:27:13 -0500

metpx-sarracenia (2.18.01a2) unstable; urgency=medium

  * lkely fix included for 1 in 200 file missing in HPC mirroring.
  * added on_start, and on_stop to plugins available.
  * combined plugin parser for all plugins in one module. Improved error checking.
  * C: now imports version info from python, so C version is meaningful (instead of always 1.0.0)
  * fixed: column width hack for older versions was busted.

 -- Peter Silva <peter.silva@canada.ca>  Fri, 05 Jan 2018 11:40:22 -0500

metpx-sarracenia (2.18.01a1) unstable; urgency=medium

  * C: made consumer tag meaningful (identifies hostname and pid of consumer.)
  * added version check and work around because get_terminal_width on python3.2 ( ubuntu 12.04 )
  * C: subscribers creating consumer for each message. api/usage wrong. Fixed.
  * added log_settings to display all settings on startup.
  * noticed wrong default settings on startup:  durable was false, should be true.
  * noticed wrong default settings on startup:  prefetch was 1, supposed to be 25.
  * flow_test: redirected much output to log files.
  * flow_test: added some libcshim (via cp command) based posting (in c diagram.)
  * flow_test: moved sr_poster code into flow_setup, so it is started at beginning instead of run in flow_check.
  * Corrected that *inflight* option was NONE on sender.  It was documented and intended to be '.tmp'.
    now it defaults to '.tmp' but if there is a post_broker, it defaults to NONE.
  * added info messages for cases where msg_received, but the log does not say what happenned (rename/link/mv cases.)
  * times used to be truncated to milliseconds, now the natural number of places after the decimal are retained.
  * C: fix: mv called from shim where no directory in old file name caused malformed *oldname* field in resulting post.
  * C: fix: segfault if credentials.conf is missing.


 -- Peter Silva <peter.silva@canada.ca>  Wed, 03 Jan 2018 14:27:18 -0500

metpx-sarracenia (2.17.12a8) unstable; urgency=medium

  * added exponential backoff on failure to main processing loop in sr_subscribe.
  * added exponential backoff to main retry loop in sr_consumer.
  * now recovers from syntax errors in retry files (json.decode errors.)
  * c: segault in mv if there's no slashes in the source path, oops!
  * added identifiers to differentiate all the Type: messages from exceptions.

 -- Peter Silva <peter.silva@canada.ca>  Mon, 18 Dec 2017 22:48:00 -0500

metpx-sarracenia (2.17.12a7) unstable; urgency=medium

  * flow_test configurations now included in examples.
  * flow_test now uses add/remove options for setup and teardown.
  * C: added SR_CONFIG_EXAMPLES environment variable.
  * C: change C to use four digit instance numbers to match python.
  * C: add *declare* option for variables. 
  * C: Remove *flow* option.
  * fixed: second field in options was not being checked for variable substitution.
  * fixed: remove did not work for disabled configurations.
  * added sr_pulse.7 man page.
  * made 'add' look in sample directories.
  * 'enable' and 'remove' weren't working.
  * 'list' now includes sample configurations, if available.
  * change retry_ttl to default to the value of 'expire'.  Can still override.
  * C: realpath wasn't properly applied in shim library cases.
  * removed 's' from the 'headers' option in python, to match C.
  * python added 'expiry' as synonym for 'expire', to match C.
  * C: realpath only applied if an absolute path was supplied, now works for relative ones also.
  * heartbeat_memory uses psutil.memory_info, on python 3.4 (in ubuntu 14.04) that routine is called get_memory_info.
    added an if statement so it works for all cases.



 -- Peter Silva <peter.silva@canada.ca>  Mon, 18 Dec 2017 13:15:10 -0500

metpx-sarracenia (2.17.12a6) unstable; urgency=medium

  * heartbeat processing surrounded by exception to avoid cpu-hang on bad script. 
  * list categorizes configuration files.
  * list now prints the directories containing configuration files for each category.
  * list prints plugins available also, and listing a particular plugin works now as well.
  * list now uses a PAGER, if configured, and *more* by default, rather than cat.
  * Normally stderr is redirected to logs, but when debug was set it wasn't. Now it always goes to logs.
  * added messages so heartbeat processing is visible.
  * sr_shovel would freak out if cache was set. fixed.
  * fixed heartbeat_memory so it works in sr_watch.
  * C: implemented *source* option
  * C: corrected picking of "main file" for configuration name.

 -- Peter Silva <peter.silva@canada.ca>  Tue, 12 Dec 2017 21:19:37 -0500

metpx-sarracenia (2.17.12a5) unstable; urgency=medium

  * added exponential backoff to downloads 

 -- Peter Silva <peter.silva@canada.ca>  Fri, 08 Dec 2017 09:54:37 -0500

metpx-sarracenia (2.17.12a4) unstable; urgency=medium

  * added exponential backoff on retry, so it doesn't SPAM/hammer server when retrying.

 -- Peter Silva <peter.silva@canada.ca>  Wed, 06 Dec 2017 17:28:56 -0500

metpx-sarracenia (2.17.12a3) unstable; urgency=medium

  * added retry_ttl to have retry queue give up eventually.
  * changed behaviour to try *attempts* times before putting in the retry queue
  * buffering changed from 8K to 1M (awful performance regression due to timeouts on small bufs.)

 -- Peter Silva <peter.silva@canada.ca>  Wed, 06 Dec 2017 15:38:01 -0500

metpx-sarracenia (2.17.12a2) unstable; urgency=medium

  * bugfix: sr_watch was ignoring event option.
  * C: added recovery code after posting errors.
  * heartbeat_memory plugin added by default to control runaway memory leaks.
  * support added to python for N checksum (already in C version.)

 -- Peter Silva <peter.silva@canada.ca>  Tue, 05 Dec 2017 18:01:18 -0500

metpx-sarracenia (2.17.12a1) unstable; urgency=medium

  * bugfix: sr_post sometimes required -p. It shouldn't.
  * Semantics of *accept_unmatch* changed. 
  * bugfix: report_exchange option was ignored and overridden.
  * undocumented, and unused option 'use_pattern' withdrawn.
  * heartbeat_cache plugin added in option parsing rather than forced at end.
  * sr_poll now supports sum algorithms other than z to support polling of local files.
  * documentation bugfix: invalid links to sr_subscribe.7 corrected to sr_subscribe.1
  * testing added cases to simulate communications problems, such as message corruption.
  * bugfix: SENDER=X, filename would be =X, instead of X.
  * bugfix: sender used to print "Sends:" before sending a file, now prints "Sent:" afterward.
  * retry logic changed. Now write to a retry queue file, and try again when there is a gap. So it doesn't get "stuck" on old files, but keeps sending new stuff, catching up gradually.
  * timeouts for many parts of transfer processing added.
  * transfer code consolidated into one location rather that repeating in each protocol.
  * *Pulse* messages added, to ensure connection stays live.
  * some round-tripping added in heartbeat processing to ensure connection remains live.
  * C: fixed: was putting wrong checksum in posted messages.
  * C: now retries connection to broker forever (used to give up after one try.)
  * C: bugfix: pbu synonym for post_base_url, was not accepted, corrected.
  * C: fixed when renaming across file systems, it would fail, rather than copying the file.

 -- Peter Silva <peter.silva@canada.ca>  Mon, 04 Dec 2017 17:45:52 -0500

metpx-sarracenia (2.17.11a3) unstable; urgency=medium

  * sr_post -p|-path optional ending arguments are postpaths
  * sr_config  by default use_pika only if amqplib not available
  * sr_poll  vip written once, heartbeat_check before vip check
  * sr_instances sr_post foreground as a special case (no config)
  * sr_subscribe heartbeat_check before vip checking
  * sr_util startup_args generalized/simplified 
  * sr_util sumflg 0,random(0,100)
  * sr_watch merged into sr_post (inherited from sr_post now)
  * sr_watch post directory content at startup (if not cached)
  * sr_subscribe  revert onfly_checksum set to message checksum in case unset


 -- Peter Silva <peter.silva@canada.ca>  Fri, 17 Nov 2017 13:45:48 -0500

metpx-sarracenia (2.17.11a2) unstable; urgency=medium

  * C: fixed: build configuration directories if missing (used to segfault.)
  * C: fixed: *debug* setting misinterpreted.
  * C: fixed: option base_dir, should have been post_base_dir
  * sr_watch remnants of old cache code causing problems, removed.
  * sr_watch fixed bug with time check for files which have moved.
  * documentation improvements.
  * fixed: list,get,remove,edit,log not working for other than subscribe.
  * excessive debug messaging removed.

 -- Peter Silva <peter.silva@canada.ca>  Thu, 09 Nov 2017 17:04:06 -0500

metpx-sarracenia (2.17.11a1) unstable; urgency=medium

  * sr_subscribe bug fix for SOURCE 
  * sr_subscribe add module __on_file__
  * sr_sender    as flow test demonstrate, option post_base_url is not mandatory
  * sr_instances propagate action and permits edition of general files (admin,defaults,credentials)
  * sr_instances adds actions : add, disable, edit, enable, list, log, remove
  * sr_instances calls configure before build_parent to have all options set
  * sr_post/sr_watch get rid of useless lock stuff... fixed cache problems
  * sr_poll      able to use standard sr_file...
  * sr_(s)ftp/http  when preserve_mode is true... bug fix on setting value of mode
  * sr_file     adding some support for polling (standardisation)
  * sr_consumer file queuename ends with .qname and link to old file (to preserve version compat)
  * sr_config   late of user_log_dir and user_cache_dir to insert hostname if statehost is True
  * sr_config   statehost inserts hostname in user_cache_dir and user_log_dir
  * sr_config   module declare_option  makes program know about plugin options
  *             so program would warn only on real unknown or erronous options
  * sr_config   withdrawal of recursive option, set to True everywhere applicable
  * sr_config   log setup easier, supports loglevel none meaning no logs
  * sr_amqp.py  when using pika, no log if delete_queue and queue not found
  * sr_amqp.py  option use_pika to use or not pika when available
  * sr_amqp.py  mixing amqplib and pika depending of availability
  * sr_*        withdraw msg.headers['filename'],  msg.headers['flow']
  * sr_*        reenforcement of base_dir, post_broker, post_exchange, post_base_dir, post_base_url

 -- Peter Silva <peter.silva@canada.ca>  Mon, 06 Nov 2017 15:03:50 -0500

metpx-sarracenia (2.17.10a4) unstable; urgency=medium

  * C: msg pretty printer now includes user defined headers.
  * C: loglevel now accepts words: none, critical, error, warning, info, debug. (like python version.)
  * C: logevel numbers inverted (formerly 99 was be very quiet, no 0 is quiet.)
  * switched library dependency from amqplib to pika.
  * fix for no_download switch which wasn´t impeding downloads.


 -- Peter Silva <peter.silva@canada.ca>  Mon, 30 Oct 2017 17:43:28 -0400

metpx-sarracenia (2.17.10a3) unstable; urgency=medium

  * C: directories posted during rename. not sure what effect is.
  * documentation consolidated to sr_subscribe, much duplication gone.
  * C: sr_cpost force_polling works properly now (using cache.)
  * C: bugfix double free segfault on exit.
  * C: added directory support to sr_post_rename
  * C: libsrshim: added support for the truncate(2) system call.
  * many fixes based on deployment testing.
  * support files names with spaces in them.
  * call on_file plugins when symbolic link created.
  * sr_config    : environment variable substituted for option value
  * sr_sender    : on_msg msg_2localfile now by default (so no longer need to specify for every sender.)
  * sr_subscribe : changing determination of source (source_from_exchange or missing)
  * rmdir support (python only.)

 -- Peter Silva <peter.silva@canada.ca>  Fri, 27 Oct 2017 17:26:21 -0400

metpx-sarracenia (2.17.10a2) unstable; urgency=medium

  * add regexp option to strip.
  * now support environment variables in config files with ${var}
  * bugfix: misbehaved when file names have blanks in them.
  * added -header option to sr_post.
  * rename support added to sr_watch and python side as well.
  * fix for bug #74 - error messages on shutdown of amqps connection.
  * C: cpost setup/cleanup/declare/restart etc... some were broken, fixed.
  * C: added sighandler to avoid cache corruption when terminating.
  * C: add rename support to cpost (was only in libcshim and python before.)
  * C: bugfix: C was inventing fields if not provided (mode=0, mtime="").
  * C: added tx.select & tx.confirm (publish acknowledgements)
  * C: integrated into flow_tests.

 -- Peter Silva <peter.silva@canada.ca>  Fri, 20 Oct 2017 13:21:57 -0400

metpx-sarracenia (2.17.10a1) unstable; urgency=medium

  * cleanup/declare/setup actions (all programs): no exit, log with configname
  * sr_subscribe/sr_sarra/sr_sender : do_task plugin (initialised to proper module for now)
  * sr_subscribe: headers' source and from_cluster forced when source_from_exchange
  * sr_subscribe: add substitution for ${DR} ${PDR} ${YYYYMMDD} ${SOURCE} ${HH}
  * sr_subscribe: log ignore message when already in cache
  * sr_subscribe: events option is consider to perform link and delete messages
  * sr_subscribe: modified to be a base class instantiated from most programs
  * sr_subscribe: integration of restore_queue, process report_daemons, save/restore
  * sr_subscribe: help module : treats sr_shovel,sr_winnow,sr_sarra cases
  * sr_sender: for R and L messages skip offset/length setting in module set_local()
  * sr_shovel: caching optional default to False
  * sr_config: some save,restore and cache defaults
  * sr_config: inflight supports duration_from_str (for sr_watch/post)
  * sr_config: duration_from_str  time suffix [sS] [mM] [hH] [dD] [wW] where applicable
  * sr_config: module configure cleans up extended options (proper reload)
  * sr_config: option -headers to add,delete or reset user's  key,value pair in message headers
  * sr_ftp,sr_sftp: connect/reconnect resets cdir (current dir)
  * sr_ftp,sr_sftp,sr_http: standardisation, http exception (no hang)
  * sr_ftp,sr_sftp,sr_http: fix Eric's os.getcwd bug, add preventive fp.flush and os.fsync
  * msg_total.py: plugin skip total byte increment when no partstr in message
  * sr_message: move support with oldname/newname (impact watch,post,subscribe,sarra,sender to come)
  * sr_message: srcpath turned to baseurl, set_notice(baseurl,relpath) ***impact all programs
  * sr_message: trim_headers for user added headers key,value pair  ***impact all programs
  * sr_cache: module cache.check_msg ... process correctly message without parts (sum L and R)
  * sr_audit,sr speed up through class instantiation and direct broker connection
  * sr_audit fix permissions for source and subscribe users
  * sr_amqp,sr_pika: cleanup skip removal of exchanges xpublic,xreport,xwinnow*
  * sr_util:  startup_args catches -help when only args given
  * flow_test: several changes to make it more reliable.



 -- Peter Silva <peter.silva@canada.ca>  Thu, 12 Oct 2017 17:58:52 -0400

metpx-sarracenia (2.17.09a1) unstable; urgency=medium

  * FIXME: do old cache files need to be deleted during upgrade? update RELEASE_NOTES
  * expire DEFAULT CHANGED:  7 days -> 5 minutes.  Avoiding pump overloading turns out to be critical.
  * new plugin msg_to_clusters, simplified replacement of inter-cluster routing logic.
  * sr_watch, returned to recursive formulation of sr_watch, reduces overhead substantially.
  * flow_test now includes ftp download test.
  * flow_test now uses sr_audit, queues and exchanges extant now tested.
  * flow_test now waits for queues to drain (so it works more often.)
  * fix (bug# 88) for sr_audit creating report queues with no consumers.
  * sr_poll and plugin/poll_script.py post with parent.post  (srcpath,relpath instead of url)
  * flow_templates under poll|post|watch modified not to generate errors in flow logs
  * flow_templates shovel t_dd[12].conf  reject .*citypage.*  to avoid errors in flow logs
  * plugin/msg_by_user.py now considers msg.report_user for v02.report messages (correct error in flow logs)
  * flow_check.sh shows classified list of errors in log or report No error found
  * sr_poster unused in sr_poll, sr_winnow, sr_sender, sr_shovel
  * sr_winnow, sr_subscribe supports caching on messages
  * sr_config  post_url option equivalent to url
  * sr_subscribe support posting if post_broker is set (and other post options)
  * plugin heartbeat_cache : cache clean/save + stats if cache_stat = True
  * all program consuming... calls heartbeat_check themselves
  * move hearbeat code from sr_consumer to sr_config
  * cache is cleaned every heartbeat.

 -- Peter Silva <peter.silva@canada.ca>  Wed, 06 Sep 2017 18:26:31 -0400

metpx-sarracenia (2.17.08a1) unstable; urgency=medium

  * sr now starts|stops sr_cpost when appropriate.
  * tools now use ~/.ssh credentials, without need for a credentials.conf entry.
  * throttle use better time function
  * sr_message  topic without filename
  * sr_http  timeout + self test
  * sr_sftp self test works
  * sr_sftp/sr_ftp call self.close on download or send problems (attempted bugfix.)
  * sr_sender sftp/ftp bugfix now honours *mirror true* default. was ignored before.
  * sr_cache same algorithm as the C implementation
  * getting rid of cluster routing logic, gateway_for/, to be implemented with plugins.
  * debian packaging for C. 
  * C posting library, including sr_cpost that replicates post and watch is complete.
  * C libc shim that calls C posting library complete.
  * getting rid of random checksums (L & R -> SHA512 digest.)

 -- Peter Silva <peter.silva@canada.ca>  Mon, 14 Aug 2017 17:54:33 -0400

metpx-sarracenia (2.17.07a4) unstable; urgency=medium

  * changed *chmod* interpretation. Was obsolete in favour of umask, now an option to override umask.
  * bug fixes for chmod not being done in a number of situations where it was required.

 -- peter <peter.silva@canada.ca.bsqt.homeip.net>  Thu, 27 Jul 2017 22:52:16 -0400

metpx-sarracenia (2.17.07a3) unstable; urgency=medium

  * on_heartbeat support added to sr_watch. 

 -- Peter Silva <peter.silva@canada.ca>  Thu, 27 Jul 2017 12:34:47 -0400

metpx-sarracenia (2.17.07a2) unstable; urgency=medium

  * on_post plugins were broken in 2.17.07a1 
  * on_heartbeat now defaults to heartbeat_log as one would expect, and documented both.


 -- Peter Silva <peter.silva@canada.ca>  Wed, 26 Jul 2017 11:02:30 -0400

metpx-sarracenia (2.17.07a1) unstable; urgency=medium

  * sr_sarra bug fix os_.exit
  * All sarra programs have standard invoke : pgm [args] action config... old way still supported (MG)
  * sr_util defines a function startup_args to parse sarra program arguments (MG)
  * sr_audit --users : makes sure exchanges/queues configured on pump are setup (MG)
  * all programs manage exchanges/queues through action 'cleanup','declare','setup' (MG)
  * sr_poll nows supports http (MG)
  * sr_poll start posting without parts when it has no clue for size (MG)
  * on_html_page added in config and sr_poll with default http_page.py (MG)
  * on_watch added in config and sr_watch (MG)
  * sr_http.py now has a valid class sr_http (used in sr_poll) (MG)
  * mode bits limited to the last four digits (upper digits non portable anyways.)
  * C implementation of libsrshim, libsarra, sr_cpost, and sr_subjsondump  in C (not packaged yet.)
  * fixed bogus error message from backward compatibility plugins.
  * added mtime check to sarra and sr_subscribe so that if of new file is <= file_on_disk, then don't download.


 -- peter <peter.silva@canada.ca.bsqt.homeip.net>  Tue, 25 Jul 2017 20:51:34 -0400

metpx-sarracenia (2.17.06a3) unstable; urgency=medium

  * git repo url was wrong. Thanks Canadian Tire!
  * compatibility editing local_file (full path) now results in setting new_dir and new_file.
  * still harmonizing sender vs. subsribe api senders use parent.new_file, subs use parent.msg.new_file
  * fixed sender using ftp broken by error message referring to *remote_urlstr* ( replaced by *new_urlstr* )
  * files were created as public write because umask was overridden. Dunno why it was there in the first place.
  * strip fixed in sr_subscribe.
  * flatten fixed in sr_config.
  * crasher bug when sr_sender doesn´t have a post_broker.

 -- Peter Silva <peter.silva@canada.ca>  Thu, 22 Jun 2017 17:20:03 -0400

metpx-sarracenia (2.17.06a2) unstable; urgency=medium

  * added chmod_log for log files, which were defaulting to public writable... no idea why, set default to 600.
  * changed posting default for to_clusters from ALL to the hostname of the broker.
  * moved accept/reject processing into sr_poster.post, so automatically honoured when using plugin scripts that call it.
  * fix bug#86 DESTFNSCRIPT in one accept would be used by subsequent ones.
  * fix bug#51 now use new_path, rather than local_path in consumers, and remote_path in senders. all can use same plugins. 
  * includes warnings for existing plugins to change their variable names, old ones should still work, just prompt warning in log.


 -- peter <peter.silva@canada.ca.bsqt.homeip.net>  Tue, 13 Jun 2017 01:00:09 -0400

metpx-sarracenia (2.17.06a1) unstable; urgency=medium

  * Added default value of 'ALL' for *to_clusters* of  and *gateway_for* to make those options... optional.
  * Adding *preserve_time* option (default: True), to have mtime from source reflected in files written.
  * Adding *preserve_mode* option (default: True)  the move mode bits from source reflected in files written.
  * deprecating *interface* setting, code from Jun. one less thing to set. Now scans all interfaces for *vip*
  * polling script should still sleep for *sleep* seconds if the script fails. busyloop is bad.
  * added download_dd plugin, which does multiple process copies (striping individual files.)
  * documentation improvement: made *blocksize* the main partitioning option, *parts* is developer only.
  there was an error in that usage of parts actually referred partially to blocksize
  * fixed blocksize=1 to mean send entire file, not 1 byte blocks.
  * fix bug#66 for sr_sender to put the actual file name on the destination (after destfn, etc...) 
  * sr_sarra: suppressedn excessive messages about who has vip in debug mode.
  * sr_sarra:  fixed -strip.  Did not work at all before.
  * added the poll_script.py plugin as an example for sr_poll.
  * fix from Eric for wrong permissions in sr_sftp.
  * removed useless import in line_mode.py plugin which breaks it on python 3.2
  * fix from Eric for wrong permissions in sr_ftp. (bug #84)
  * added version strings to components log and usage outputs.
  * added sr_poll to flow_test (from Daniel)
  * some re-organizing of code in sr_watch.
  * implement 0400 default permission mask in sr_poll.
  * note on how to encode special characters in passwords in credentials.conf
  * some plugin improvements from Dominic Racette.


 -- Peter Silva <peter.silva@canada.ca>  Wed, 07 Jun 2017 13:47:55 -0400

metpx-sarracenia (2.17.03a5) unstable; urgency=medium

  * added sr_watchb... the old implementation as a backup in case the new sr_watch is busted.
  * attempted fix for sr_walk permission denied issue.  recursion is now manual, and it queues issues for later.

 -- Peter Silva <peter.silva@canada.ca>  Mon, 27 Mar 2017 16:27:22 -0400

metpx-sarracenia (2.17.03a4) unstable; urgency=medium

  * attempted fix for bug #79 (.tmp file stay when download fails.) not tested.
  * added 's', SHA512 checksum support.
  * after a shovel has restored a queue from a save file, it now exits.
  * on repeated saves, json save files of same data will now be identical (key ordering issue.)
  * added 'attempt' setting to make the number of retries programmable.
  * fixed on_line plugins being broken in sr_poll.
  * fixed 'reject' not working in sr_poll.
  * added -save_file option to shovel and sender to allow arbitrary locations for save files. 
  * report_daemons False option setting now stops report routing shovels from starting.
  * added file_age.py to plugins examples.

 -- Peter Silva <peter.silva@canada.ca>  Sat, 25 Mar 2017 23:08:40 -0400

metpx-sarracenia (2.17.03a2) unstable; urgency=medium

  *problem with releasing a1 had to use a second tag. 

 -- Peter Silva <peter.silva@canada.ca>  Sat, 18 Mar 2017 14:42:00 -0400

metpx-sarracenia (2.17.03a1) unstable; urgency=medium

  * feature 61: added save/restore to persist large broker queues to disk
  * init files now included (feature #56)
  * DESTFNSCRIPT usage broken by last release repaired
  * bugs 76, 77, 78 repaired.
  * another bug with file truncation in sftp fixed.

 -- Peter Silva <peter.silva@canada.ca>  Sat, 18 Mar 2017 14:36:50 -0400

metpx-sarracenia (2.17.02a1) unstable; urgency=medium

  * added some understanding of symbolic links. 
  * sr_watch faster in many cases, many improvements.
  * sr_post now accepts normal file specifications (more than 1, and rela tive paths)
  * Any component can now use vip/interface for active/passive.  
  * programming: on_*, now stackable (multiple plugins on same hook)
  * programming: do_download plugin examples added for use of wget or scp.
  * other small improvements.

 -- Peter Silva <peter.silva@canada.ca>  Thu, 02 Feb 2017 09:23:22 -0500

metpx-sarracenia (2.16.11a4) unstable; urgency=medium

  * Added moving of log directory from var/log -> log, and replacement of var directory with a symlink.
  * Added setting of passwords by default for broker users by sr_audit.
  * Added --reset flag interpretation by sr_audit so that permissions can be updated easily for all users.
  * Added 'set_passwords' flag to sr_audit, defaulting to True.
  * un-commented the over-ride default exchange for reporting in tsource2send.conf...
  * Corrected the regexp permission masks to allow sources to write to any exchange that starts with xs_<user>
  * Corrected the regexp permissions to allow reading by subs from same.  
  * Reverted patch in sarra that broke download URL's.
  * Add old log exchanges to sr_audit for compatibility with pre-transition clients.
  * Changed test of sender to compare against the ones watch, rather than subscriber.
  * Added measurable test to flow test for sender.
  * Adding sr_watch to flow_test.
  * Added sr_sender to flow test.
  * Removing '/var' so log files are in the normal place now.
  * Optimizing the flow_test script (so it's shorter, more straightforward and regular.) 
  * Documentation cleanup 

 -- Khosrow Ebrahimpour <khosrow.ebrahimpour@canada.ca>  Tue, 22 Nov 2016 13:40:41 -0500

metpx-sarracenia (2.16.11a3) unstable; urgency=medium

  * Fixing a cosmetic but ugly bug. Caused by the URL fix
  * Add unready list to prevent posting unreadable files 

 -- Khosrow Ebrahimpour <khosrow.ebrahimpour@canada.ca>  Tue, 15 Nov 2016 17:51:48 +0000

metpx-sarracenia (2.16.11a2) unstable; urgency=medium

  * fix bug #61: change outputs to better present URL's in logs.
  * just naming of some routines that were imported from sundew, add prefix metpx_...
  * fix bug #54:  Adds interpretation of sundew-specific delivery options to sr_subscribe.

 -- Khosrow Ebrahimpour <khosrow.ebrahimpour@canada.ca>  Mon, 14 Nov 2016 20:11:46 +0000

metpx-sarracenia (2.16.11a1) unstable; urgency=medium

  * Another String too long fix.
  * Potential fix for bug #55 (chdir)

 -- Khosrow Ebrahimpour <khosrow.ebrahimpour@canada.ca>  Tue, 08 Nov 2016 18:26:03 +0000

metpx-sarracenia (2.16.10a2) unstable; urgency=medium

  * Fix issue #42 (header length in AMQP)
  * Numerous doc changes

 -- Khosrow Ebrahimpour <khosrow.ebrahimpour@canada.ca>  Wed, 12 Oct 2016 11:19:01 -0400

metpx-sarracenia (2.16.10a1) unstable; urgency=medium

  * Fixes to self test suite
  * Added calls to the usage strings on a bunch of components
  * Added centralized time format conversion in sr_util
  * Added sr_report(1) manual page.
  * Bugfix for headers too long.
  * Patch to sr_poll to prevent crashing with post_exchange_split.
  * Tentative fix for bug #50 improper requirement of write permissions
  * Process headers dynamically
  * Documentation Updates. 

 -- Khosrow Ebrahimpour <khosrow.ebrahimpour@canada.ca>  Tue, 04 Oct 2016 15:05:34 -0400

metpx-sarracenia (2.16.08a1) unstable; urgency=medium

  * Changed package dependency. Paramiko is now recommended.
  * Major Change: Changed "log" to "report" in all components.
  * Added test case for sr_sender.
  * Documentation Updates. 

 -- Khosrow Ebrahimpour <khosrow.ebrahimpour@canada.ca>  Tue, 09 Aug 2016 15:10:48 -0400

metpx-sarracenia (2.16.07a3) unstable; urgency=medium

  * Ian's fix for sr_sender borked with post_exchange_split.
  * Jun's fix for chmod and chmod_dir to be octal.  

 -- Khosrow Ebrahimpour <khosrow.ebrahimpour@canada.ca>  Fri, 15 Jul 2016 14:09:47 -0400

metpx-sarracenia (2.16.07a2) unstable; urgency=medium

  * Fixed typos that prevent proper install of deb package. 

 -- Khosrow Ebrahimpour <khosrow.ebrahimpour@canada.ca>  Tue, 05 Jul 2016 10:59:39 -0400

metpx-sarracenia (2.16.07a1) unstable; urgency=medium

  * Various updates to sr_post/sr_watch
  * Documentation updates
  * test suite updates
  * Full details in CHANGES.txt

 -- Khosrow Ebrahimpour <khosrow.ebrahimpour@canada.ca>  Mon, 04 Jul 2016 14:38:45 -0400

metpx-sarracenia (2.16.05a2) unstable; urgency=medium

  * Fix bug in default pluging that would prevernt many components from stating
  * updated documentation

 -- Khosrow Ebrahimpour <khosrow.ebrahimpour@canada.ca>  Mon, 16 May 2016 13:43:39 -0400

metpx-sarracenia (2.16.05a1) unstable; urgency=medium

  * Multiple changes to code
  * Lots of documentation change

 -- Khosrow Ebrahimpour <khosrow.ebrahimpour@canada.ca>  Fri, 13 May 2016 12:55:30 -0400

metpx-sarracenia (2.16.03a10) unstable; urgency=medium

  * support sr_post cache for multiple sr_watch
  * disable lock mechanism in sr_post/sr_poster
  * selected events in sr_watch are now handled by sr_post 

 -- Daluma Sen <daluma.sen@canada.ca>  Wed, 30 Mar 2016 16:14:50 +0000

metpx-sarracenia (2.16.03a9) unstable; urgency=medium

  * sr_poster caching issues on delete... 

 -- Michel Grenier <michel.grenier2@canada.ca>  Thu, 10 Mar 2016 15:49:37 -0500

metpx-sarracenia (2.16.03a8) unstable; urgency=medium

  * sr_config.py should not prevent the creation of sr_audit user_cache_dir

 -- Michel Grenier <michel.grenier2@canada.ca>  Wed, 09 Mar 2016 14:36:15 -0500

metpx-sarracenia (2.16.03a7) unstable; urgency=medium

  * sr_audit bug fix when adding subscribe user

 -- Michel Grenier <michel.grenier2@canda.ca>  Wed, 09 Mar 2016 10:43:19 -0500

metpx-sarracenia (2.16.03a6) unstable; urgency=medium

  * fix typo in testing argument pump

 -- Michel Grenier <michel.grenier2@canada.ca>  Wed, 09 Mar 2016 09:24:07 -0500

metpx-sarracenia (2.16.03a5) unstable; urgency=medium

  * make sure sr_config.defaults() preceeds sr_config.general() everywhere...
  * would cause harmless but annoying log errors 

 -- Michel Grenier <michel.grenier2@canada.ca>  Wed, 09 Mar 2016 08:19:26 -0500

metpx-sarracenia (2.16.03a4) unstable; urgency=medium

  * sr_watch Daluma's last version... with defaults for blocksize(200Mb) and caching True

 -- Michel Grenier <michel.grenier2@canada.ca>  Tue, 08 Mar 2016 17:19:27 -0500

metpx-sarracenia (2.16.03a3) unstable; urgency=medium

  *  sr_config/sr_post  fix for document_root and paths
  *  seems that I did not install  2.16.03.a2 also  :-(

 -- Michel Grenier <michel.grenier2@canada.ca>  Tue, 08 Mar 2016 14:38:36 -0500

metpx-sarracenia (2.16.03a1) unstable; urgency=medium

  * sr_audit add old sr_admin func through --pump
             tolerate exchanges that starts with 'x'
             delete queue > max_queue_size if not running

  * sr_config add options: loglevel,prefetch
          expire = 1 week (queue expire after 1 week)
          log = sets a log directory (not a file)
          unrecognized option :log warning BUT added as attribute of class with value
          log_daemons option : True  attempt to start sr_2xlog,sr_log2source,sr_log2clusters
          (may not work if no configuration to make them run)
          admin : use url (instead of username completed by feeder option)

   * sr_consumer : prefetch from parent (sr_config modifs)

   * sr_post : if log is configured or given as argument, set it as log file.
               queue_name now used for retransmission directly to client's queue source can also be used.
               lock_set, lock_unset for caching lock.

   * sr_poster: caching, reset, blocksize implemented.

   * sr_message : processes correctly retransmitted message from sr_post to queue_name
                  on_message called before notify_only is tested
                  overwrite default to False 
                  

   * queue_share option removed : sr_config,sr_consumer,sr_sarra,sr_sender,sr_shovel,sr_subscribe,sr_winnow

   * lots of log level changes for all classes.


 -- Michel Grenier <michel.grenier2@canada.ca>  Tue, 08 Mar 2016 09:53:30 -0500

metpx-sarracenia (2.16.02a4) unstable; urgency=medium

  * sr_post easier to use as a class (check not that picky)
  * sr_watch according to sr_post changes

 -- Michel Grenier <michel.grenier@canada.ca>  Thu, 18 Feb 2016 14:38:46 -0500

metpx-sarracenia (2.16.02a3) unstable; urgency=medium

  * sr_audit omitted in setup.py

 -- Michel Grenier <michel.grenier2@canada.ca>  Wed, 17 Feb 2016 12:39:35 -0500

metpx-sarracenia (2.16.02a2) unstable; urgency=medium

  * message with sum=R,0 (deletion) processed
  * sr_post able to post file,directory, and directory tree
  * config, scripts and checksum can be http://... urls
  * sr_audit first release
  * sr_watch uses sr_instances
  * and more...

 -- Michel Grenier <michel.grenier2@canada.ca>  Wed, 17 Feb 2016 12:09:50 -0500

metpx-sarracenia (2.16.01a8) unstable; urgency=medium

  * fixed makefile for debian documentation 
  * building for trusty and xenial

 -- Khosrow Ebrahimpour <khosrow.ebrahimpour@canada.ca>  Fri, 29 Jan 2016 11:37:19 -0500

metpx-sarracenia (2.16.01a7) unstable; urgency=medium

  * some variable substitution in config
  * reload reconfigure (probably busted since not using daemon)
  * lock .  and .tmp  put back
  * include at  sarra level (not only at process config)
  * etc.

 -- Michel Grenier <michel.grenier2@canada.ca>  Thu, 28 Jan 2016 16:31:13 -0500

metpx-sarracenia (2.16.01a6) unstable; urgency=medium

  * connection sftp/ftp/ftps connected until batch reached or changing destination
  * timeout on channel sftp
  * sr_config  include

 -- Michel Grenier <michel.grenier2@canada.ca>  Tue, 26 Jan 2016 16:13:10 -0500

metpx-sarracenia (2.16.01a5) trusty; urgency=medium

  * sr_config added delete,reset option
  * sr_consumer uses reset to delete queue before declaration
  * sr_sftp bug fix, added delete option after download
  * sr_ftp added delete option after download
  * sr_poll bug fix

 -- Michel Grenier <michel.grenier2@canada.ca>  Fri, 22 Jan 2016 17:16:37 -0500

metpx-sarracenia (2.16.01a4) trusty; urgency=medium

  * sr_config : parsing changed, method configure added
  *             .cache/.config overlaps nicely
  * sr_*      : impact for sr_config changes
  * sr_log.py : uses sr_instances
  * sr        : manage sr_log

 -- Michel Grenier <michel.grenier2@canada.ca>  Thu, 21 Jan 2016 12:16:39 -0500

metpx-sarracenia (2.16.01a3) trusty; urgency=medium

  * Added sr_winnow.
  * Modified how sr_sarra deals with named queue
  * Fixed some issues with sr_*  missing the declaration of an ok variable in certain circumstances.

 -- Khosrow Ebrahimpour <khosrow.ebrahimpour@canada.ca>  Tue, 12 Jan 2016 09:49:53 -0500

metpx-sarracenia (2.16.01a2) trusty; urgency=low

  * startup calls, sr_instances fix, sr_message fix

 -- Michel Grenier <michel.grenier2@canada.ca>  Fri, 08 Jan 2016 14:23:39 -0500

metpx-sarracenia (2.16.01a1) trusty; urgency=medium

  * Multiple improvements and bug fixes.

 -- Khosrow Ebrahimpour <khosrow.ebrahimpour@canada.ca>  Thu, 07 Jan 2016 10:40:17 -0500

metpx-sarracenia (2.15.12a4) trusty; urgency=medium

  * Improved documentation
  * Bug fix in mirroring in sr_subscribe  
  * Bug fix for on_part, on_file in sr_file

 -- Khosrow Ebrahimpour <khosrow.ebrahimpour@canada.ca>  Wed, 23 Dec 2015 11:15:56 -0500

metpx-sarracenia (2.15.12a3) trusty; urgency=medium

  * Incremental release
  * Example on_file script included with package now

 -- Khosrow Ebrahimpour <khosrow.ebrahimpour@canada.ca>  Mon, 21 Dec 2015 14:59:35 -0500

metpx-sarracenia (2.15.12a2) trusty; urgency=medium

  * Incremental release. Still in pre-alpha.

 -- Khosrow Ebrahimpour <khosrow.ebrahimpour@canada.ca>  Tue, 15 Dec 2015 10:19:50 -0500

metpx-sarracenia (2.15.12a1) trusty; urgency=medium

  * Changing the versioning scheme for sarracenia

 -- Khosrow Ebrahimpour <khosrow.ebrahimpour@canada.ca>  Wed, 09 Dec 2015 14:36:47 -0500

metpx-sarracenia (0.1.1) trusty; urgency=low

  [ Khosrow Ebrahimpour ]
  * resetting the version number on the package

 -- Khosrow Ebrahimpour <khosrow.ebrahimpour@canada.ca>  Wed, 18 Nov 2015 14:36:31 +0000

metpx-sarracenia (0.8-precise) trusty; urgency=low

  [ Michel Grenier ]
  * lock option set to . will be used as a temporary prefix for download
  * command line option [-l logdir] used to log into a file instead of stdout
  * option  queue to set a queue name
  * option  durable to set a queue durable
  * option  expire  to set a number of minutes to remove queue when unconnected

 -- Michel Grenier <michel.grenier@ec.gc.ca>  Mon, 04 Aug 2014 19:44:18 +0000

metpx-sarracenia (0.7-precise) trusty; urgency=low

  [ Michel Grenier ]
  * uses python-amqplib

 -- Michel Grenier <michel.grenier@ec.gc.ca>  Mon, 04 Aug 2014 19:44:18 +0000

metpx-sarracenia (0.6-precise) trusty; urgency=low

  [ Michel Grenier ]
  * supports newer type of messages under topic that starts with v00

 -- Michel Grenier <michel.grenier@ec.gc.ca>  Mon, 04 Aug 2014 19:44:18 +0000

metpx-sarracenia (0.5-precise) trusty; urgency=low

  [ Michel Grenier ]
  * loop wget and addition of a timeout of 180 secs by default to download the file

 -- Michel Grenier <michel.grenier@ec.gc.ca>  Mon, 03 Feb 2014 19:44:18 +0000

metpx-sarracenia (0.4-precise) trusty; urgency=low

  [ Michel Grenier ]
  * while loop over consumer.run() to stay alive when server/service stops/restarts

 -- Michel Grenier <michel.grenier@ec.gc.ca>  Mon, 03 Feb 2014 19:44:18 +0000

metpx-sarracenia (0.3-precise) trusty; urgency=low

  [ Michel Grenier ]
  * default exchange name now set to xpublic

 -- Michel Grenier <michel.grenier@ec.gc.ca>  Mon, 03 Feb 2014 19:44:18 +0000

metpx-sarracenia (0.2-precise) trusty; urgency=low

  [ Michel Grenier ]
  * release notes announcing the change of the default exchange name to xpublic
  * call to exchange_declare : expose all option settings

 -- Michel Grenier <michel.grenier@ec.gc.ca>  Mon, 27 Jan 2014 19:44:18 +0000

metpx-sarracenia (0.1-precise) trusty; urgency=low

  [ Michel Grenier ]
  * initial release

 -- Michel Grenier <michel.grenier@ec.gc.ca>  Thu, 10 Oct 2013 19:44:18 +0000<|MERGE_RESOLUTION|>--- conflicted
+++ resolved
@@ -1,12 +1,11 @@
-<<<<<<< HEAD
 metpx-sarracenia (2.24.08post2) unstable; urgency=medium
 
   * revert utf-8 ftp charset. #1198 
+  * Fix #1180 file_time_limit evaluation bug
+  * fix #1176 inappropriate addition of / to end of post_base_url
 
  -- SSC-5CD2310S60 <peter@bsqt.homeip.net>  Thu, 22 Aug 2024 12:25:11 -0400
 
-=======
->>>>>>> bd095d86
 metpx-sarracenia (2.24.08) unstable; urgency=medium
 
   * Fix for #1144 - sr_audit don't crash when the config doesn't exist for a missing instance
