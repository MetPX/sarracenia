--- conflicted
+++ resolved
@@ -1,5 +1,3 @@
-<<<<<<< HEAD
-=======
 metpx-sr3 (3.00.52rc1) unstable; urgency=medium
 
   * nodupe_fileAgeX (X=Min or Max) name change to fileAgeX replacing inflight.
@@ -15,7 +13,6 @@
 
  -- peter <peter@bsqt.homeip.net>  Wed, 14 Feb 2024 09:00:18 -0500
 
->>>>>>> 96c62d89
 metpx-sr3 (3.00.51) unstable; urgency=medium
 
   * PR #910 detect v02 messages without content_type header.
