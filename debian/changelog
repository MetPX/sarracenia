<<<<<<< HEAD
=======
metpx-sr3 (3.00.53rc2) unstable; urgency=medium

  * NEW! merge PR #1019 Azure Transfer protocol driver (experimental)
  * NEW! merge PR #1030 WMO-00 Accumulated file support (experimental.)
  * NEW! PR #1040 #1041 exchangeSplitOverride + documentation of overrides.
  * PR #1038 prefer local plugins over app provided ones.
  * PR #1037 clearer, more succinct error messages for sender.
  * api improvement Message.updatePaths() with no paths has defaults.
  * api improvement part of above, Message.getContent() now works for local files.
  * api improvement Message.updatePaths() now makes reasonable guesses about missing arguments.
  * improved support for WMO WIS2 messages.
  * fix #980 additional header verification of receipt of AM messages.
  * fix #908 AM server must reap dead children.
  * fix #1027 Eumetsat Poll plugin improvements.
  * fix #1023,#1025 topic processing improvements, topicCopy option added.
  * fix #1022 various fixes to work better with DMS.
  * fix #1020 Added sourceFromMessage option for v2 compatibility.
  * fix #1012 *persist* is now a configurable option (was always on.)
  * fix #947 sr3 status should ignore files if not .inc or .conf

 -- peter <peter@bsqt.homeip.net>  Wed, 17 Apr 2024 14:31:12 -0400

metpx-sr3 (3.00.53rc1) unstable; urgency=medium

  * NEW! merge PR #1010 S3 Transfer protocol driver (experimental)
  * fix #1004 make persistence an option (was always persistent until now.)
  * fix #1002 sftp accellerator failure when colons in the destination name.
  * fix #997 flowcb/gather/am refactor to fix many issues.
  * fix #994 resolved issues with unit tests.
  * fix #992 parsing of module declared options to ensure correct type.
  * fix #988 flowcb/poll/NASA_CMR podack checksum calculation changed.
  * fix #986 poll stop re-writing "directory" as path for poll.
  * fix #984 refactored flow/run routine 288lines -> 159. more
    logical/readable.
  * fix #983 add S3 sender plugin.
  * fix #982 no cleanup when statehost set.
  * fix #979, #980 AM fixes.
  * fix #978 housekeeping log messages reduuced 16 lines less than 5.
  * fix #976 remove "downloaded" log message when nothing was downloaded.
  * fix #971 sr3 overview crash.
  * fix #967 define hostname as a string option (was defaulting to list.)
  * fix #974 refactor poll to consume messages more frequently in wVip.
  *   #974 poll implement 5 minute default interval
  * fix #973 AM ... add missing tokIsYear better AM message filtering.
  * fix #971 Add missing to list of possible process status
  * docs: Add topicPrefix for #961
  * docs: some revisions for clarity/syntax. 
  * some fixes for misnaming of some (rare) files received by gather/am


 -- Peter Silva <peter@bsqt.homeip.net>  Thu, 06 Apr 2024 16:31:04 -0400

>>>>>>> 828e155f
metpx-sr3 (3.00.52) unstable; urgency=medium

  * copernicus marine data store polling support ( #959 )
  * override baseUrl with message field ( for #951 )
  * os.kill for older python version instead of raise_signal #948
  * fix #955 error on cleanup when cache dir missing.
  * gather/am fix to handle improperly parsed station names from getStation
  * fix #953 PRECONDITION FAILED error on busy winnows
  * above fix breaks/reopens #649 (cannot see queue size anymore.)
  * AM renamer moved to gather for simplicity, also fixes there.
  * fix: sr3 declare would fail when no admin.conf configured.
  * misc. fixes with AMQP message acknowledgement.
  * fix #934 found references to v2 documentation. Modernized.
  * fix #942, #943 processing of rename and retrievePath headers.
  * fix #940 display crash in sr3 overview
  * fix #920 add _isRetry for duplicate suppression support in new retry
    logic.
  * more #918 bug fixes for AM renaming now matches Sundew perfectly.
  * nodupe_fileAgeX (X=Min or Max) name change to fileAgeX replacing inflight.
  * fix #907 declare exchange in admin.conf wasn't working.
  * fix #912 enable v2 style retry processing with new --retry_refilter flag.
  * fix #918 plugin for AM to name files with incomplete headers properly.
  * fix #920 fix inflight mtime not working in watch.
  * fix #920 replaced nodupe_fileAge(Min and Max) with fileAge(Min and Max)
  * fix #920 inflight mtime merged with fileMinAge
  * fix #922 sr3 showing wrong exchange on status/show.
  * processing of rename field in messages suppressed when download=False
  * (required for common processing of messages.)

 -- peter <peter@bsqt.homeip.net>  Wed, 14 Feb 2024 09:00:18 -0500

metpx-sr3 (3.00.51) unstable; urgency=medium

  * PR #910 detect v02 messages without content_type header.
  * PR #900 major revamp of AM protocol reception.
  * fix #905 queue name getting changed in spite of setting.
  * move xattr hard dependency -> feature on linux because redhat is different.
  * PR #892 fix for numeric inflight not working
  * PR #886 poll_rate_limit plugin (fixing a problem with spamming a server.)
  * #884  second fix re-instating conversion but with + as a safe character
  * improvements to poll_auth_plugins for dynamic tokens.  
  * fixed #860 properly this time (sourceFromExchange)
  * fix for crash in config parsing.
  * improvements to eumetsat & copernicus (dynamic token) 
  * PR #889 improvement for tarring files on receipt.
  * many lint type fixes arising from tests on redhat distros.
  * fix #881 remove old inflight files in the way when restarting transfers
  * fix #880 multiple vips ored configurable.
  * fix #875 sundew_compat_regex_first_match_is_zero does not work.
  * fix #872 crash in watch.
  * fix #866 print features rather then exit on critical errors.
  * fix #864 crash on redhat, python-magic library clash.
  * fix #861 some Sundew compatible pattern matching still broken.
  * enhancement #824 last transfer metrics added.
  * fix crash when config files have errors near beginning.
  * document new versioning/pre-release scheme ( #139 )
  * working on #740, adding hathling drive pyproject.toml to replace 
    setup.py on newer systems.
  * working on #863 created spec file to do native RPM installs on newer OS
  * #396 initial experimental support for file partitioning
    (block_reassembly.)
 -- peter <peter@bsqt.homeip.net>  Wed, 06 Dec 2023 17:42:37 -0500

metpx-sr3 (3.00.50) unstable; urgency=medium

  * fixes #857 positional parameter code being incompatible with python 3.6 
  * restored shortcut processing when evaluating .* pattern.
  * more descriptive error log on receipt of invalid notifications.

 -- peter <peter@bsqt.homeip.net>  Mon, 06 Dec 2023 11:52:31 -0500

metpx-sr3 (3.00.49) unstable; urgency=medium

  * fix #854 ignore sr3_tools processes. 
  * bugs in sarracenia/flowcb/scheduled/wiski.py
  * bugs in sarracenia/flowcb/poll/airnow.py
  * sr3 convert now refuses to overwrite existing sr3 configs
  * bugfix incorrect cumulative metrics display.

 -- peter <peter@bsqt.homeip.net>  Thu, 30 Nov 2023 17:43:34 -0500

metpx-sr3 (3.00.48) unstable; urgency=medium

  * fix #846 bad messages when stopping subsets.
  * fix #843 adding file name and line number to config parsing messages.
  * fix #841 v2 compat: adds / to end of baseUrl when converting
  * fix #839 v2 compat: parsing positional parameters broken.
  * fix #639 sftp relative URL parsing issue

 -- peter <peter@bsqt.homeip.net>  Mon, 30 Nov 2023 12:27:27 -0500

metpx-sr3 (3.00.47) unstable; urgency=medium

  * fixed #834 change filename default from "WHATFN" to None
  * fixed #833 directory option with multiple time codes, bad result.
  * fixed #827 --dangerWillRobinson=25 match # of configs for destructive stuff.
  * fixed #829 crash when :TIME: present in sundew pattern.
  * began unit tests for config (file name interpretation as per #829)
  * fixed #828 log.py/after_post printing wrong exchange 
  * fixed #825 sr3 disable crash.
  * fixed #817 metrics file rotation (so they do not always grow)
  * fixed #816 crash in API when metrics directory missing.
  * fixed #808 poll start hang because exchanges missing.

 -- peter <peter@bsqt.homeip.net>  Mon, 06 Nov 2023 15:19:02 -0500

metpx-sr3 (3.00.46) unstable; urgency=medium

  * closes #796, #791 messages published after transfer with mirror off.
  * closes #793 move metrics to sub-directory (for Greg's work on cloud)
  * fixes for windows executable generation. 
  * branch re-org: v03 now assumed, so *development* replaces v03_wip
  * github container repository (GHCR) updates... "latest" now versioned.
  * GHCR development snapshot image now available.
  * GHCR both images built from _base image that does all dependencies.
  * closes #811 - documentated default wrong for acceptUnmatch.
  * closes #809 - flow_api_consumer example crashing.
  * closes #804 - warning message on poll with exchange name mismatch.
  * closes #802 - adds POST_BROKER_USER variable.

 -- peter <peter.silva@ssc-spc.gc.ca>  Mon, 06 Nov 2023 11:08:57 -0400

metpx-sr3 (3.00.45) unstable; urgency=medium

  * use topic field in message as an override when available to 
    determine publishing topic of downloaded files.
  * log rotation setting parsing now uses normal parsing (same as
    all other options) CHANGE: logRotateInterval default units is seconds,
    like all other sr3 *duration* settings
  * work-around #785 windows bug... sr3_logRotateManually introduced for now.
  * improved messages when failing to connect to brokers.
  * log messages content reviewed for improved readability/usability.
  * fix #784 starting foreground with patterns.
  * fix #783 metrics calculations (large negative number on startup)
  * fix #780 disabled instances prevents finding missing ones.
    (sr3 sanity not working when disable configs present.)
  * Adding NASA API plugin support #769
  * interim fix #772 rename bug in mirroring.
  * fix #773 DESTFNSCRIPT arguments different from callback.
  * fix #774 DESTFNSCRIPT plugin finds msg['new_file'] undefined
  * fix #780 find_missing_instances doesn't when disabled configs exist.

 -- Peter <peter.silva@ssc-spc.gc.ca>  Tue, 10 Oct 2023 15:38:23 -0400

metpx-sr3 (3.00.44) unstable; urgency=medium

  * fix #760 'source' missing sometimes when needed.
  * fix #753 failed magic import improved detection.
  * fix #752 scheduled plugins not working.
  * improved #757 unit tests for all flowcb plugins.
  * fix #758 initial support for WISKI at Ontario Power
    Generation. (EXPERIMENTAL)
  * work on #732 improved publish timeouts #761
  * issue #762 re-enable reporting (EXPERIMENTAL) 
  * update MQTT code for PR https://github.com/eclipse/paho.mqtt.python/pull/753

 -- Peter <peter.silva@ssc-spc.gc.ca>  Sat, 19 Aug 2023 00:44:33 -0400

metpx-sr3 (3.00.43) unstable; urgency=medium

  * issue #634 sr3 dump is now pure JSON (Thanks Mohammed!)
  * issue #748 sr3 foreground on windows will not start.
  * windows self-extracting executable is now usable.
    (dependency fixes)

 -- Peter Silva <peter.silva@ssc-spc.gc.ca>  Tue, 15 Aug 2023 14:32:56 -0400

metpx-sr3 (3.00.42) unstable; urgency=medium

  * issue #747 mqtt passing more tests (but restart_server still fails.)
  * issue #745 bad poll cod key choice, refactored nodupe.
  * issue #738 new: *sr3 features* action to inventory dependencies obviously.
  * PR #735, issue #721 *filetype* becomes extra feature.
  * issue #720 bug about plugin option being specified twice causing parser
    crash.
  * PR #733, fixes #643 on_cleanup entry points in flowcb now functional.
  * issue #415 MQTT/websocket support added. other fixes for MQTT.
  * issue #724 sr3 cli crashes when state files in a bad state.
  * issue #730, #731 many additions to unit testing.
  * issue #727 bugfixes found during unit test development.
  * issue #719 complain about each undeclared options only once.
  * issue #712 crash when plugin declares a duration option without default
    value.
  * issue #709 fixes for cases when downloaded file size different from
    expected.
  * can now install all optional extras with pip install metpx-sr3[all]

 -- Peter Silva <peter.silva@ssc-spc.gc.ca>  Tue, 27 Jun 2023 14:26:23 -0400

metpx-sr3 (3.00.41) unstable; urgency=medium

  * issue #700 nodupe_redis driver (experimental for now)
  * issue #703 v03 message encoding change integrity to identity
  * issue #699 v03 message encoding adding contentType
  * issue #698 WIS format encoding support added (experimental)
  * issue #695 fix for broken discard option.
  * issue #704 improved how version is stored for installation dependency
    management.
  * issue #697 nodupe unit tests created.

 -- Peter <peter.silva@ssc-spc.gc.ca>  Sat, 03 Jun 2023 01:43:49 -0400

metpx-sr3 (3.00.40) unstable; urgency=medium

  * resolved #681, #661 python API broken 
  * Github CI/CD flow tests for python API added to maintenance tests.
  * progress on #617 changed moth python API so messages calculate own topic.
    makes it compatible with networks that have different topic schemes,
    such as WMO WIS. (change in postformat API, and moth calls to it.)
  * Unit testing framework introduced #676  (from @gcglinton )
  * CD flow tests with redis closer to working (two tests still fail). ( #690 )
  * improvements on #506 MQTT functionality (but still not passing, but
    failures related to retry/error recovery.)
  * documentation generation had broken (external changes) extensive review and updates.
  * See UPGRADING.rst for details of API changes.
  * documentation #677 improvement.
  * bugfix #660 sr3 crash with certain config errors.
  * another part of #617 post_format should override post_topicPrefix for formatting.
  * resolved #684 (documentation generation) 
  * resolved #678 messages for (other) certain bad config setting.
  * resolved #671 crash for certain bad config setting.
    
 -- Peter <peter.silva@ssc-spc.gc.ca>  Sun, 14 May 2023 11:01:45 -0400

metpx-sr3 (3.00.39) unstable; urgency=medium

  * fix #667 had not been completely merged. adding. 

 -- Peter <peter.silva@ssc-spc.gc.ca>  Sat, 13 May 2023 09:55:09 -0400

metpx-sr3 (3.00.38) unstable; urgency=medium

  * fix #669 regression that sr3 cleanup is broken in 3.00.37
  * fix #667 new_file name not honoured for republish with no transfer
  * fix #663 should not call expanduser on remote paths
  * fix #661 regression python api broken by missing 'dry_run' default setting.
  * fix #656 sr3 convert get verb misinterpreted in polls
  * fix #658 sr3 convert acceptUnmatch wrong on senders and polls
  * fix #653 invoking c components in the foreground
  * fix #665 polling default apache tabular file index 
  * fix foreground invocation of C components from sr3 did not work.

 -- Peter Silva <peter.silva@ssc-spc.gc.ca>  Tue, 25 Apr 2023 16:54:51 -0400

metpx-sr3 (3.00.37) unstable; urgency=medium

  * sr3 --dry_run --users declare works.
  * sr3 --dry_run stop works.
  * sr3 --dry_run cleanup works
  * sr3 --dry_run remove works. 
  * sr3 --dry_run sanity works.  Also sr3 sanity works. #647 
  * bugfix #626 re-implemented sanity_log_dead support in sr sanity
  * bugfix #647 sr3 sanity sometimes restarting things it should not.
  * bugfix: sr3 --users declare would declare users of remote brokers. as
    local ones
  * Requires network-online (stronger dependency in systemd unit file.)
  * improved behaviour of management cli with disabled configurations. #647
  * able to shutdown properly with when failing to connect to broker #648
  * fix for #651 crash in sr_watch.
  * replace // at root of sftp: and file: urls (sugar.)
  * removing some debug messages (too chatty even for debug.)
  * remove (useless) posts of directory modifications 
  * header option works on messages received, as well as originated ones.

 -- Peter <peter.silva@ssc-spc.gc.ca>  Fri, 14 Apr 2023 11:43:28 -0400

metpx-sr3 (3.00.36) unstable; urgency=medium

  * sr3 status now show wVip for processes waiting for a Vip. #614
  * add to_clusters header when encoding v02 messages for compatibility
  * get default post_baseDir from post_baseUrl  #641
  * redisqueue retry queue implementation based on redis thanks to Greg
    Linton! (EXPERIMENTAL)
  * made systemd unit file depend on network-online, rather than just up #645
  * when failing to rename a symlink, fallback should try to just create it
    with the new name, same for directories. before it just gave up. 
  * 

 -- Peter <peter.silva@ssc-spc.gc.ca>  Thu, 13 Apr 2023 09:48:52 -0400

metpx-sr3 (3.00.35) unstable; urgency=medium

  * bugfix #641 - baseDir it should remove baseDir from directory being
    written.

 -- Peter <peter.silva@ssc-spc.gc.ca>  Mon, 03 Apr 2023 17:17:08 -0400

metpx-sr3 (3.00.34) unstable; urgency=medium

  * slight patch (more symlink combined with strip stuff.) 
  * display changes.

 -- Peter <peter.silva@ssc-spc.gc.ca>  Mon, 03 Apr 2023 14:37:09 -0400

metpx-sr3 (3.00.33) unstable; urgency=medium

  * published to pypi (copy of 3.00.32) by mistake. deleted. will see if can
    re-publish later... perhaps will have to skip this version.
  * yup... cannot re-publish ... have to increment.

 -- Peter <peter.silva@ssc-spc.gc.ca>  Sun, 02 Apr 2023 10:03:59 -0400

metpx-sr3 (3.00.32) unstable; urgency=medium

  * slight patch to updateFieldsAccepted (more symlink stuff.) 

 -- Peter <peter.silva@ssc-spc.gc.ca>  Fri, 31 Mar 2023 08:50:00 -0400

metpx-sr3 (3.00.31) unstable; urgency=medium

  * another (final?) fix for ln -sf case (fileOp field transformation.)

 -- Peter <peter.silva@ssc-spc.gc.ca>  Wed, 29 Mar 2023 00:16:25 -0400

metpx-sr3 (3.00.30) unstable; urgency=medium

  * bugfix #638 discard uption not working in sr3
  * another fix for relative paths in certain case.

 -- Peter Silva <peter.silva@ssc-spc.gc.ca>  Tue, 28 Mar 2023 10:27:55 -0400

metpx-sr3 (3.00.29) unstable; urgency=medium

  * bugfix #632 create root of config and state directories when missing.
  * enhancement #614 adding verbosity & metrics to sr status.
  * fixes to processing when strip option is in use, particularly with
    symbolic links. 

 -- Peter <peter.silva@ssc-spc.gc.ca>  Thu, 09 Mar 2023 17:57:32 -0500

metpx-sr3 (3.00.28) unstable; urgency=medium

  * apply strip, pstrip, and flattern to paths in fileOp fields (rename & symlink) HPC mirroring.
  * fixed mqtt support (broken since 3.0.15) #506
  * bugfix for deleting exchanges only if unused #382
  * refactor class name "encoding" to postformat. #617
  * finished review of defaults from v2 #405
  * ported last plugins from v2 #433
  * ported last v2 (sundew porting) documentation to sr3
  * bugfix #621 removing double slashes in paths.
  * bugfix... queunames not being chosen properly. (multiple instances using different queues.) 
  * plugin api: sarracenia.Message.updatePaths added current values as defaults
  * plugin api: flowcb.accept.pathreplace uses improved sets 
  * plugin api: add_option( improved set support.) added all_values of set.

 -- Peter <peter.silva@ssc-spc.gc.ca>  Fri, 7 Mar 2023 10:48:17 -0500

metpx-sr3 (3.00.27) unstable; urgency=medium

  * adding directory creation/deletion events #558
  * re-introducing *recursive* option as a result of #558. to suppress when
  * directories are posted.
  * change set parsing to be less surprising #608

 -- Peter <peter.silva@ssc-spc.gc.ca>  Wed, 25 Jan 2023 18:07:29 -0500

metpx-sr3 (3.00.26) unstable; urgency=medium

  * #433 adding nodupe_fileAgeMin, and having nodupe honour inflight durations
  * #433 made nodupe.v2wrapper.sumstr
  * #433 made flowcb __init__ routine more robust to empty options for testing.
  * #605 attempt to fix delete option in file: transfer protocol
  * flowcb now accepts child class logger to propagate priority.

 -- Peter <peter.silva@ssc-spc.gc.ca>  Wed, 11 Jan 2023 13:41:21 -0500

metpx-sr3 (3.00.25) unstable; urgency=medium

  * change: default acceptUnmatched is now True everywhere ( #601)
  * change: translation of v2 poll *destination* & *get* to sr3 *path*
  * #433 add interpretation of offsets in strftime date patterns.
  * local file copy was broken.
  * documentation improvements
  * optimization: skip evaluating a regex if pattern is .*
  * #433 more advice/information about porting polls from v2 to sr3 
  * #433 added message downloader for mail servers flowcb/download/mail_ingest.py
  * #433 conversion of poll configurations improved to remove redundant accepts.
  * #433 much more explanations around v2->sr3 porting of polls
  * Sender setting change: remoteUrl -> sendTo (grandfathered with synonyms.)
  * bugfix: sr3 --users declare does nothing if no component configurations exist.
  * new default: when post_baseUrl use file:/... use /... to set post_baseDir.

 -- Peter Silva <peter.silva@ssc-spc.gc.ca>  Fri, 09 Dec 2022 11:02:27 -0500

metpx-sr3 (3.00.24) unstable; urgency=medium

  * critical: sr3 would crash when sum none present in a configuration.
  * documentation touchups to README.txt (shown on pypi.python.org)

 -- Peter Silva <peter.silva@ssc-spc.gc.ca>  Wed, 07 Dec 2022 15:42:47 -0500

metpx-sr3 (3.00.23) unstable; urgency=medium

  * new: date pattern expansion from datetime.strftime.
  * fixing #595 flows taking a long time to stop.
  * more robust decode of v2 messages.
  * added conversion of sum field to sr3 convert.
  * added flowcb.scheduled as built-in way to easily post periodically.
  * tilde expansion for pathnames for more settings.
  * configuration conversion now includes date patterns.
  * configuration conversion now includes sum/integrity option arguments.
  * variable expansion now added for path option.
  * more path expansion for settings likely to be paths.
  * added rename setting, that honours variable expansion.
  * vestiges of md5name (already gone from code) removed from documentation.
  * removed please_stop_immediately in favour of improved behaviour to always exit more quickly.
  * bugfix incorrectly generated v2 messages (sum: N instead of n)
  * bugfix, many date patterns not honoured correctly (different reasons.)
  * bugfix, sum z,x not parsed correctly.

 -- Peter Silva <peter.silva@ssc-spc.gc.ca>  Sat, 03 Dec 2022 19:53:21 +0000

metpx-sr3 (3.00.22) unstable; urgency=medium

  * Client seeing many bad messages. Force reading of entire file on transfers. warn when messages are "wrong"
  * AM sender and server plugins added. (Thanks André)
  * send only one message per rename operation (added v2compatRenameDoublePost to get old behaviour.)
  * bad logic in one case of rename, where dest file already exists but should be overwritten
  * added please_stop_immediately option. experimental means to accellerate shutdowns.
  * added varTimeOffset option. To modify date substitutions in variable expansion.
  * option change: destination -> pollUrl in polls.
  * option change: destination -> remoteUrl in senders.
  * added flowcb/poll/sr3bucket module.
  * added support for new_retPath for plugins (part of porting work.)
  * improved load_library module search to be easier/shorter to work with.
  * improved api Config.variableExpansion() entry point, for use in callbacks.
  * improved documentation of flowcallbacks and v2 porting advice.
  * flowcb/work/age.py did not report correct file ages. fixed.
  * callbackprepend was broken. fixed.
  * list option parsing was broken. fixed.
  * ftp server line parsing was broken. fixed.
  * fixes for duplicate suppression of cod integrity case.
  * removed unused vestiges of "index" files for ftp and sftp protocols.
  
 -- Peter Silva <peter.silva@ssc-spc.gc.ca>  Fri, 02 Dec 2022 10:32:41 -0500

metpx-sr3 (3.00.21) unstable; urgency=medium

  * added "flow" component, vanilla flow class, to increased flexibility. #575
  * more documentation on porting plugins from v2 to sr3 #589
  * documenting --dangerWillRobinson #582
  * sr3 stop no longer stops *foreground* flows without --dangerWillRobinson
  * worked through the "run" plugin, to run arbitrary code.
  * more bugfixes related to configuration file parsing.
  * changed some internal variables to apply camelCase
  * added expandvars and expanduser to credentials parsing.
  * better error messages when there are problems with credentials.
  * Many improvements to French documentation.
  * many corrected links in documents (mostly obsolete branch references.)
  * added plugins and configuration to reproduce #131
  * work-around for #563 to avoid declaring unnamed queues. 

 -- Peter Silva <peter.silva@ssc-spc.gc.ca>  Thu, 03 Nov 2022 12:47:41 -0400

metpx-sr3 (3.00.20) unstable; urgency=medium

  * dynamic flow CI/CD, for late propagation, use a retry_queue instead of blithely proceeding ( 6012c79105ee1f7c34f4bc81dc5e03271722a29b )
  * fixing #566, co-ordination among polls sharing a vip, so no missing files, no double posts.
  * fixing #566, better nodupe choices for performance with the cod integrity checksum case.
  * fixing #555 and #369 clean shutdown assured by having start/stop ignore foreground tasks.
  * fixes for postRateLimiting parsing, and invalid broker specifications.
  * more documentation/web site information in French. 

 -- Peter Silva <peter.silva@ssc-spc.gc.ca>  Mon, 17 Oct 2022 11:40:52 -0400

metpx-sr3 (3.00.19) unstable; urgency=medium

  * detection/fallbacks for python libraries to get partial functionality.

 -- Peter Silva <peter.silva@ssc-spc.gc.ca>  Wed, 05 Oct 2022 10:12:09 -0400

metpx-sr3 (3.00.18) unstable; urgency=medium

  * --dry_run now working for download and send.
  * -s now working.

 -- Peter Silva <peter@fractal>  Wed, 28 Sep 2022 08:39:06 -0400

metpx-sr3 (3.00.17) unstable; urgency=medium

  * #539 French documentation for sr3 now exists.
  * #547, #504 v03 post format revised to separate checksums from non-data file operations.
  * #466 retry queue for failed send, also post retry queue.
  * improved documentation #552 
  * #522 honor permLog 
  * #465 simulation mode for sender (not yet complete.)
  * #438 v2 to sr3 config converter added (still has some problems, but mostly working.)
  * #513 improved shutdown on signal receipt.  * 

 -- Peter Silva <peter.silva@ssc-spc.gc.ca>  Wed, 21 Sep 2022 11:59:03 -0400

metpx-sr3 (3.00.16) unstable; urgency=medium

  * wrapped all calls to callbacks with try/except and error messaging.
  * more obvious errors when extra dependencies are missing.
  * more documentation improvements.
  * change appauthor from 'science.gc.ca' to 'MetPX'

 -- Peter Silva <peter.silva@ssc-spc.gc.ca>  Sat, 02 Apr 2022 10:47:21 -0400

metpx-sr3 (3.00.15b2) unstable; urgency=medium

  * #490 implemented CI/CD matrix doing flow tests with multiple python versions.
  * #489 sourceFromExchange missing implementation.
  * #488 there was a problem with recovering from connection failures.
  * #487 fixed to ignore unjustified flow test failures.
  * #486 problem with inflight.
  * #483, #455, #479 debian packaging working again, based on use of extras (optional components.)
  * improved messaging of mdelaylatest flow callback.
  * large, numerous improvements in the documentation (approaching release quality.) 
  * tls_rigour becomes tlsRigour (in implementation, was only documented that way before.)
  * #480 sr3 status display problem not ignoring files that are not .conf ones.
  * #477 sr3 edit of default.conf, credentials.conf, admin.conf work again.
  * #447 sr3 disabled now with state file, not config.

 -- Peter Silva <peter.silva@ssc-spc.gc.ca>  Wed, 30 Mar 2022 22:04:37 -0400

metpx-sr3 (3.00.014b1) unstable; urgency=medium

  * forked off from v2.
  * has MQTT support.
  * just incrementing minor release as dev. 
  * non-stable releases for now.
  * beta: no more breaking changes expected.

 -- Peter Silva <peter.silva@ssc-spc.gc.ca>  Mon, 21 Mar 2022 09:18:01 -0400<|MERGE_RESOLUTION|>--- conflicted
+++ resolved
@@ -1,6 +1,4 @@
-<<<<<<< HEAD
-=======
-metpx-sr3 (3.00.53rc2) unstable; urgency=medium
+metpx-sr3 (3.00.53) unstable; urgency=medium
 
   * NEW! merge PR #1019 Azure Transfer protocol driver (experimental)
   * NEW! merge PR #1030 WMO-00 Accumulated file support (experimental.)
@@ -19,11 +17,6 @@
   * fix #1020 Added sourceFromMessage option for v2 compatibility.
   * fix #1012 *persist* is now a configurable option (was always on.)
   * fix #947 sr3 status should ignore files if not .inc or .conf
-
- -- peter <peter@bsqt.homeip.net>  Wed, 17 Apr 2024 14:31:12 -0400
-
-metpx-sr3 (3.00.53rc1) unstable; urgency=medium
-
   * NEW! merge PR #1010 S3 Transfer protocol driver (experimental)
   * fix #1004 make persistence an option (was always persistent until now.)
   * fix #1002 sftp accellerator failure when colons in the destination name.
@@ -49,10 +42,8 @@
   * docs: some revisions for clarity/syntax. 
   * some fixes for misnaming of some (rare) files received by gather/am
 
-
- -- Peter Silva <peter@bsqt.homeip.net>  Thu, 06 Apr 2024 16:31:04 -0400
-
->>>>>>> 828e155f
+ -- Peter Silva <peter@bsqt.homeip.net>  Thu, 17 May 2024 09:31:04 -0400
+
 metpx-sr3 (3.00.52) unstable; urgency=medium
 
   * copernicus marine data store polling support ( #959 )
