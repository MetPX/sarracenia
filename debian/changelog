--- conflicted
+++ resolved
@@ -1,17 +1,10 @@
-<<<<<<< HEAD
-=======
-metpx-sr3 (3.00.54rc3) UNRELEASED; urgency=medium
+metpx-sr3 (3.00.54) unstable; urgency=medium
 
   * fix #1142 token authentication re-factor
   * fix #1141 subscribe crash with random checksum.
   * fix #1133 NASA token expiry
   * fix #1089 filAgeMax works more often.
   * improved release documentation.
-
- -- SSC-5CD2310S60 <peter@bsqt.homeip.net>  Tue, 06 Aug 2024 11:24:36 -0400
-
-metpx-sr3 (3.00.54rc2) unstable; urgency=medium
-
   * CHANGE #33 default queue name generated now includes ${USER}_${HOSTNAME}
   * for #33, use of *queueName* deprecated in favour of *queueShare*
   * NEW/fix #1122 support for implicit FTPS on post 990.
@@ -21,13 +14,6 @@
   * enable tests of block transfers #1112
   * fix for #1115: stop won't start, or foreground won't
   * fix redis unit tests broken by inclusion of _name var.
-
-
- -- peter <peter@bsqt.homeip.net>  Fri, 21 Jun 2024 17:46:14 -0400
-
-metpx-sr3 (3.00.54rc1) unstable; urgency=medium
-
-  [ SSC-5CD2310S60 ]
   * NEW #1084 add metadata fetch to scheduled http. 
   * NEW #1104 (EXPERIMENTAL) restored block partitioned transfers.
   * fix #1104 add message per cpu second and cpuS state.
@@ -56,9 +42,8 @@
   * many other plugin improvements. (#1085, #1082, #1091 )
   * search function restored on web-site documentation. ( #1062, #1072)
 
- -- SSC-5CD2310S60 <peter@bsqt.homeip.net>  Fri, 17 May 2024 12:29:22 -0400
-
->>>>>>> 7c6313cc
+ -- SSC-5CD2310S60 <andre.leblanc@ssc-spc.gc.ca>  Fri, 12 Aug 2024 12:29:22 -0400
+
 metpx-sr3 (3.00.53) unstable; urgency=medium
 
   * NEW! merge PR #1019 Azure Transfer protocol driver (experimental)
